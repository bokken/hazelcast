--- conflicted
+++ resolved
@@ -408,19 +408,12 @@
                 ItemListener itemListener = (ItemListener) listener;
                 switch (entryEventType) {
                     case ADDED:
-<<<<<<< HEAD
                         itemListener.itemAdded(new DataAwareItemEvent(listenerItem.name, ItemEventType.ADDED,
-                                event.getKeyData(), serializerRegistry));
+                                event.getKeyData(), event.getMember(), serializerRegistry));
                         break;
                     case REMOVED:
                         itemListener.itemRemoved(new DataAwareItemEvent(listenerItem.name, ItemEventType.REMOVED,
-                                event.getKeyData(), serializerRegistry));
-=======
-                        itemListener.itemAdded(new DataAwareItemEvent(listenerItem.name, ItemEventType.ADDED, event.getKeyData(), event.getMember()));
-                        break;
-                    case REMOVED:
-                        itemListener.itemRemoved(new DataAwareItemEvent(listenerItem.name, ItemEventType.REMOVED, event.getKeyData(), event.getMember()));
->>>>>>> ca33cf86
+                                event.getKeyData(), event.getMember(), serializerRegistry));
                         break;
                 }
                 break;
@@ -433,19 +426,12 @@
                 ItemListener queueItemListener = (ItemListener) listener;
                 switch (entryEventType) {
                     case ADDED:
-<<<<<<< HEAD
                         queueItemListener.itemAdded(new DataAwareItemEvent(listenerItem.name, ItemEventType.ADDED,
-                                event.getNewValueData(), serializerRegistry));
+                                event.getNewValueData(), event.getMember(), serializerRegistry));
                         break;
                     case REMOVED:
                         queueItemListener.itemRemoved(new DataAwareItemEvent(listenerItem.name, ItemEventType.REMOVED,
-                                event.getNewValueData(), serializerRegistry));
-=======
-                        queueItemListener.itemAdded(new DataAwareItemEvent(listenerItem.name, ItemEventType.ADDED, event.getNewValueData(), event.getMember()));
-                        break;
-                    case REMOVED:
-                        queueItemListener.itemRemoved(new DataAwareItemEvent(listenerItem.name, ItemEventType.REMOVED, event.getNewValueData(), event.getMember()));
->>>>>>> ca33cf86
+                                event.getNewValueData(), event.getMember(), serializerRegistry));
                         break;
                 }
                 break;
