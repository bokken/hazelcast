<<<<<<< HEAD
///*
// * Copyright (c) 2008-2012, Hazel Bilisim Ltd. All Rights Reserved.
// *
// * Licensed under the Apache License, Version 2.0 (the "License");
// * you may not use this file except in compliance with the License.
// * You may obtain a copy of the License at
// *
// * http://www.apache.org/licenses/LICENSE-2.0
// *
// * Unless required by applicable law or agreed to in writing, software
// * distributed under the License is distributed on an "AS IS" BASIS,
// * WITHOUT WARRANTIES OR CONDITIONS OF ANY KIND, either express or implied.
// * See the License for the specific language governing permissions and
// * limitations under the License.
// */
//
//package com.hazelcast.impl;
//
//import com.hazelcast.config.MapConfig;
//import com.hazelcast.core.*;
//import com.hazelcast.impl.base.*;
//import com.hazelcast.impl.concurrentmap.*;
//import com.hazelcast.impl.executor.ParallelExecutor;
//import com.hazelcast.impl.monitor.LocalMapStatsImpl;
//import com.hazelcast.impl.partition.PartitionInfo;
//import com.hazelcast.impl.wan.WanMergeListener;
//import com.hazelcast.merge.MergePolicy;
//import com.hazelcast.nio.Address;
//import com.hazelcast.nio.Connection;
//import com.hazelcast.nio.Data;
//import com.hazelcast.nio.Packet;
//import com.hazelcast.partition.Partition;
//import com.hazelcast.query.Index;
//import com.hazelcast.query.MapIndexService;
//import com.hazelcast.query.Predicate;
//import com.hazelcast.query.QueryContext;
//import com.hazelcast.util.Clock;
//import com.hazelcast.util.DistributedTimeoutException;
//
//import java.util.*;
//import java.util.concurrent.*;
//import java.util.logging.Level;
//
//import static com.hazelcast.impl.ClusterOperation.*;
//import static com.hazelcast.impl.Constants.RedoType.*;
//import static com.hazelcast.impl.TransactionImpl.DEFAULT_TXN_TIMEOUT;
//import static com.hazelcast.impl.base.SystemLogService.Level.INFO;
//import static com.hazelcast.impl.base.SystemLogService.Level.TRACE;
//import static com.hazelcast.nio.IOUtil.toData;
//import static com.hazelcast.nio.IOUtil.toObject;
//import static com.hazelcast.util.Clock.currentTimeMillis;
//
//public class ConcurrentMapManager extends BaseManager {
//    private static final String BATCH_OPS_EXECUTOR_NAME = "hz.batch";
//
//    final int PARTITION_COUNT;
//    final int MAX_BACKUP_COUNT;
//    final long GLOBAL_REMOVE_DELAY_MILLIS;
//    final boolean LOG_STATE;
////    long lastLogStateTime = currentTimeMillis();
//    final ConcurrentMap<String, CMap> maps;
//    final ConcurrentMap<String, NearCache> mapCaches;
//    final PartitionServiceImpl partitionServiceImpl;
//    final PartitionManager partitionManager;
//    long newRecordId = 0;
////    final ParallelExecutor storeExecutor;
//    final Executor storeExecutor;
////    final ParallelExecutor evictionExecutor;
//    final Executor evictionExecutor;
//    final RecordFactory recordFactory;
//    final Collection<WanMergeListener> colWanMergeListeners = new CopyOnWriteArrayList<WanMergeListener>();
//
//    ConcurrentMapManager(final Node node) {
//        super(node);
//        recordFactory = node.initializer.getRecordFactory();
////        storeExecutor = node.executorManager.newParallelExecutor(node.groupProperties.EXECUTOR_STORE_THREAD_COUNT.getInteger());
////        evictionExecutor = node.executorManager.newParallelExecutor(node.groupProperties.EXECUTOR_STORE_THREAD_COUNT.getInteger());
//        storeExecutor = node.nodeService.getExecutorService();
//        evictionExecutor = node.nodeService.getExecutorService();
//        PARTITION_COUNT = node.groupProperties.CONCURRENT_MAP_PARTITION_COUNT.getInteger();
//        MAX_BACKUP_COUNT = MapConfig.MAX_BACKUP_COUNT;
//        int removeDelaySeconds = node.groupProperties.REMOVE_DELAY_SECONDS.getInteger();
//        if (removeDelaySeconds <= 0) {
//            logger.log(Level.WARNING, GroupProperties.PROP_REMOVE_DELAY_SECONDS
//                    + " must be greater than zero. Setting to 1.");
//            removeDelaySeconds = 1;
//        }
//        GLOBAL_REMOVE_DELAY_MILLIS = removeDelaySeconds * 1000L;
//        LOG_STATE = node.groupProperties.LOG_STATE.getBoolean();
//        maps = new ConcurrentHashMap<String, CMap>(10, 0.75f, 1);
//        mapCaches = new ConcurrentHashMap<String, NearCache>(10, 0.75f, 1);
//        partitionManager = node.partitionManager;
//        partitionServiceImpl = new PartitionServiceImpl(this);
//        node.nodeService.getScheduledExecutorService().scheduleAtFixedRate(new Runnable() {
//            public void run() {
//                startCleanup(true, false);
//            }
//        }, 1, 1, TimeUnit.SECONDS);
//        registerPacketProcessor(CONCURRENT_MAP_GET_MAP_ENTRY, new GetMapEntryOperationHandler());
//        registerPacketProcessor(CONCURRENT_MAP_GET_DATA_RECORD_ENTRY, new GetDataRecordEntryOperationHandler());
//        registerPacketProcessor(CONCURRENT_MAP_GET, new GetOperationHandler());
//        registerPacketProcessor(CONCURRENT_MAP_ASYNC_MERGE, new AsyncMergePacketProcessor());
//        registerPacketProcessor(CONCURRENT_MAP_WAN_MERGE, new WanMergePacketProcessor());
//        registerPacketProcessor(CONCURRENT_MAP_MERGE, new MergeOperationHandler());
//        registerPacketProcessor(CONCURRENT_MAP_TRY_PUT, new PutOperationHandler());
//        registerPacketProcessor(CONCURRENT_MAP_SET, new PutOperationHandler());
//        registerPacketProcessor(CONCURRENT_MAP_PUT, new PutOperationHandler());
//        registerPacketProcessor(CONCURRENT_MAP_PUT_AND_UNLOCK, new PutOperationHandler());
//        registerPacketProcessor(CONCURRENT_MAP_PUT_IF_ABSENT, new PutOperationHandler());
//        registerPacketProcessor(CONCURRENT_MAP_REPLACE_IF_NOT_NULL, new PutOperationHandler());
//        registerPacketProcessor(CONCURRENT_MAP_PUT_TRANSIENT, new PutTransientOperationHandler());
//        registerPacketProcessor(CONCURRENT_MAP_REPLACE_IF_SAME, new ReplaceOperationHandler());
//        registerPacketProcessor(CONCURRENT_MAP_PUT_MULTI, new PutMultiOperationHandler());
//        registerPacketProcessor(CONCURRENT_MAP_REMOVE, new RemoveOperationHandler());
//        registerPacketProcessor(CONCURRENT_MAP_EVICT, new EvictOperationHandler());
//        registerPacketProcessor(CONCURRENT_MAP_REMOVE_IF_SAME, new RemoveIfSameOperationHandler());
//        registerPacketProcessor(CONCURRENT_MAP_REMOVE_ITEM, new RemoveItemOperationHandler());
//        registerPacketProcessor(CONCURRENT_MAP_BACKUP_PUT, new BackupOperationHandler());
//        registerPacketProcessor(CONCURRENT_MAP_BACKUP_PUT_AND_UNLOCK, new BackupOperationHandler());
//        registerPacketProcessor(CONCURRENT_MAP_BACKUP_ADD, new BackupOperationHandler());
//        registerPacketProcessor(CONCURRENT_MAP_BACKUP_REMOVE_MULTI, new BackupOperationHandler());
//        registerPacketProcessor(CONCURRENT_MAP_BACKUP_REMOVE, new BackupOperationHandler());
//        registerPacketProcessor(CONCURRENT_MAP_BACKUP_LOCK, new BackupOperationHandler());
//        registerPacketProcessor(CONCURRENT_MAP_LOCK, new LockOperationHandler());
//        registerPacketProcessor(CONCURRENT_MAP_IS_KEY_LOCKED, new IsKeyLockedOperationHandler());
//        registerPacketProcessor(CONCURRENT_MAP_TRY_LOCK_AND_GET, new LockOperationHandler());
//        registerPacketProcessor(CONCURRENT_MAP_UNLOCK, new UnlockOperationHandler());
//        registerPacketProcessor(CONCURRENT_MAP_FORCE_UNLOCK, new ForceUnlockOperationHandler());
//        registerPacketProcessor(CONCURRENT_MAP_LOCK_MAP, new LockMapOperationHandler());
//        registerPacketProcessor(CONCURRENT_MAP_UNLOCK_MAP, new LockMapOperationHandler());
//        registerPacketProcessor(CONCURRENT_MAP_REMOVE_MULTI, new RemoveMultiOperationHandler());
//        registerPacketProcessor(CONCURRENT_MAP_ADD_TO_LIST, new AddOperationHandler());
//        registerPacketProcessor(CONCURRENT_MAP_ADD_TO_SET, new AddOperationHandler());
//        registerPacketProcessor(CONCURRENT_MAP_CONTAINS_KEY, new ContainsKeyOperationHandler());
//        registerPacketProcessor(CONCURRENT_MAP_CONTAINS_ENTRY, new ContainsEntryOperationHandler());
//        registerPacketProcessor(CONCURRENT_MAP_CONTAINS_VALUE, new ContainsValueOperationHandler());
//        registerPacketProcessor(CONCURRENT_MAP_VALUE_COUNT, new ValueCountOperationHandler());
//        registerPacketProcessor(CONCURRENT_MAP_INVALIDATE, new InvalidateOperationHandler());
////        registerPacketProcessor(ATOMIC_NUMBER_ADD_AND_GET, new AtomicNumberAddAndGetOperationHandler());
////        registerPacketProcessor(ATOMIC_NUMBER_COMPARE_AND_SET, new AtomicNumberCompareAndSetOperationHandler());
////        registerPacketProcessor(ATOMIC_NUMBER_GET_AND_ADD, new AtomicNumberGetAndAddOperationHandler());
////        registerPacketProcessor(ATOMIC_NUMBER_GET_AND_SET, new AtomicNumberGetAndSetOperationHandler());
////        registerPacketProcessor(COUNT_DOWN_LATCH_AWAIT, new CountDownLatchAwaitOperationHandler());
////        registerPacketProcessor(COUNT_DOWN_LATCH_COUNT_DOWN, new CountDownLatchCountDownOperationHandler());
////        registerPacketProcessor(COUNT_DOWN_LATCH_DESTROY, new CountDownLatchDestroyOperationHandler());
////        registerPacketProcessor(COUNT_DOWN_LATCH_GET_COUNT, new CountDownLatchGetCountOperationHandler());
////        registerPacketProcessor(COUNT_DOWN_LATCH_GET_OWNER, new CountDownLatchGetOwnerOperationHandler());
////        registerPacketProcessor(COUNT_DOWN_LATCH_SET_COUNT, new CountDownLatchSetCountOperationHandler());
////        registerPacketProcessor(SEMAPHORE_ATTACH_DETACH_PERMITS, new SemaphoreAttachDetachOperationHandler());
////        registerPacketProcessor(SEMAPHORE_CANCEL_ACQUIRE, new SemaphoreCancelAcquireOperationHandler());
////        registerPacketProcessor(SEMAPHORE_DESTROY, new SemaphoreDestroyOperationHandler());
////        registerPacketProcessor(SEMAPHORE_DRAIN_PERMITS, new SemaphoreDrainOperationHandler());
////        registerPacketProcessor(SEMAPHORE_GET_ATTACHED_PERMITS, new SemaphoreGetAttachedOperationHandler());
////        registerPacketProcessor(SEMAPHORE_GET_AVAILABLE_PERMITS, new SemaphoreGetAvailableOperationHandler());
////        registerPacketProcessor(SEMAPHORE_REDUCE_PERMITS, new SemaphoreReduceOperationHandler());
////        registerPacketProcessor(SEMAPHORE_RELEASE, new SemaphoreReleaseOperationHandler());
////        registerPacketProcessor(SEMAPHORE_TRY_ACQUIRE, new SemaphoreTryAcquireOperationHandler());
//    }
//
//    public PartitionServiceImpl getPartitionServiceImpl() {
//        return partitionServiceImpl;
//    }
//
//    public boolean registerAndSend(Address target, Packet packet, Call call) {
//        packet.callId = localIdGen.incrementAndGet();
//        mapCalls.put(packet.callId, call);
//        Connection targetConnection = node.connectionManager.getOrConnect(target);
////        System.out.println("targetConnection = " + targetConnection);
//        return send(packet, targetConnection);
//    }
//
//    Address getOwner(Data key) {
//        int partitionId = getPartitionId(key);
//        MemberImpl member = (MemberImpl) partitionServiceImpl.getPartition(partitionId).getOwner();
//        if (member == null) {
//            return null;
//        }
//        return member.getAddress();
//    }
//
//    public PartitionManager getPartitionManager() {
//        return partitionManager;
//    }
//
//    public void addWanMergeListener(WanMergeListener listener) {
//        colWanMergeListeners.add(listener);
//    }
//
//    public void removeWanMergeListener(WanMergeListener listener) {
//        colWanMergeListeners.remove(listener);
//    }
//
//    public void onRestart() {
//        enqueueAndWait(new Processable() {
//            public void process() {
//                for (CMap cmap : maps.values()) {
//                    // do not invalidate records,
//                    // values will be invalidated after merge
//                    cmap.reset(false);
//                }
//            }
//        }, 5);
//    }
//
//    public void reset() {
//        maps.clear();
//        mapCaches.clear();
//    }
//
//    public void shutdown() {
//        for (CMap cmap : maps.values()) {
//            try {
//                logger.log(Level.FINEST, "Destroying CMap[" + cmap.name + "]");
//                flush(cmap.name);
//                cmap.destroy();
//            } catch (Throwable e) {
//                if (node.isActive()) {
//                    logger.log(Level.SEVERE, e.getMessage(), e);
//                }
//            }
//        }
//        reset();
//    }
//
//    public void flush(String name) {
//        CMap cmap = getMap(name);
//        if (cmap != null && cmap.store != null && cmap.writeDelayMillis > 0) {
//            final Set<Record> dirtyRecords = new HashSet<Record>();
//            for (Record record : cmap.mapRecords.values()) {
//                if (record.isDirty()) {
//                    PartitionInfo partition = partitionManager.getPartition(record.getBlockId());
//                    Address owner = partition.getOwner();
//                    if (owner != null && thisAddress.equals(owner)) {
//                        dirtyRecords.add(record);
//                        record.setDirty(false);  // set dirty to false, we will store these soon
//                    }
//                }
//            }
//            cmap.runStoreUpdate(dirtyRecords);
//        }
//    }
//
//    public void syncForDead(MemberImpl deadMember) {
////        syncForDeadSemaphores(deadMember.getAddress());
////        syncForDeadCountDownLatches(deadMember.getAddress());
////        partitionManager.syncForDead(deadMember);
//    }
//
////    void syncForDeadSemaphores(Address deadAddress) {
////        CMap cmap = maps.get(MapConfig.SEMAPHORE_MAP_NAME);
////        if (cmap != null) {
////            for (Record record : cmap.mapRecords.values()) {
////                DistributedSemaphore semaphore = (DistributedSemaphore) record.getValue();
////                if (semaphore.onDisconnect(deadAddress)) {
////                    record.setValueData(toData(semaphore));
////                    record.incrementVersion();
////                }
////            }
////        }
////    }
////
////    void syncForDeadCountDownLatches(Address deadAddress) {
////        final CMap cmap = maps.get(MapConfig.COUNT_DOWN_LATCH_MAP_NAME);
////        if (deadAddress != null && cmap != null) {
////            for (Record record : cmap.mapRecords.values()) {
////                DistributedCountDownLatch cdl = (DistributedCountDownLatch) record.getValue();
////                if (cdl != null && cdl.isOwnerOrMemberAddress(deadAddress)) {
////                    List<ScheduledAction> scheduledActions = record.getScheduledActions();
////                    if (scheduledActions != null) {
////                        for (ScheduledAction sa : scheduledActions) {
////                            node.clusterImpl.deregisterScheduledAction(sa);
////                            final Request sr = sa.getRequest();
////                            sr.clearForResponse();
////                            sr.lockAddress = deadAddress;
////                            sr.longValue = CountDownLatchProxy.OWNER_LEFT;
////                            returnResponse(sr);
////                        }
////                        scheduledActions.clear();
////                    }
////                    cdl.setOwnerLeft();
////                }
////            }
////        }
////    }
//
////    public void syncForAdd() {
////        partitionManager.syncForAdd();
////    }
//
////    void logState() {
////        long now = currentTimeMillis();
////        if (LOG_STATE && ((now - lastLogStateTime) > 15000)) {
////            StringBuffer sbState = new StringBuffer(thisAddress + " State[" + new Date(now));
////            sbState.append("]");
////            Collection<Call> calls = mapCalls.values();
////            sbState.append("\nCall Count:").append(calls.size());
////            sbState.append(partitionManager.toString());
////            Collection<CMap> cmaps = maps.values();
////            for (CMap cmap : cmaps) {
////                cmap.appendState(sbState);
////            }
////            CpuUtilization cpuUtilization = node.getCpuUtilization();
////            node.connectionManager.appendState(sbState);
////            node.executorManager.appendState(sbState);
////            node.clusterManager.appendState(sbState);
////            long total = Runtime.getRuntime().totalMemory();
////            long free = Runtime.getRuntime().freeMemory();
////            sbState.append("\nCluster Size:").append(node.getClusterImpl().getSize());
////            sbState.append("\n").append(cpuUtilization);
////            sbState.append("\nUsed Memory:");
////            sbState.append((total - free) / 1024 / 1024);
////            sbState.append("MB");
////            logger.log(Level.INFO, sbState.toString());
////            lastLogStateTime = now;
////        }
////    }
//
//    /**
//     * Should be called from ExecutorService threads.
//     *
//     * @param mergingEntry
//     */
//    public void mergeWanRecord(DataRecordEntry mergingEntry) {
//        String name = mergingEntry.getName();
//        DataRecordEntry existingEntry = new MGetDataRecordEntry().get(name, mergingEntry.getKeyData());
//        final CMap cmap = node.concurrentMapManager.getMap(name);
//        MProxy mproxy = (MProxy) node.factory.getOrCreateProxyByName(name);
//        MergePolicy mergePolicy = cmap.wanMergePolicy;
//        if (mergePolicy == null) {
//            logger.log(Level.SEVERE, "Received wan merge but no merge policy defined!");
//        } else {
//            Object winner = mergePolicy.merge(cmap.getName(), mergingEntry, existingEntry);
//            if (winner != null) {
//                if (winner == MergePolicy.REMOVE_EXISTING) {
//                    mproxy.removeForSync(mergingEntry.getKey());
//                    notifyWanMergeListeners(WanMergeListener.EventType.REMOVED);
//                } else {
//                    mproxy.putForSync(mergingEntry.getKeyData(), winner);
//                    notifyWanMergeListeners(WanMergeListener.EventType.UPDATED);
//                }
//            } else {
//                notifyWanMergeListeners(WanMergeListener.EventType.IGNORED);
//            }
//        }
//    }
//
//    void notifyWanMergeListeners(WanMergeListener.EventType eventType) {
//        for (WanMergeListener wanMergeListener : colWanMergeListeners) {
//            if (eventType == WanMergeListener.EventType.UPDATED) {
//                wanMergeListener.entryUpdated();
//            } else if (eventType == WanMergeListener.EventType.REMOVED) {
//                wanMergeListener.entryRemoved();
//            } else {
//                wanMergeListener.entryIgnored();
//            }
//        }
//    }
//
//    public int getPartitionCount() {
//        return PARTITION_COUNT;
//    }
//
//    public Map<String, CMap> getCMaps() {
//        return maps;
//    }
//
//    Object tryLockAndGet(String name, Object key, long timeout) throws TimeoutException {
//        try {
//            MLock mlock = new MLock();
//            boolean locked = mlock.lockAndGetValue(name, key, timeout);
//            if (!locked) {
//                throw new TimeoutException();
//            } else {
//                return toObject(mlock.oldValue);
//            }
//        } catch (OperationTimeoutException e) {
//            throw new TimeoutException();
//        }
//    }
//
//    void putAndUnlock(String name, Object key, Object value) {
//        ThreadContext tc = ThreadContext.get();
//        Data dataKey = toData(key);
//        CMap cmap = getMap(name);
//        final LocalLock localLock = cmap.mapLocalLocks.get(dataKey);
//        final boolean shouldUnlock = localLock != null
//                && localLock.getThreadId() == tc.getThreadId();
//        final boolean shouldRemove = shouldUnlock && localLock.getCount() == 1;
//        MPut mput = new MPut();
//        if (shouldRemove) {
//            mput.txnalPut(CONCURRENT_MAP_PUT_AND_UNLOCK, name, key, value, -1, -1);
//            // remove if current LocalLock is not changed
//            cmap.mapLocalLocks.remove(dataKey, localLock);
//        } else if (shouldUnlock) {
//            mput.txnalPut(CONCURRENT_MAP_PUT, name, key, value, -1, -1);
//            localLock.decrementAndGet();
//        } else {
//            mput.clearRequest();
//            final String error = "Current thread is not owner of lock. putAndUnlock could not be completed! " +
//                    "Thread-Id: " + tc.getThreadId() + ", LocalLock: " + localLock;
//            logger.log(Level.WARNING, error);
//            throw new IllegalStateException(error);
//        }
//        mput.clearRequest();
//    }
//
//    public void destroyEndpointThreads(Address endpoint, Set<Integer> threadIds) {
//        node.clusterImpl.invalidateScheduledActionsFor(endpoint, threadIds);
//        for (CMap cmap : maps.values()) {
//            for (Record record : cmap.mapRecords.values()) {
//                DistributedLock lock = record.getLock();
//                if (lock != null && lock.isLocked()) {
//                    if (endpoint.equals(record.getLockAddress()) && threadIds.contains(record.getLock().getLockThreadId())) {
//                        record.clearLock();
//                        cmap.fireScheduledActions(record);
//                    }
//                }
//            }
//        }
//    }
//
//    public PartitionInfo getPartitionInfo(int partitionId) {
//        return partitionManager.getPartition(partitionId);
//    }
//
////    public void sendMigrationEvent(boolean started, MigratingPartition migratingPartition) {
////        sendProcessableToAll(new MigrationNotification(started, migratingPartition), true);
////    }
//
//    public void startCleanup(final boolean now, final boolean force) {
//        if (now) {
//            for (CMap cMap : maps.values()) {
//                cMap.startCleanup(force);
//            }
//        } else {
//            node.nodeService.getExecutorService().execute(new Runnable() {
//                public void run() {
//                    for (CMap cMap : maps.values()) {
//                        cMap.startCleanup(force);
//                    }
//                }
//            });
//        }
//    }
//
//    public void executeCleanup(final CMap cmap, final boolean force) {
//        node.nodeService.getExecutorService().execute(new Runnable() {
//            public void run() {
//                cmap.startCleanup(force);
//            }
//        });
//    }
//
//    public boolean lock(String name, Object key, long timeout) {
//        MLock mlock = new MLock();
//        final boolean booleanCall = timeout >= 0 ; // tryLock
//        try {
//            final boolean locked = mlock.lock(name, key, timeout);
//            if (!locked && !booleanCall) {
//                throw new OperationTimeoutException(mlock.request.operation.toString(),
//                        "Lock request is timed out! t: " + mlock.request.timeout);
//            }
//            return locked;
//        } catch (OperationTimeoutException e) {
//            if (!booleanCall) {
//                throw e;
//            } else {
//                return false;
//            }
//        }
//    }
//
//    class MLock extends MBackupAndMigrationAwareOp {
//        volatile Data oldValue = null;
//
//        public boolean unlock(String name, Object key, long timeout) {
//            Data dataKey = toData(key);
//            ThreadContext tc = ThreadContext.get();
//            CMap cmap = getMap(name);
//            if (cmap == null) return false;
//            LocalLock localLock = cmap.mapLocalLocks.get(dataKey);
//            if (localLock != null && localLock.getThreadId() == tc.getThreadId()) {
//                if (localLock.decrementAndGet() > 0) return true;
//                boolean unlocked = booleanCall(CONCURRENT_MAP_UNLOCK, name, dataKey, null, timeout, -1);
//                // remove if current LocalLock is not changed
//                cmap.mapLocalLocks.remove(dataKey, localLock);
//                if (unlocked) {
//                    request.lockAddress = null;
//                    request.lockCount = 0;
//                    backup(CONCURRENT_MAP_BACKUP_LOCK);
//                }
//                return unlocked;
//            }
//            return false;
//        }
//
//        public boolean forceUnlock(String name, Object key) {
//            Data dataKey = toData(key);
//            boolean unlocked = booleanCall(CONCURRENT_MAP_FORCE_UNLOCK, name, dataKey, null, 0, -1);
//            if (unlocked) {
//                backup(CONCURRENT_MAP_BACKUP_LOCK);
//            }
//            return unlocked;
//        }
//
//        public boolean lock(String name, Object key, long timeout) {
//            return lock(CONCURRENT_MAP_LOCK, name, key, null, timeout);
//        }
//
//        public boolean lockAndGetValue(String name, Object key, long timeout) {
//            return lock(CONCURRENT_MAP_TRY_LOCK_AND_GET, name, key, null, timeout);
//        }
//
//        public boolean lockAndGetValue(String name, Object key, Object value, long timeout) {
//            return lock(CONCURRENT_MAP_TRY_LOCK_AND_GET, name, key, value, timeout);
//        }
//
//        public boolean lock(ClusterOperation op, String name, Object key, Object value, long timeout) {
//            Data dataKey = toData(key);
//            ThreadContext tc = ThreadContext.get();
//            setLocal(op, name, dataKey, value, timeout, -1);
//            request.setLongRequest();
//            doOp();
//            long result = (Long) getResultAsObject();
//            if (result == -1L) {
//                return false;
//            }
//            else {
//                CMap cmap = getMap(name);
//                if (result == 0) {
//                    cmap.mapLocalLocks.remove(dataKey);
//                }
//                LocalLock localLock = cmap.mapLocalLocks.get(dataKey);
//                if (localLock == null || localLock.getThreadId() != tc.getThreadId()) {
//                    localLock = new LocalLock(tc.getThreadId());
//                    cmap.mapLocalLocks.put(dataKey, localLock);
//                }
//                if (localLock.incrementAndGet() == 1) {
//                    backup(CONCURRENT_MAP_BACKUP_LOCK);
//                }
//            }
//            return true;
//        }
//
//        public boolean isLocked(String name, Object key) {
//            Data dataKey = toData(key);
//            CMap cmap = getMap(name);
//            if (cmap != null) {
//                LocalLock localLock = cmap.mapLocalLocks.get(dataKey);
//                if (localLock != null && localLock.getCount() > 0) {
//                    return true;
//                }
//            }
//            setLocal(CONCURRENT_MAP_IS_KEY_LOCKED, name, dataKey, null, -1, -1);
//            request.setBooleanRequest();
//            doOp();
//            return (Boolean) getResultAsObject();
//        }
//
=======
/*
 * Copyright (c) 2008-2012, Hazel Bilisim Ltd. All Rights Reserved.
 *
 * Licensed under the Apache License, Version 2.0 (the "License");
 * you may not use this file except in compliance with the License.
 * You may obtain a copy of the License at
 *
 * http://www.apache.org/licenses/LICENSE-2.0
 *
 * Unless required by applicable law or agreed to in writing, software
 * distributed under the License is distributed on an "AS IS" BASIS,
 * WITHOUT WARRANTIES OR CONDITIONS OF ANY KIND, either express or implied.
 * See the License for the specific language governing permissions and
 * limitations under the License.
 */

package com.hazelcast.impl;

import com.hazelcast.config.MapConfig;
import com.hazelcast.config.SemaphoreConfig;
import com.hazelcast.core.*;
import com.hazelcast.impl.base.*;
import com.hazelcast.impl.concurrentmap.*;
import com.hazelcast.impl.executor.ParallelExecutor;
import com.hazelcast.impl.monitor.AtomicNumberOperationsCounter;
import com.hazelcast.impl.monitor.CountDownLatchOperationsCounter;
import com.hazelcast.impl.monitor.LocalMapStatsImpl;
import com.hazelcast.impl.monitor.SemaphoreOperationsCounter;
import com.hazelcast.impl.partition.PartitionInfo;
import com.hazelcast.impl.wan.WanMergeListener;
import com.hazelcast.merge.MergePolicy;
import com.hazelcast.nio.Address;
import com.hazelcast.nio.Data;
import com.hazelcast.nio.Packet;
import com.hazelcast.nio.Serializer;
import com.hazelcast.partition.Partition;
import com.hazelcast.query.Index;
import com.hazelcast.query.MapIndexService;
import com.hazelcast.query.Predicate;
import com.hazelcast.query.QueryContext;
import com.hazelcast.util.Clock;
import com.hazelcast.util.DistributedTimeoutException;

import java.util.*;
import java.util.concurrent.*;
import java.util.logging.Level;

import static com.hazelcast.core.Instance.InstanceType;
import static com.hazelcast.impl.ClusterOperation.*;
import static com.hazelcast.impl.Constants.RedoType.*;
import static com.hazelcast.impl.TransactionImpl.DEFAULT_TXN_TIMEOUT;
import static com.hazelcast.impl.base.SystemLogService.Level.INFO;
import static com.hazelcast.impl.base.SystemLogService.Level.TRACE;
import static com.hazelcast.nio.IOUtil.toData;
import static com.hazelcast.nio.IOUtil.toObject;
import static com.hazelcast.util.Clock.currentTimeMillis;

public class ConcurrentMapManager extends BaseManager {
    private static final String BATCH_OPS_EXECUTOR_NAME = "hz.batch";

    final int partitionCount;
    final int maxBackupCount;
    final long globalRemoveDelayMillis;
    final boolean backupRedoEnabled;
    final boolean logState;
    long lastLogStateTime = currentTimeMillis();
    final ConcurrentMap<String, CMap> maps;
    final ConcurrentMap<String, NearCache> mapCaches;
    final PartitionServiceImpl partitionServiceImpl;
    final PartitionManager partitionManager;
    long newRecordId = 0;
    final ParallelExecutor storeExecutor;
    final ParallelExecutor evictionExecutor;
    final RecordFactory recordFactory;
    final Collection<WanMergeListener> colWanMergeListeners = new CopyOnWriteArrayList<WanMergeListener>();

    ConcurrentMapManager(final Node node) {
        super(node);
        recordFactory = node.initializer.getRecordFactory();
        storeExecutor = node.executorManager.newParallelExecutor(
                node.groupProperties.EXECUTOR_STORE_THREAD_COUNT.getInteger());
        evictionExecutor = node.executorManager.newParallelExecutor(node.groupProperties.EXECUTOR_STORE_THREAD_COUNT.getInteger());
        partitionCount = node.groupProperties.CONCURRENT_MAP_PARTITION_COUNT.getInteger();
        maxBackupCount = MapConfig.MAX_BACKUP_COUNT;
        backupRedoEnabled = node.groupProperties.BACKUP_REDO_ENABLED.getBoolean();
        int removeDelaySeconds = node.groupProperties.REMOVE_DELAY_SECONDS.getInteger();
        if (removeDelaySeconds <= 0) {
            logger.log(Level.WARNING, GroupProperties.PROP_REMOVE_DELAY_SECONDS
                    + " must be greater than zero. Setting to 1.");
            removeDelaySeconds = 1;
        }
        globalRemoveDelayMillis = removeDelaySeconds * 1000L;
        logState = node.groupProperties.LOG_STATE.getBoolean();
        maps = new ConcurrentHashMap<String, CMap>(10, 0.75f, 1);
        mapCaches = new ConcurrentHashMap<String, NearCache>(10, 0.75f, 1);
        partitionManager = new PartitionManager(this);
        partitionServiceImpl = new PartitionServiceImpl(this);
        node.executorManager.getScheduledExecutorService().scheduleAtFixedRate(new Runnable() {
            public void run() {
                startCleanup(true, false);
            }
        }, 1, 1, TimeUnit.SECONDS);
        registerPacketProcessor(CONCURRENT_MAP_GET_MAP_ENTRY, new GetMapEntryOperationHandler());
        registerPacketProcessor(CONCURRENT_MAP_GET_DATA_RECORD_ENTRY, new GetDataRecordEntryOperationHandler());
        registerPacketProcessor(CONCURRENT_MAP_GET, new GetOperationHandler());
        registerPacketProcessor(CONCURRENT_MAP_ASYNC_MERGE, new AsyncMergePacketProcessor());
        registerPacketProcessor(CONCURRENT_MAP_WAN_MERGE, new WanMergePacketProcessor());
        registerPacketProcessor(CONCURRENT_MAP_MERGE, new MergeOperationHandler());
        registerPacketProcessor(CONCURRENT_MAP_TRY_PUT, new PutOperationHandler());
        registerPacketProcessor(CONCURRENT_MAP_SET, new PutOperationHandler());
        registerPacketProcessor(CONCURRENT_MAP_PUT, new PutOperationHandler());
        registerPacketProcessor(CONCURRENT_MAP_PUT_AND_UNLOCK, new PutOperationHandler());
        registerPacketProcessor(CONCURRENT_MAP_PUT_IF_ABSENT, new PutOperationHandler());
        registerPacketProcessor(CONCURRENT_MAP_REPLACE_IF_NOT_NULL, new PutOperationHandler());
        registerPacketProcessor(CONCURRENT_MAP_PUT_TRANSIENT, new PutTransientOperationHandler());
        registerPacketProcessor(CONCURRENT_MAP_PUT_FROM_LOAD, new PutFromLoadOperationHandler());
        registerPacketProcessor(CONCURRENT_MAP_REPLACE_IF_SAME, new ReplaceOperationHandler());
        registerPacketProcessor(CONCURRENT_MAP_PUT_MULTI, new PutMultiOperationHandler());
        registerPacketProcessor(CONCURRENT_MAP_REMOVE, new RemoveOperationHandler());
        registerPacketProcessor(CONCURRENT_MAP_EVICT, new EvictOperationHandler());
        registerPacketProcessor(CONCURRENT_MAP_REMOVE_IF_SAME, new RemoveIfSameOperationHandler());
        registerPacketProcessor(CONCURRENT_MAP_REMOVE_ITEM, new RemoveItemOperationHandler());
        registerPacketProcessor(CONCURRENT_MAP_BACKUP_PUT, new BackupOperationHandler());
        registerPacketProcessor(CONCURRENT_MAP_BACKUP_PUT_AND_UNLOCK, new BackupOperationHandler());
        registerPacketProcessor(CONCURRENT_MAP_BACKUP_ADD, new BackupOperationHandler());
        registerPacketProcessor(CONCURRENT_MAP_BACKUP_REMOVE_MULTI, new BackupOperationHandler());
        registerPacketProcessor(CONCURRENT_MAP_BACKUP_REMOVE, new BackupOperationHandler());
        registerPacketProcessor(CONCURRENT_MAP_BACKUP_LOCK, new BackupOperationHandler());
        registerPacketProcessor(CONCURRENT_MAP_LOCK, new LockOperationHandler());
        registerPacketProcessor(CONCURRENT_MAP_IS_KEY_LOCKED, new IsKeyLockedOperationHandler());
        registerPacketProcessor(CONCURRENT_MAP_TRY_LOCK_AND_GET, new LockOperationHandler());
        registerPacketProcessor(CONCURRENT_MAP_UNLOCK, new UnlockOperationHandler());
        registerPacketProcessor(CONCURRENT_MAP_FORCE_UNLOCK, new ForceUnlockOperationHandler());
        registerPacketProcessor(CONCURRENT_MAP_LOCK_MAP, new LockMapOperationHandler());
        registerPacketProcessor(CONCURRENT_MAP_UNLOCK_MAP, new LockMapOperationHandler());
        registerPacketProcessor(CONCURRENT_MAP_REMOVE_MULTI, new RemoveMultiOperationHandler());
        registerPacketProcessor(CONCURRENT_MAP_ADD_TO_LIST, new AddOperationHandler());
        registerPacketProcessor(CONCURRENT_MAP_ADD_TO_SET, new AddOperationHandler());
        registerPacketProcessor(CONCURRENT_MAP_CONTAINS_KEY, new ContainsKeyOperationHandler());
        registerPacketProcessor(CONCURRENT_MAP_CONTAINS_ENTRY, new ContainsEntryOperationHandler());
        registerPacketProcessor(CONCURRENT_MAP_CONTAINS_VALUE, new ContainsValueOperationHandler());
        registerPacketProcessor(CONCURRENT_MAP_VALUE_COUNT, new ValueCountOperationHandler());
        registerPacketProcessor(CONCURRENT_MAP_INVALIDATE, new InvalidateOperationHandler());
        registerPacketProcessor(ATOMIC_NUMBER_ADD_AND_GET, new AtomicNumberAddAndGetOperationHandler());
        registerPacketProcessor(ATOMIC_NUMBER_COMPARE_AND_SET, new AtomicNumberCompareAndSetOperationHandler());
        registerPacketProcessor(ATOMIC_NUMBER_GET_AND_ADD, new AtomicNumberGetAndAddOperationHandler());
        registerPacketProcessor(ATOMIC_NUMBER_GET_AND_SET, new AtomicNumberGetAndSetOperationHandler());
        registerPacketProcessor(COUNT_DOWN_LATCH_AWAIT, new CountDownLatchAwaitOperationHandler());
        registerPacketProcessor(COUNT_DOWN_LATCH_COUNT_DOWN, new CountDownLatchCountDownOperationHandler());
        registerPacketProcessor(COUNT_DOWN_LATCH_DESTROY, new CountDownLatchDestroyOperationHandler());
        registerPacketProcessor(COUNT_DOWN_LATCH_GET_COUNT, new CountDownLatchGetCountOperationHandler());
        registerPacketProcessor(COUNT_DOWN_LATCH_GET_OWNER, new CountDownLatchGetOwnerOperationHandler());
        registerPacketProcessor(COUNT_DOWN_LATCH_SET_COUNT, new CountDownLatchSetCountOperationHandler());
        registerPacketProcessor(SEMAPHORE_ATTACH_DETACH_PERMITS, new SemaphoreAttachDetachOperationHandler());
        registerPacketProcessor(SEMAPHORE_CANCEL_ACQUIRE, new SemaphoreCancelAcquireOperationHandler());
        registerPacketProcessor(SEMAPHORE_DESTROY, new SemaphoreDestroyOperationHandler());
        registerPacketProcessor(SEMAPHORE_DRAIN_PERMITS, new SemaphoreDrainOperationHandler());
        registerPacketProcessor(SEMAPHORE_GET_ATTACHED_PERMITS, new SemaphoreGetAttachedOperationHandler());
        registerPacketProcessor(SEMAPHORE_GET_AVAILABLE_PERMITS, new SemaphoreGetAvailableOperationHandler());
        registerPacketProcessor(SEMAPHORE_REDUCE_PERMITS, new SemaphoreReduceOperationHandler());
        registerPacketProcessor(SEMAPHORE_RELEASE, new SemaphoreReleaseOperationHandler());
        registerPacketProcessor(SEMAPHORE_TRY_ACQUIRE, new SemaphoreTryAcquireOperationHandler());
    }

    public PartitionManager getPartitionManager() {
        return partitionManager;
    }

    public void addWanMergeListener(WanMergeListener listener) {
        colWanMergeListeners.add(listener);
    }

    public void removeWanMergeListener(WanMergeListener listener) {
        colWanMergeListeners.remove(listener);
    }

    public void onRestart() {
        enqueueAndWait(new Processable() {
            public void process() {
                partitionManager.reset();
                for (CMap cmap : maps.values()) {
                    // do not invalidate records,
                    // values will be invalidated after merge
                    cmap.reset(false);
                }
            }
        }, 5);
    }

    public void reset() {
        maps.clear();
        mapCaches.clear();
        partitionManager.reset();
    }

    public void shutdown() {
        for (CMap cmap : maps.values()) {
            try {
                logger.log(Level.FINEST, "Destroying CMap[" + cmap.name + "]");
                flush(cmap.name);
                cmap.destroy();
            } catch (Throwable e) {
                if (node.isActive()) {
                    logger.log(Level.SEVERE, e.getMessage(), e);
                }
            }
        }
        reset();
        partitionManager.shutdown();
    }

    public void flush(String name) {
        CMap cmap = getMap(name);
        if (cmap != null && cmap.store != null && cmap.writeDelayMillis > 0) {
            final Set<Record> dirtyRecords = new HashSet<Record>();
            for (Record record : cmap.mapRecords.values()) {
                if (record.isDirty()) {
                    PartitionInfo partition = partitionManager.getPartition(record.getBlockId());
                    Address owner = partition.getOwner();
                    if (owner != null && thisAddress.equals(owner)) {
                        dirtyRecords.add(record);
                        record.setDirty(false);  // set dirty to false, we will store these soon
                    }
                }
            }
            try {
                cmap.runStoreUpdate(dirtyRecords);
            } catch (Throwable e) {
                for (Record dirtyRecord : dirtyRecords) {
                    dirtyRecord.setDirty(true);
                }
                Util.throwUncheckedException(e);
            }
        }
    }

    public void syncForDead(MemberImpl deadMember) {
        syncForDeadSemaphores(deadMember.getAddress());
        syncForDeadCountDownLatches(deadMember.getAddress());
        partitionManager.syncForDead(deadMember);
    }

    void syncForDeadSemaphores(Address deadAddress) {
        CMap cmap = maps.get(MapConfig.SEMAPHORE_MAP_NAME);
        if (cmap != null) {
            for (Record record : cmap.mapRecords.values()) {
                DistributedSemaphore semaphore = (DistributedSemaphore) record.getValue();
                if (semaphore.onDisconnect(deadAddress)) {
                    record.setValueData(toData(semaphore));
                    record.incrementVersion();
                }
            }
        }
    }

    void syncForDeadCountDownLatches(Address deadAddress) {
        final CMap cmap = maps.get(MapConfig.COUNT_DOWN_LATCH_MAP_NAME);
        if (deadAddress != null && cmap != null) {
            for (Record record : cmap.mapRecords.values()) {
                DistributedCountDownLatch cdl = (DistributedCountDownLatch) record.getValue();
                if (cdl != null && cdl.isOwnerOrMemberAddress(deadAddress)) {
                    List<ScheduledAction> scheduledActions = record.getScheduledActions();
                    if (scheduledActions != null) {
                        for (ScheduledAction sa : scheduledActions) {
                            node.clusterManager.deregisterScheduledAction(sa);
                            final Request sr = sa.getRequest();
                            sr.clearForResponse();
                            sr.lockAddress = deadAddress;
                            sr.longValue = CountDownLatchProxy.OWNER_LEFT;
                            returnResponse(sr);
                        }
                        scheduledActions.clear();
                    }
                    cdl.setOwnerLeft();
                }
            }
        }
    }

    public void syncForAdd() {
        partitionManager.syncForAdd();
    }

    void logState() {
        long now = currentTimeMillis();
        if (logState && ((now - lastLogStateTime) > 15000)) {
            StringBuffer sbState = new StringBuffer(thisAddress + " State[" + new Date(now));
            sbState.append("]");
            Collection<Call> calls = mapCalls.values();
            sbState.append("\nCall Count:").append(calls.size());
            sbState.append(partitionManager.toString());
            Collection<CMap> cmaps = maps.values();
            for (CMap cmap : cmaps) {
                cmap.appendState(sbState);
            }
            CpuUtilization cpuUtilization = node.getCpuUtilization();
            node.connectionManager.appendState(sbState);
            node.executorManager.appendState(sbState);
            node.clusterManager.appendState(sbState);
            long total = Runtime.getRuntime().totalMemory();
            long free = Runtime.getRuntime().freeMemory();
            sbState.append("\nCluster Size:").append(lsMembers.size());
            sbState.append("\n").append(cpuUtilization);
            sbState.append("\nUsed Memory:");
            sbState.append((total - free) / 1024 / 1024);
            sbState.append("MB");
            logger.log(Level.INFO, sbState.toString());
            lastLogStateTime = now;
        }
    }

    /**
     * Should be called from ExecutorService threads.
     *
     * @param mergingEntry
     */
    public void mergeWanRecord(DataRecordEntry mergingEntry) {
        String name = mergingEntry.getName();
        DataRecordEntry existingEntry = new MGetDataRecordEntry().get(name, mergingEntry.getKeyData());
        final CMap cmap = node.concurrentMapManager.getMap(name);
        MProxy mproxy = (MProxy) node.factory.getOrCreateProxyByName(name);
        MergePolicy mergePolicy = cmap.wanMergePolicy;
        if (mergePolicy == null) {
            logger.log(Level.SEVERE, "Received wan merge but no merge policy defined!");
        } else {
            Object winner = mergePolicy.merge(cmap.getName(), mergingEntry, existingEntry);
            if (winner != null) {
                if (winner == MergePolicy.REMOVE_EXISTING) {
                    mproxy.removeForSync(mergingEntry.getKey());
                    notifyWanMergeListeners(WanMergeListener.EventType.REMOVED);
                } else {
                    mproxy.putForSync(mergingEntry.getKeyData(), winner);
                    notifyWanMergeListeners(WanMergeListener.EventType.UPDATED);
                }
            } else {
                notifyWanMergeListeners(WanMergeListener.EventType.IGNORED);
            }
        }
    }

    void notifyWanMergeListeners(WanMergeListener.EventType eventType) {
        for (WanMergeListener wanMergeListener : colWanMergeListeners) {
            if (eventType == WanMergeListener.EventType.UPDATED) {
                wanMergeListener.entryUpdated();
            } else if (eventType == WanMergeListener.EventType.REMOVED) {
                wanMergeListener.entryRemoved();
            } else {
                wanMergeListener.entryIgnored();
            }
        }
    }

    public int getPartitionCount() {
        return partitionCount;
    }

    public Map<String, CMap> getCMaps() {
        return maps;
    }

    Object tryLockAndGet(String name, Object key, long timeout) throws TimeoutException {
        try {
            MLock mlock = new MLock();
            boolean locked = mlock.lockAndGetValue(name, key, timeout);
            if (!locked) {
                throw new TimeoutException();
            } else {
                return toObject(mlock.oldValue);
            }
        } catch (OperationTimeoutException e) {
            throw new TimeoutException();
        }
    }

    void putAndUnlock(String name, Object key, Object value) {
        ThreadContext tc = ThreadContext.get();
        Data dataKey = toData(key);
        CMap cmap = getMap(name);
        final LocalLock localLock = cmap.mapLocalLocks.get(dataKey);
        final boolean shouldUnlock = localLock != null
                && localLock.getThreadId() == tc.getThreadId();
        final boolean shouldRemove = shouldUnlock && localLock.getCount() == 1;
        MPut mput = tc.getCallCache(node.factory).getMPut();
        if (shouldRemove) {
            mput.txnalPut(CONCURRENT_MAP_PUT_AND_UNLOCK, name, key, value, -1, -1);
            // remove if current LocalLock is not changed
            cmap.mapLocalLocks.remove(dataKey, localLock);
        } else if (shouldUnlock) {
            mput.txnalPut(CONCURRENT_MAP_PUT, name, key, value, -1, -1);
            localLock.decrementAndGet();
        } else {
            mput.clearRequest();
            final String error = "Current thread is not owner of lock. putAndUnlock could not be completed! " +
                    "Thread-Id: " + tc.getThreadId() + ", LocalLock: " + localLock;
            logger.log(Level.WARNING, error);
            throw new IllegalStateException(error);
        }
        mput.clearRequest();
    }

    public void destroyEndpointThreads(Address endpoint, Set<Integer> threadIds) {
        node.clusterManager.invalidateScheduledActionsFor(endpoint, threadIds);
        for (CMap cmap : maps.values()) {
            for (Record record : cmap.mapRecords.values()) {
                DistributedLock lock = record.getLock();
                if (lock != null && lock.isLocked()) {
                    if (endpoint.equals(record.getLockAddress()) && threadIds.contains(record.getLock().getLockThreadId())) {
                        record.clearLock();
                        cmap.fireScheduledActions(record);
                    }
                }
            }
        }
    }

    public PartitionInfo getPartitionInfo(int partitionId) {
        return partitionManager.getPartition(partitionId);
    }

    public void startCleanup(final boolean now, final boolean force) {
        if (now) {
            for (CMap cMap : maps.values()) {
                cMap.startCleanup(force);
            }
        } else {
            node.executorManager.executeNow(new Runnable() {
                public void run() {
                    for (CMap cMap : maps.values()) {
                        cMap.startCleanup(force);
                    }
                }
            });
        }
    }

    public void executeCleanup(final CMap cmap, final boolean force) {
        node.executorManager.executeNow(new Runnable() {
            public void run() {
                cmap.startCleanup(force);
            }
        });
    }

    public boolean lock(String name, Object key, long timeout) {
        MLock mlock = new MLock();
        final boolean booleanCall = timeout >= 0 ; // tryLock
        try {
            final boolean locked = mlock.lock(name, key, timeout);
            if (!locked && !booleanCall) {
                throw new OperationTimeoutException(mlock.request.operation.toString(),
                        "Lock request is timed out! t: " + mlock.request.timeout);
            }
            return locked;
        } catch (OperationTimeoutException e) {
            if (!booleanCall) {
                throw e;
            } else {
                return false;
            }
        }
    }

    class MLock extends MBackupAndMigrationAwareOp {
        volatile Data oldValue = null;

        public boolean unlock(String name, Object key, long timeout) {
            Data dataKey = toData(key);
            ThreadContext tc = ThreadContext.get();
            CMap cmap = getMap(name);
            if (cmap == null) return false;
            LocalLock localLock = cmap.mapLocalLocks.get(dataKey);
            if (localLock != null && localLock.getThreadId() == tc.getThreadId()) {
                if (localLock.decrementAndGet() > 0) return true;
                boolean unlocked = booleanCall(CONCURRENT_MAP_UNLOCK, name, dataKey, null, timeout, -1);
                // remove if current LocalLock is not changed
                cmap.mapLocalLocks.remove(dataKey, localLock);
                if (unlocked) {
                    request.lockAddress = null;
                    request.lockCount = 0;
                    backup(CONCURRENT_MAP_BACKUP_LOCK);
                }
                return unlocked;
            }
            return false;
        }

        public boolean forceUnlock(String name, Object key) {
            Data dataKey = toData(key);
            boolean unlocked = booleanCall(CONCURRENT_MAP_FORCE_UNLOCK, name, dataKey, null, 0, -1);
            if (unlocked) {
                backup(CONCURRENT_MAP_BACKUP_LOCK);
            }
            return unlocked;
        }

        public boolean lock(String name, Object key, long timeout) {
            return lock(CONCURRENT_MAP_LOCK, name, key, null, timeout);
        }

        public boolean lockAndGetValue(String name, Object key, long timeout) {
            return lock(CONCURRENT_MAP_TRY_LOCK_AND_GET, name, key, null, timeout);
        }

        public boolean lockAndGetValue(String name, Object key, Object value, long timeout) {
            return lock(CONCURRENT_MAP_TRY_LOCK_AND_GET, name, key, value, timeout);
        }

        public boolean lock(ClusterOperation op, String name, Object key, Object value, long timeout) {
            Data dataKey = toData(key);
            ThreadContext tc = ThreadContext.get();
            setLocal(op, name, dataKey, value, timeout, -1);
            request.setLongRequest();
            doOp();
            long result = (Long) getResultAsObject();
            if (result == -1L) {
                return false;
            }
            else {
                CMap cmap = getMap(name);
                if (result == 0) {
                    cmap.mapLocalLocks.remove(dataKey);
                }
                LocalLock localLock = cmap.mapLocalLocks.get(dataKey);
                if (localLock == null || localLock.getThreadId() != tc.getThreadId()) {
                    localLock = new LocalLock(tc.getThreadId());
                    cmap.mapLocalLocks.put(dataKey, localLock);
                }
                if (localLock.incrementAndGet() == 1) {
                    backup(CONCURRENT_MAP_BACKUP_LOCK);
                }
            }
            return true;
        }

        public boolean isLocked(String name, Object key) {
            Data dataKey = toData(key);
            CMap cmap = getMap(name);
            if(cmap != null) {
                LocalLock localLock = cmap.mapLocalLocks.get(dataKey);
                if(localLock != null && localLock.getCount() > 0) {
                    return true;
                }
            }

            setLocal(CONCURRENT_MAP_IS_KEY_LOCKED, name, dataKey, null, -1, -1);
            request.setBooleanRequest();
            doOp();
            return (Boolean) getResultAsObject();
        }

        @Override
        public void afterGettingResult(Request request) {
            if (request.operation == CONCURRENT_MAP_TRY_LOCK_AND_GET) {
                if (oldValue == null) {
                    oldValue = request.value;
                }
            }
            super.afterGettingResult(request);
        }

        @Override
        public void handleNoneRedoResponse(Packet packet) {
            if (request.operation == CONCURRENT_MAP_TRY_LOCK_AND_GET) {
                oldValue = packet.getValueData();
                request.value = packet.getValueData();
            }
            super.handleNoneRedoResponse(packet);
        }

        @Override
        protected final void handleInterruption() {
            logger.log(Level.WARNING, Thread.currentThread().getName() + " is interrupted! " +
                                      "Hazelcast intentionally suppresses interruption during lock operations " +
                                      "to avoid dead-lock conditions. Operation: " + request.operation);
        }

        @Override
        protected final boolean isInterruptible() {
            return false;
        }

        @Override
        protected final boolean canTimeout() {
            return false;
        }
    }

    class MContainsKey extends MTargetAwareOp {
        Object keyObject = null;
        NearCache nearCache = null;

        public boolean containsEntry(String name, Object key, Object value) {
            return booleanCall(CONCURRENT_MAP_CONTAINS_ENTRY, name, key, value, 0, -1);
        }

        public boolean containsKey(String name, Object key) {
            this.keyObject = key;
            this.nearCache = mapCaches.get(name);
            Data dataKey = toData(key);
            if (nearCache != null) {
                if (nearCache.containsKey(key)) {
                    return true;
                }
            }
            final CMap cMap = maps.get(name);
            if (cMap != null) {
                Record record = cMap.getOwnedRecord(dataKey);
                if (record != null && record.isActive() && record.isValid() && record.hasValueData()) {
                    if (cMap.isReadBackupData()) {
                        return true;
                    } else {
                        PartitionServiceImpl.PartitionProxy partition = partitionServiceImpl.getPartition(record.getBlockId());
                        if (partition != null && !partitionManager.isOwnedPartitionMigrating(partition.getPartitionId())
                                && partition.getOwner() != null && partition.getOwner().localMember()) {
                            return true;
                        }
                    }
                }
            }
            return booleanCall(CONCURRENT_MAP_CONTAINS_KEY, name, dataKey, null, 0, -1);
        }

        @Override
        public void reset() {
            keyObject = null;
            nearCache = null;
            super.reset();
        }

        @Override
        protected void setResult(Object obj) {
            if (obj != null && obj == Boolean.TRUE) {
                if (nearCache != null) {
                    nearCache.setContainsKey(keyObject, request.key);
                }
            }
            super.setResult(obj);
        }

        @Override
        public boolean isMigrationAware() {
            return true;
        }

        @Override
        protected boolean isInterruptible() {
            return true;
        }
    }

    class MEvict extends MBackupAndMigrationAwareOp {
        public boolean evict(String name, Object key) {
            try {
                return evict(CONCURRENT_MAP_EVICT, name, key);
            } catch (OperationTimeoutException e) {
                return false;
            }
        }

        private boolean evict(ClusterOperation operation, String name, Object key) {
            Data k = (key instanceof Data) ? (Data) key : toData(key);
            request.setLocal(operation, name, k, null, 0, maxOperationTimeout, -1, thisAddress);
            request.setBooleanRequest();
            doOp();
            boolean result = getResultAsBoolean();
            if (result) {
                backup(CONCURRENT_MAP_BACKUP_REMOVE);
            }
            return result;
        }

        @Override
        public final void handleNoneRedoResponse(Packet packet) {
            NearCache nearCache = mapCaches.get(request.name);
            if (nearCache != null) {
                nearCache.invalidate(request.key);
            }
            super.handleNoneRedoResponse(packet);
        }
    }

    class MGetMapEntry extends MTargetAwareOp {
        public MapEntry get(String name, Object key) {
            Object result = objectCall(CONCURRENT_MAP_GET_MAP_ENTRY, name, key, null, 0, -1);
            if (result instanceof Data) {
                result = toObject((Data) result);
            }
            CMap.CMapEntry mapEntry = (CMap.CMapEntry) result;
            if (mapEntry != null) {
                mapEntry.setHazelcastInstance(node.factory);
                mapEntry.set(name, key);
            }
            return mapEntry;
        }

        @Override
        protected boolean isInterruptible() {
            return true;
        }
    }

    class MGetDataRecordEntry extends MTargetAwareOp {
        public DataRecordEntry get(String name, Object key) {
            Object result = objectCall(CONCURRENT_MAP_GET_DATA_RECORD_ENTRY, name, key, null, 0, -1);
            if (result instanceof Data) {
                result = toObject((Data) result);
            }
            return (DataRecordEntry) result;
        }
    }

    class MAddKeyListener extends MTargetAwareOp {

        public boolean addListener(String name, boolean add, Object key, boolean includeValue) {
            ClusterOperation operation = (add) ? ADD_LISTENER : REMOVE_LISTENER;
            setLocal(operation, name, key, null, -1, -1);
            request.longValue = (includeValue) ? 1 : 0;
            request.setBooleanRequest();
            doOp();
            return getResultAsBoolean();
        }

        @Override
        public boolean isMigrationAware() {
            return true;
        }
    }

    public void putTransient(String name, Object key, Object value, long ttl) {
        MPut mput = new MPut();
        mput.putTransient(name, key, value, ttl);
    }

    public boolean putFromLoad(String name, Object key, Object value) {
        try {
            MPut mput = new MPut();
            return (Boolean) mput.putFromLoad(name, key, value);
        } catch (OperationTimeoutException e) {
            return false;
        }
    }

    // used by GetMapEntryOperationHandler, GetOperationHandler, ContainsKeyOperationHandler
    private void putFromLoad(final Request request) {
        final MPut mput = new MPut();
        try {
            mput.request.setFromRequest(request);
            mput.request.timeout = 0;
            mput.request.ttl = -1;
            mput.request.local = true;
            mput.request.operation = CONCURRENT_MAP_PUT_FROM_LOAD;
            mput.request.longValue = (request.value == null) ? Integer.MIN_VALUE : request.value.hashCode();
            request.setBooleanRequest();
            final Data value = request.value;
            mput.doOp();
            boolean success = mput.getResultAsBoolean();
            if (success) {
                mput.request.value = value;
                mput.backup(CONCURRENT_MAP_BACKUP_PUT);
            }
        } catch (OperationTimeoutException e) {
            logger.log(Level.FINEST, "Put-after-load for Operation[" + request.operation + "] has been timed out!");
        }
    }

    Map getAll(String name, Set keys) {
        Set theKeys = keys;
        Map map = new HashMap(keys.size());
        CMap cmap = getMap(name);
        if (cmap != null && cmap.nearCache != null) {
            theKeys = new HashSet(keys);
            for (Iterator iterator = theKeys.iterator(); iterator.hasNext(); ) {
                Object key = iterator.next();
                Object value = cmap.nearCache.get(key);
                if (value != null) {
                    map.put(key, value);
                    iterator.remove();
                }
            }
        }
        if (theKeys.size() > 1) {
            Pairs results = getAllPairs(name, theKeys);
            final List<KeyValue> lsKeyValues = results.getKeyValues();
            cmap = getMap(name);
            if (lsKeyValues.size() > 0 && cmap != null) {
                final NearCache nearCache = cmap.nearCache;
                if (nearCache != null) {
                    final Map<Data, Object> keyObjects = new HashMap<Data, Object>(lsKeyValues.size());
                    for (KeyValue keyValue : lsKeyValues) {
                        keyObjects.put(keyValue.getKeyData(), keyValue.getKey());
                    }
                    enqueueAndReturn(new Processable() {
                        public void process() {
                            for (KeyValue keyValue : lsKeyValues) {
                                final Object key = keyObjects.get(keyValue.getKeyData());
                                if (key != null) {
                                    nearCache.put(key, keyValue.getKeyData(), keyValue.getValueData());
                                }
                            }
                        }
                    });
                }
            }
            for (KeyValue keyValue : lsKeyValues) {
                map.put(keyValue.getKey(), keyValue.getValue());
            }
        } else if (theKeys.size() == 1) {
            Object key = theKeys.iterator().next();
            Object value = new MGet().get(name, key, -1);
            if (value != null) {
                map.put(key, value);
            }
        }
        return map;
    }

    Pairs getAllPairs(String name, Set keys) {
        while (true) {
            try {
                return doGetAll(name, keys);
            } catch (Throwable e) {
                if (e instanceof MemberLeftException) {
                    try {
                        Thread.sleep(redoWaitMillis);
                    } catch (InterruptedException e1) {
                        handleInterruptedException(true, CONCURRENT_MAP_GET_ALL);
                    }
                } else if (e instanceof InterruptedException) {
                    handleInterruptedException(true, CONCURRENT_MAP_GET_ALL);
                } else if (e instanceof RuntimeException) {
                    throw (RuntimeException) e;
                } else {
                    throw new RuntimeException(e);
                }
            }
        }
    }

    Pairs doGetAll(String name, Set keys) throws ExecutionException, InterruptedException {
        Pairs results = new Pairs(keys.size());
        final Map<Member, Keys> targetMembers = new HashMap<Member, Keys>(10);
        for (Object key : keys) {
            Data dKey = toData(key);
            Member owner = partitionServiceImpl.getPartition(dKey).getOwner();
            if (owner == null) {
                owner = thisMember;
            }
            Keys targetKeys = targetMembers.get(owner);
            if (targetKeys == null) {
                targetKeys = new Keys();
                targetMembers.put(owner, targetKeys);
            }
            targetKeys.add(dKey);
        }
        List<Future<Pairs>> lsFutures = new ArrayList<Future<Pairs>>(targetMembers.size());
        for (Member member : targetMembers.keySet()) {
            Keys targetKeys = targetMembers.get(member);
            GetAllCallable callable = new GetAllCallable(name, targetKeys);
            DistributedTask<Pairs> dt = new DistributedTask<Pairs>(callable, member);
            lsFutures.add(dt);
            node.factory.getExecutorService(BATCH_OPS_EXECUTOR_NAME).execute(dt);
        }
        for (Future<Pairs> future : lsFutures) {
            Pairs pairs = future.get();
            if (pairs != null && pairs.getKeyValues() != null) {
                for (KeyValue keyValue : pairs.getKeyValues()) {
                    results.addKeyValue(keyValue);
                }
            }
        }
        return results;
    }

    int size(String name) {
        while (true) {
            try {
                int size = trySize(name);
                TransactionImpl txn = ThreadContext.get().getCallContext().getTransaction();
                if (txn != null) {
                    size += txn.size(name);
                }
                return size;
            } catch (Throwable e) {
                if (e instanceof MemberLeftException || e instanceof IllegalPartitionState) {
                    try {
                        Thread.sleep(redoWaitMillis);
                    } catch (InterruptedException e1) {
                        handleInterruptedException(true, CONCURRENT_MAP_SIZE);
                    }
                } else if (e instanceof InterruptedException) {
                    handleInterruptedException(true, CONCURRENT_MAP_SIZE);
                } else {
                    Util.throwUncheckedException(e);
                    return -1; // not reachable
                }
            }
        }
    }

    int trySize(String name) throws ExecutionException, InterruptedException {
        int totalSize = 0;
        Set<Member> members = node.getClusterImpl().getMembers();
        List<Future<Integer>> lsFutures = new ArrayList<Future<Integer>>();
        int expectedPartitionVersion = partitionManager.getVersion();
        for (Member member : members) {
            if (!member.isLiteMember()) {
                MapSizeCallable callable = new MapSizeCallable(name, expectedPartitionVersion);
                DistributedTask<Integer> dt = new DistributedTask<Integer>(callable, member);
                lsFutures.add(dt);
                node.factory.getExecutorService(BATCH_OPS_EXECUTOR_NAME).execute(dt);
            }
        }
        for (Future<Integer> future : lsFutures) {
            Integer partialSize = future.get();
            if (partialSize != null) {
                if (partialSize == -1) {
                    throw new IllegalPartitionState("Unexpected partition version!");
                }
                totalSize += partialSize;
            }
        }
        return totalSize;
    }

    Entries query(String name, ClusterOperation operation, Predicate predicate) {
        Data predicateData = toData(predicate);
        while (true) {
            try {
                Entries entries = new Entries(this, name, operation, predicate);
                tryQuery(entries, name, operation, predicateData);
                return entries;
            } catch (Throwable e) {
                if (e instanceof MemberLeftException || e instanceof IllegalPartitionState) {
                    try {
                        Thread.sleep(redoWaitMillis);
                    } catch (InterruptedException e1) {
                        handleInterruptedException(true, operation);
                    }
                } else if (e instanceof InterruptedException) {
                    handleInterruptedException(true, operation);
                } else if (e instanceof ExecutionException) {
                    Throwable cause = e.getCause();
                    if (cause != null && cause instanceof RuntimeException) {
                        throw (RuntimeException) cause;
                    } else {
                        throw new RuntimeException(e);
                    }
                } else {
                    Util.throwUncheckedException(e);
                    return null; // not reachable
                }
            }
        }
    }

    void tryQuery(Entries entries, String name, ClusterOperation operation, Data predicateData) throws ExecutionException, InterruptedException {
        Set<Member> members = node.getClusterImpl().getMembers();
        List<Future<Pairs>> lsFutures = new ArrayList<Future<Pairs>>();
        int expectedPartitionVersion = partitionManager.getVersion();
        for (Member member : members) {
            if (!member.isLiteMember()) {
                Callable callable = new MapQueryCallable(name, operation, predicateData, expectedPartitionVersion);
                DistributedTask<Pairs> dt = new DistributedTask<Pairs>(callable, member);
                lsFutures.add(dt);
                node.factory.getExecutorService(BATCH_OPS_EXECUTOR_NAME).execute(dt);
            }
        }
        for (Future<Pairs> future : lsFutures) {
            Pairs pairs = future.get();
            if (pairs == null) {
                throw new IllegalPartitionState("Unexpected partition version!");
            } else {
                entries.addEntries(pairs);
            }
        }
    }

    Entries queryLocal(String name, ClusterOperation operation, Predicate predicate) {
        Entries entries = new Entries(this, name, operation, predicate);
        CMap cmap = getMap(name);
        if (cmap == null) return entries;
        PartitionManager partitionManager = getPartitionManager();
        while (true) {
            int partitionVersion = partitionManager.getVersion();
            Pairs pairs = queryMap(cmap, operation, predicate);
            if (partitionManager.getVersion() == partitionVersion) {
                entries.addEntries(pairs);
                return entries;
            }
            entries.clearEntries();
        }
    }

    void doPutAll(String name, Map entries) {
        Pairs pairs = new Pairs(entries.size());
        for (Object key : entries.keySet()) {
            Object value = entries.get(key);
            pairs.addKeyValue(new KeyValue(toData(key), toData(value)));
        }
        while (true) {
            try {
                doPutAll(name, pairs);
                return;
            } catch (Exception e) {
                if (e instanceof MemberLeftException) {
                    try {
                        Thread.sleep(redoWaitMillis);
                    } catch (InterruptedException e1) {
                        handleInterruptedException(true, CONCURRENT_MAP_PUT_ALL);
                    }
                } else if (e instanceof InterruptedException) {
                    handleInterruptedException(true, CONCURRENT_MAP_PUT_ALL);
                } else if (e instanceof RuntimeException) {
                    throw (RuntimeException) e;
                } else {
                    throw new RuntimeException(e);
                }
            }
        }
    }

    void doPutAll(String name, Pairs pairs) throws ExecutionException, InterruptedException {
        final Map<Member, Pairs> targetMembers = new HashMap<Member, Pairs>(10);
        for (KeyValue keyValue : pairs.getKeyValues()) {
            Member owner = partitionServiceImpl.getPartition(keyValue.getKeyData()).getOwner();
            if (owner == null) {
                owner = thisMember;
            }
            Pairs targetPairs = targetMembers.get(owner);
            if (targetPairs == null) {
                targetPairs = new Pairs();
                targetMembers.put(owner, targetPairs);
            }
            targetPairs.addKeyValue(keyValue);
        }
        List<Future<Boolean>> lsFutures = new ArrayList<Future<Boolean>>(targetMembers.size());
        for (Member member : targetMembers.keySet()) {
            Pairs targetPairs = targetMembers.get(member);
            if (targetPairs != null && targetMembers.size() > 0) {
                PutAllCallable callable = new PutAllCallable(name, targetPairs);
                DistributedTask<Boolean> dt = new DistributedTask<Boolean>(callable, member);
                lsFutures.add(dt);
                node.factory.getExecutorService(BATCH_OPS_EXECUTOR_NAME).execute(dt);
            }
        }
        for (Future<Boolean> future : lsFutures) {
            future.get();
        }
    }

    class MGet extends MTargetAwareOp {
        Object keyObject = null;

        public Object get(String name, Object key, long timeout) {
            this.keyObject = key;
            final ThreadContext tc = ThreadContext.get();
            TransactionImpl txn = tc.getCallContext().getTransaction();
            if (txn != null && txn.getStatus() == Transaction.TXN_STATUS_ACTIVE) {
                if (txn.has(name, key)) {
                    Data value = txn.get(name, key);
                    return tc.isClient() ? value : toObject(value);
                } else {
                    MLock mlock = new MLock();
                    boolean locked = mlock
                            .lockAndGetValue(name, key, DEFAULT_TXN_TIMEOUT);
                    if (!locked)
                        throwTxTimeoutException(key);
                    Object oldObject = null;
                    Data oldValue = mlock.oldValue;
                    if (oldValue != null) {
                        oldObject = tc.isClient() ? oldValue : tc.toObject(oldValue);
                        txn.attachPutOp(name, key, oldValue, false);
                    } else {
                        txn.attachPutOp(name, key, null, false);
                    }
                    return oldObject;
                }
            }
            final CMap cMap = maps.get(name);
            Data dataKey = null;
            if (cMap != null) {
                NearCache nearCache = cMap.nearCache;
                if (nearCache != null) {
                    Object value = nearCache.get(key);
                    if (value != null) {
                        return value;
                    }
                }
                dataKey = toData(key);
                Record ownedRecord = cMap.getOwnedRecord(dataKey);
                if (ownedRecord != null && ownedRecord.isActive() && ownedRecord.isValid()) {
                    long version = ownedRecord.getVersion();
                    Object result = null;
                    if (tc.isClient()) {
                        final Data valueData = ownedRecord.getValueData();
                        if (valueData != null && valueData.size() > 0) {
                            result = valueData;
                        }
                    } else {
                        final Object value = ownedRecord.getValue();
                        if (value != null) {
                            result = value;
                        }
                    }
                    if (result != null && ownedRecord.getVersion() == version) {
                        ownedRecord.setLastAccessed();
                        return result;
                    }
                }
                if (cMap.isReadBackupData()) {
                    final Record record = cMap.mapRecords.get(dataKey);
                    if (record != null && record.isActive() && record.isValid()) {
                        final Data valueData = record.getValueData();
                        if (valueData != null && valueData.size() > 0) {
                            return tc.isClient() ? valueData : toObject(valueData);
                        }
                    }
                }
            }
            if (dataKey == null) {
                dataKey = toData(key);
            }
            Object value = objectCall(CONCURRENT_MAP_GET, name, dataKey, null, timeout, -1);
            if (value instanceof AddressAwareException) {
                rethrowException(request.operation, (AddressAwareException) value);
            }
            return value;
        }

        @Override
        public void reset() {
            keyObject = null;
            super.reset();
        }

        @Override
        public final void handleNoneRedoResponse(Packet packet) {
            final CMap cMap = maps.get(request.name);
            if (cMap != null) {
                NearCache nearCache = cMap.nearCache;
                if (nearCache != null) {
                    Data value = packet.getValueData();
                    if (value != null && value.size() > 0) {
                        nearCache.put(this.keyObject, request.key, packet.getValueData());
                    }
                }
            }
            super.handleNoneRedoResponse(packet);
        }

        @Override
        public boolean isMigrationAware() {
            return true;
        }

        @Override
        protected boolean isInterruptible() {
            return true;
        }
    }

    class MValueCount extends MTargetAwareOp {
        public Object count(String name, Object key, long timeout) {
            request.setLongRequest();
            return objectCall(CONCURRENT_MAP_VALUE_COUNT, name, key, null, timeout, -1);
        }

        @Override
        public boolean isMigrationAware() {
            return true;
        }

        @Override
        protected boolean isInterruptible() {
            return true;
        }
    }

    class MRemoveItem extends MBackupAndMigrationAwareOp {

        public boolean removeItem(String name, Object key) {
            return removeItem(name, key, null);
        }

        public boolean removeItem(String name, Object key, Object value) {
            ThreadContext threadContext = ThreadContext.get();
            TransactionImpl txn = threadContext.getCallContext().getTransaction();
            if (txn != null && txn.getStatus() == Transaction.TXN_STATUS_ACTIVE) {
                try {
                    boolean locked;
                    if (!txn.has(name, key)) {
                        MLock mlock = new MLock();
                        locked = mlock
                                .lockAndGetValue(name, key, DEFAULT_TXN_TIMEOUT);
                        if (!locked)
                            throwTxTimeoutException(key);
                        Object oldObject = null;
                        Data oldValue = mlock.oldValue;
                        if (oldValue != null) {
                            oldObject = threadContext.isClient() ? oldValue : threadContext.toObject(oldValue);
                        }
                        txn.attachRemoveOp(name, key, null, (oldObject == null));
                        return (oldObject != null);
                    } else {
                        return (txn.attachRemoveOp(name, key, null, false) != null);
                    }
                } catch (Exception e1) {
                    logger.log(Level.WARNING, e1.getMessage(), e1);
                }
                return false;
            } else {
                boolean removed = booleanCall(CONCURRENT_MAP_REMOVE_ITEM, name, key, value, 0, -1);
                if (removed) {
                    backup(CONCURRENT_MAP_BACKUP_REMOVE);
                }
                return removed;
            }
        }
    }

    class MRemove extends MBackupAndMigrationAwareOp {

        public Object remove(String name, Object key) {
            return txnalRemove(CONCURRENT_MAP_REMOVE, name, key, null, -1, -1L);
        }

        public boolean removeIfSame(String name, Object key, Object value) {
            return txnalRemove(CONCURRENT_MAP_REMOVE_IF_SAME, name, key, value, -1, -1L) == Boolean.TRUE;
        }

        public Object tryRemove(String name, Object key, long timeout) throws TimeoutException {
            try {
                return txnalRemove(CONCURRENT_MAP_REMOVE, name, key, null, timeout, -1L);
            } catch (OperationTimeoutException e) {
                throw new TimeoutException();
            }
        }

        public void removeForSync(String name, Object key) {
            txnalRemove(CONCURRENT_MAP_REMOVE, name, key, null, -1, Long.MIN_VALUE);
        }

        private Object txnalRemove(ClusterOperation operation, String name,
                                   Object key, Object value, long timeout, long txnId) {
            ThreadContext threadContext = ThreadContext.get();
            TransactionImpl txn = threadContext.getCallContext().getTransaction();
            if (txn != null && txn.getStatus() == Transaction.TXN_STATUS_ACTIVE) {
                if (!txn.has(name, key)) {
                    MLock mlock = new MLock();
                    boolean locked = mlock.lockAndGetValue(name, key, timeout);
                    if (!locked) {
                        throwTxTimeoutException(key);
                    }
                    Object oldObject = null;
                    Data oldValue = mlock.oldValue;
                    if (oldValue != null) {
                        oldObject = threadContext.isClient() ? oldValue : threadContext.toObject(oldValue);
                    }
                    int removedValueCount = 0;
                    if (oldObject != null) {
                        if (oldObject instanceof DistributedTimeoutException) {
                            return oldObject;
                        }
                        if (oldObject instanceof Values) {
                            Values values = (Values) oldObject;
                            removedValueCount = values.size();
                        } else {
                            removedValueCount = 1;
                        }
                    }
                    txn.attachRemoveOp(name, key, toData(value), (oldObject == null), removedValueCount);
                    return oldObject;
                } else {
                    Data oldValue = txn.attachRemoveOp(name, key, toData(value), false);
                    Object oldObject = threadContext.isClient() ? oldValue : threadContext.toObject(oldValue);
                    return oldObject;
                }
            } else {
                setLocal(operation, name, key, value, timeout, -1);
                if (txnId != -1) {
                    request.txnId = txnId;
                }
                if (operation == CONCURRENT_MAP_REMOVE) {
                    request.setObjectRequest();
                    doOp();
                    Object oldValue = getResultAsObject();
                    if (oldValue != null) {
                        if (oldValue instanceof AddressAwareException) {
                            rethrowException(operation, (AddressAwareException) oldValue);
                        }
                        if (!(oldValue instanceof DistributedTimeoutException)) {
                            backup(CONCURRENT_MAP_BACKUP_REMOVE);
                        }
                    }
                    return oldValue;
                } else {
                    request.setBooleanRequest();
                    doOp();
                    boolean success = getResultAsBoolean();
                    if (success) {
                        backup(CONCURRENT_MAP_BACKUP_REMOVE);
                    }
                    return success;
                }
            }
        }

        @Override
        public final void handleNoneRedoResponse(Packet packet) {
            NearCache nearCache = mapCaches.get(request.name);
            if (nearCache != null) {
                nearCache.invalidate(request.key);
            }
            super.handleNoneRedoResponse(packet);
        }
    }

    public void destroy(String name) {
        CMap cmap = maps.remove(name);
        if (cmap != null) {
            cmap.destroy();
        }
        mapCaches.remove(name);
    }

    class MMultiGet extends MTargetAwareOp {

        public Collection get(String name, Object key) {
            final ThreadContext tc = ThreadContext.get();
            TransactionImpl txn = tc.getCallContext().getTransaction();
            Object value = objectCall(CONCURRENT_MAP_GET, name, key, null, 0, -1);
            if (value instanceof AddressAwareException) {
                rethrowException(request.operation, (AddressAwareException) value);
            }
            Collection currentValues = (Collection) value;
            if (txn != null && txn.getStatus() == Transaction.TXN_STATUS_ACTIVE) {
                List allValues = new ArrayList();
                if (currentValues != null) {
                    allValues.addAll(currentValues);
                }
                txn.getMulti(name, key, allValues);
                if (allValues.size() == 0) {
                    return Collections.emptySet();
                }
                return allValues;
            } else {
                return currentValues;
            }
        }

        @Override
        public boolean isMigrationAware() {
            return true;
        }

        @Override
        protected boolean isInterruptible() {
            return true;
        }
    }

    class MPutMulti extends MBackupAndMigrationAwareOp {

        boolean put(String name, Object key, Object value) {
            ThreadContext threadContext = ThreadContext.get();
            TransactionImpl txn = threadContext.getCallContext().getTransaction();
            if (txn != null && txn.getStatus() == Transaction.TXN_STATUS_ACTIVE) {
                if (!txn.has(name, key)) {
                    MLock mlock = new MLock();
                    boolean locked = mlock.lock(name, key, DEFAULT_TXN_TIMEOUT);
                    if (!locked)
                        throwTxTimeoutException(key);
                }
                if (txn.has(name, key, value)) {
                    return false;
                }
                txn.attachPutMultiOp(name, key, toData(value));
                return true;
            } else {
                boolean result = booleanCall(CONCURRENT_MAP_PUT_MULTI, name, key, value, -1, -1);
                if (result) {
                    backup(CONCURRENT_MAP_BACKUP_PUT);
                }
                return result;
            }
        }
    }

    boolean isMapIndexed(String name) {
        CMap cmap = getMap(name);
        return cmap != null && (cmap.getMapIndexService().hasIndexedAttributes());
    }

    void setIndexValues(Request request, Object value) {
        CMap cmap = getMap(request.name);
        if (cmap != null) {
            Long[] indexes = cmap.getMapIndexService().getIndexValues(value);
            if (indexes != null) {
                byte[] indexTypes = cmap.getMapIndexService().getIndexTypes();
                request.setIndexes(indexes, indexTypes);
                for (byte b : indexTypes) {
                    if (b == -1) {
                        throw new RuntimeException("Index type cannot be -1: " + b);
                    }
                }
            }
        }
    }

    class MAtomicNumber extends MDefaultBackupAndMigrationAwareOp {
        AtomicNumberOperationsCounter operationsCounter;

        public long addAndGet(Data name, long delta) {
            return doAtomicOp(ATOMIC_NUMBER_ADD_AND_GET, name, delta, null);
        }

        public boolean compareAndSet(Data name, long expectedValue, long newValue) {
            return doAtomicOp(ATOMIC_NUMBER_COMPARE_AND_SET, name, newValue, toData(expectedValue)) == 1;
        }

        public long getAndAdd(Data name, long delta) {
            return doAtomicOp(ATOMIC_NUMBER_GET_AND_ADD, name, delta, null);
        }

        public long getAndSet(Data name, long newValue) {
            return doAtomicOp(ATOMIC_NUMBER_GET_AND_SET, name, newValue, null);
        }

        public void destroy(Data name) {
            new MRemove().remove(MapConfig.ATOMIC_LONG_MAP_NAME, name);
        }

        void setOperationsCounter(AtomicNumberOperationsCounter operationsCounter) {
            this.operationsCounter = operationsCounter;
        }

        private long doAtomicOp(ClusterOperation op, Data name, long value, Data expected) {
            long begin = currentTimeMillis();
            setLocal(op, MapConfig.ATOMIC_LONG_MAP_NAME, name, expected, 0, 0);
            request.longValue = value;
            doOp();
            Data backup = (Data) getResultAsIs();
            long responseValue = request.longValue;
            if (backup != null) {
                request.value = backup;
                request.longValue = 0L;
                backup(CONCURRENT_MAP_BACKUP_PUT);
                operationsCounter.incrementModified(currentTimeMillis() - begin);
            } else {
                operationsCounter.incrementNonModified(currentTimeMillis() - begin);
            }
            return responseValue;
        }
    }

    class MCountDownLatch extends MDefaultBackupAndMigrationAwareOp {
        CountDownLatchOperationsCounter operationsCounter;
        long begin;

        public boolean await(Data name, long timeout, TimeUnit unit) throws InstanceDestroyedException, MemberLeftException {
            try {
                int awaitResult = doCountDownLatchOp(COUNT_DOWN_LATCH_AWAIT, name, 0, unit.toMillis(timeout));
                switch (awaitResult) {
                    case CountDownLatchProxy.INSTANCE_DESTROYED:
                        throw new InstanceDestroyedException(InstanceType.COUNT_DOWN_LATCH, (String) toObject(name));
                    case CountDownLatchProxy.OWNER_LEFT:
                        Member owner = new MemberImpl(request.lockAddress, thisAddress.equals(request.lockAddress));
                        throw new MemberLeftException(owner);
                    case CountDownLatchProxy.AWAIT_DONE:
                        return true;
                    case CountDownLatchProxy.AWAIT_FAILED:
                    default:
                        return false;
                }
            } finally {
                operationsCounter.incrementAwait(currentTimeMillis() - begin);
            }
        }

        public boolean countDown(Data name) {
            final int threadsReleased = doCountDownLatchOp(COUNT_DOWN_LATCH_COUNT_DOWN, name, 0, -1);
            operationsCounter.incrementCountDown(currentTimeMillis() - begin, threadsReleased);
            return threadsReleased > 0;
        }

        public int getCount(Data name) {
            final int count = doCountDownLatchOp(COUNT_DOWN_LATCH_GET_COUNT, name, 0, -1);
            operationsCounter.incrementOther(currentTimeMillis() - begin);
            return count;
        }

        public Address getOwnerAddress(Data name) {
            begin = currentTimeMillis();
            setLocal(COUNT_DOWN_LATCH_GET_OWNER, MapConfig.COUNT_DOWN_LATCH_MAP_NAME, name, null, 0, -1);
            doOp();
            return (Address) getResultAsObject(false);
        }

        public boolean setCount(Data name, int count, Address ownerAddress) {
            int countSet = doCountDownLatchOp(COUNT_DOWN_LATCH_SET_COUNT, name, count, -1, ownerAddress);
            operationsCounter.incrementOther(currentTimeMillis() - begin);
            return countSet == 1;
        }

        public void destroy(Data name) {
            doCountDownLatchOp(COUNT_DOWN_LATCH_DESTROY, name, 0, -1);
            //new MRemove().remove(MapConfig.COUNT_DOWN_LATCH_MAP_NAME, name, -1);
        }

        void setOperationsCounter(CountDownLatchOperationsCounter operationsCounter) {
            this.operationsCounter = operationsCounter;
        }

        private int doCountDownLatchOp(ClusterOperation op, Data name, int value, long timeout) {
            return doCountDownLatchOp(op, name, value, timeout, thisAddress);
        }

        private int doCountDownLatchOp(ClusterOperation op, Data name, int value, long timeout, Address endPoint) {
            begin = currentTimeMillis();
            setLocal(op, MapConfig.COUNT_DOWN_LATCH_MAP_NAME, name, null, timeout, -1);
            request.longValue = value;
            request.lockAddress = endPoint;
            doOp();
            Data backup = (Data) getResultAsIs();
            int responseValue = (int) request.longValue;
            if (backup != null) {
                request.value = backup;
                request.longValue = 0L;
                backup(CONCURRENT_MAP_BACKUP_PUT);
            }
            return responseValue;
        }

        @Override
        protected boolean isInterruptible() {
            return false;
        }

        @Override
        protected boolean canTimeout() {
            return false;
        }
    }

    class MSemaphore extends MDefaultBackupAndMigrationAwareOp {
        SemaphoreOperationsCounter operationsCounter;
        long begin;

        public void attachDetach(Data name, int permitsDelta) {
            doSemaphoreOp(SEMAPHORE_ATTACH_DETACH_PERMITS, name, permitsDelta, null, -1);
            operationsCounter.incrementNonAcquires(currentTimeMillis() - begin, permitsDelta);
        }

        public boolean cancelAcquire(Data name) {
            setLocal(SEMAPHORE_CANCEL_ACQUIRE, MapConfig.SEMAPHORE_MAP_NAME, name, null, -1, -1);
            doOp();
            getResult();
            return request.longValue == 1;
        }

        public int drainPermits(Data name) {
            int drainedPermits = doSemaphoreOp(SEMAPHORE_DRAIN_PERMITS, name, -1, null, -1);
            operationsCounter.incrementNonAcquires(currentTimeMillis() - begin, 0);
            return drainedPermits;
        }

        public int getAvailable(Data name) {
            int availablePermits = doSemaphoreOp(SEMAPHORE_GET_AVAILABLE_PERMITS, name, -1, null, -1);
            operationsCounter.incrementNonAcquires(currentTimeMillis() - begin, 0);
            return availablePermits;
        }

        public int getAttached(Data name) {
            int attachedPermits = doSemaphoreOp(SEMAPHORE_GET_ATTACHED_PERMITS, name, -1, false, -1);
            operationsCounter.incrementNonAcquires(currentTimeMillis() - begin, 0);
            return attachedPermits;
        }

        public void reduce(Data name, int permits) {
            doSemaphoreOp(SEMAPHORE_REDUCE_PERMITS, name, permits, null, -1);
            operationsCounter.incrementPermitsReduced(currentTimeMillis() - begin, 0);
        }

        public void release(Data name, int permits, Boolean detach) {
            doSemaphoreOp(SEMAPHORE_RELEASE, name, permits, detach, -1);
            operationsCounter.incrementReleases(currentTimeMillis() - begin, permits, detach);
        }

        public boolean tryAcquire(Data name, int permits, boolean attach, long timeout) throws InstanceDestroyedException {
            try {
                int acquireResult = doSemaphoreOp(SEMAPHORE_TRY_ACQUIRE, name, permits, attach, timeout);
                switch (acquireResult) {
                    case SemaphoreProxy.INSTANCE_DESTROYED:
                        operationsCounter.incrementRejectedAcquires(currentTimeMillis() - begin);
                        throw new InstanceDestroyedException(InstanceType.SEMAPHORE, (String) toObject(name));
                    case SemaphoreProxy.ACQUIRED:
                        operationsCounter.incrementAcquires(currentTimeMillis() - begin, permits, attach);
                        return true;
                    case SemaphoreProxy.ACQUIRE_FAILED:
                    default:
                        operationsCounter.incrementRejectedAcquires(currentTimeMillis() - begin);
                        return false;
                }
            } catch (RuntimeInterruptedException e) {
                operationsCounter.incrementRejectedAcquires(currentTimeMillis() - begin);
                throw e;
            }
        }

        public void destroy(Data name) {
            doSemaphoreOp(SEMAPHORE_DESTROY, name, -1, null, -1);
            new MRemove().remove(MapConfig.SEMAPHORE_MAP_NAME, name);
        }

        void setOperationsCounter(SemaphoreOperationsCounter operationsCounter) {
            this.operationsCounter = operationsCounter;
        }

        private int doSemaphoreOp(ClusterOperation op, Data name, long longValue, Object value, long timeout) {
            begin = currentTimeMillis();
            int responseValue = 1;
            if (longValue != 0L) {
                setLocal(op, MapConfig.SEMAPHORE_MAP_NAME, name, value, timeout, -1);
                request.longValue = longValue;
                doOp();
                Data backup = (Data) getResultAsIs();
                responseValue = (int) request.longValue;
                if (backup != null) {
                    request.value = backup;
                    request.longValue = 0L;
                    backup(CONCURRENT_MAP_BACKUP_PUT);
                    operationsCounter.incrementModified(currentTimeMillis() - begin);
                } else {
                    operationsCounter.incrementNonModified(currentTimeMillis() - begin);
                }
            }
            return responseValue;
        }

        @Override
        protected boolean isInterruptible() {
            return false;
        }

        @Override
        protected boolean canTimeout() {
            return false;
        }
    }

    class MPut extends MBackupAndMigrationAwareOp {

        public boolean replace(String name, Object key, Object oldValue, Object newValue) {
            Object result = txnalReplaceIfSame(CONCURRENT_MAP_REPLACE_IF_SAME, name, key, newValue, oldValue);
            return (result == Boolean.TRUE);
        }

        public Object replace(String name, Object key, Object value) {
            return txnalPut(CONCURRENT_MAP_REPLACE_IF_NOT_NULL, name, key, value, -1, -1);
        }

        public Object putIfAbsent(String name, Object key, Object value, long ttl) {
            return txnalPut(CONCURRENT_MAP_PUT_IF_ABSENT, name, key, value, -1, ttl);
        }

        public Object put(String name, Object key, Object value, long ttl) {
            return txnalPut(CONCURRENT_MAP_PUT, name, key, value, -1, ttl);
        }

        public Object putAfterCommit(String name, Object key, Object value, long ttl, long txnId) {
            Object result = null;
            if (txnId != -1) {
                ThreadContext tc = ThreadContext.get();
                Data dataKey = toData(key);
                CMap cmap = getMap(name);
                final LocalLock localLock = cmap.mapLocalLocks.get(dataKey);
                final boolean shouldUnlock = localLock != null
                        && localLock.getThreadId() == tc.getThreadId();
                final boolean shouldRemove = shouldUnlock && localLock.getCount() == 1;
                if (shouldRemove) {
                    result = txnalPut(CONCURRENT_MAP_PUT_AND_UNLOCK, name, key, value, -1, ttl, txnId);
                    // remove if current LocalLock is not changed
                    cmap.mapLocalLocks.remove(dataKey, localLock);
                } else if (shouldUnlock) {
                    result = txnalPut(CONCURRENT_MAP_PUT, name, key, value, -1, ttl, -1);
                    localLock.decrementAndGet();
                } else {
                    final String error = "Could not commit put operation! Current thread is not owner of " +
                            "transaction lock! Thread-Id: " + tc.getThreadId() + ", LocalLock: " + localLock;
                    logger.log(Level.WARNING, error);
                    throw new IllegalStateException(error);
                }
            }
            return result;
        }

        public Object putForSync(String name, Object key, Object value) {
            Object result = txnalPut(CONCURRENT_MAP_SET, name, key, value, -1, -1, Long.MIN_VALUE);
            return (result == Boolean.TRUE);
        }

        public Object putTransient(String name, Object key, Object value, long ttl) {
            return txnalPut(CONCURRENT_MAP_PUT_TRANSIENT, name, key, value, -1, ttl);
        }

        public Object putFromLoad(String name, Object key, Object value) {
            return txnalPut(CONCURRENT_MAP_PUT_FROM_LOAD, name, key, value, 0, -1);
        }

        public boolean set(String name, Object key, Object value, long ttl) {
            Object result = txnalPut(CONCURRENT_MAP_SET, name, key, value, -1, ttl);
            return (result == Boolean.TRUE);
        }

        public void merge(Record record) {
            if (getInstanceType(record.getName()).isMultiMap()) {
                Collection<ValueHolder> values = record.getMultiValues();
                if (values != null && values.size() > 0) {
                    for (ValueHolder valueHolder : values) {
                        mergeOne(record, valueHolder.getData());
                    }
                }
            } else {
                mergeOne(record, record.getValueData());
            }
        }

        public void mergeOne(Record record, Data valueData) {
            DataRecordEntry dataRecordEntry = new DataRecordEntry(record, valueData, false);
            request.setFromRecord(record);
            request.operation = CONCURRENT_MAP_MERGE;
            request.value = toData(dataRecordEntry);
            request.setBooleanRequest();
            doOp();
            Boolean returnObject = getResultAsBoolean();
            if (returnObject) {
                request.value = valueData;
                backup(CONCURRENT_MAP_BACKUP_PUT);
            }
        }

        public boolean tryPut(String name, Object key, Object value, long timeout, long ttl) {
            try {
                Object result = txnalPut(CONCURRENT_MAP_TRY_PUT, name, key, value, timeout, ttl);
                return (result == Boolean.TRUE);
            } catch (OperationTimeoutException e) {
                return false;
            }
        }

        private Object txnalReplaceIfSame(ClusterOperation operation, String name, Object key, Object newValue, Object expectedValue) {
            ThreadContext threadContext = ThreadContext.get();
            TransactionImpl txn = threadContext.getCallContext().getTransaction();
            if (txn != null && txn.getStatus() == Transaction.TXN_STATUS_ACTIVE) {
                if (!txn.has(name, key)) {
                    MLock mlock = new MLock();
                    boolean locked = mlock
                            .lockAndGetValue(name, key, DEFAULT_TXN_TIMEOUT);
                    if (!locked)
                        throwTxTimeoutException(key);
                    Object oldObject = null;
                    Data oldValue = mlock.oldValue;
                    if (oldValue != null) {
                        oldObject = threadContext.isClient() ? oldValue : threadContext.toObject(oldValue);
                    }
                    if (oldObject == null) {
                        return Boolean.FALSE;
                    } else {
                        if (expectedValue.equals(oldValue)) {
                            txn.attachPutOp(name, key, toData(newValue), false);
                            return Boolean.TRUE;
                        } else {
                            return Boolean.FALSE;
                        }
                    }
                } else {
                    if (expectedValue.equals(toObject(txn.get(name, key)))) {
                        txn.attachPutOp(name, key, toData(newValue), false);
                        return Boolean.TRUE;
                    } else {
                        return Boolean.FALSE;
                    }
                }
            } else {
                Data dataExpected = toData(expectedValue);
                Data dataNew = toData(newValue);
                setLocal(operation, name, key, new MultiData(dataExpected, dataNew), -1, -1);
                request.longValue = (request.value == null) ? Integer.MIN_VALUE : dataNew.hashCode();
                setIndexValues(request, newValue);
                request.setBooleanRequest();
                doOp();
                Object returnObject = getResultAsBoolean();
                if (!Boolean.FALSE.equals(returnObject)) {
                    request.value = dataNew;
                    backup(CONCURRENT_MAP_BACKUP_PUT);
                }
                return returnObject;
            }
        }

        Object txnalPut(ClusterOperation operation, String name, Object key, Object value, long timeout, long ttl) {
            return txnalPut(operation, name, key, value, timeout, ttl, -1);
        }

        Object txnalPut(ClusterOperation operation, String name, Object key, Object value, long timeout, long ttl, long txnId) {
            ThreadContext threadContext = ThreadContext.get();
            TransactionImpl txn = threadContext.getTransaction();
            SystemLogService css = node.getSystemLogService();
            if (css.shouldLog(INFO)) {
                css.logObject(MPut.this, INFO, operation);
            }
            if (txn != null && txn.getStatus() == Transaction.TXN_STATUS_ACTIVE) {
                if (!txn.has(name, key)) {
                    MLock mlock = new MLock();
                    boolean locked = mlock
                            .lockAndGetValue(name, key, DEFAULT_TXN_TIMEOUT);
                    if (!locked)
                        throwTxTimeoutException(key);
                    Object oldObject = null;
                    Data oldValue = mlock.oldValue;
                    if (oldValue != null) {
                        oldObject = threadContext.isClient() ? oldValue : threadContext.toObject(oldValue);
                    }
                    if (operation == CONCURRENT_MAP_PUT_IF_ABSENT && oldObject != null) {
                        txn.attachPutOp(name, key, oldValue, 0, ttl, false);
                    } else {
                        txn.attachPutOp(name, key, toData(value), 0, ttl, (oldObject == null));
                    }
                    if (operation == CONCURRENT_MAP_TRY_PUT) {
                        return Boolean.TRUE;
                    }
                    return oldObject;
                } else {
                    if (operation == CONCURRENT_MAP_PUT_IF_ABSENT) {
                        Data existingValue = txn.get(name, key);
                        if (existingValue != null) {
                            return threadContext.isClient() ? existingValue : threadContext.toObject(existingValue);
                        }
                    }
                    Data resultData = txn.attachPutOp(name, key, toData(value), false);
                    if (operation == CONCURRENT_MAP_TRY_PUT) {
                        return Boolean.TRUE;
                    }
                    return threadContext.isClient() ? resultData : threadContext.toObject(resultData);
                }
            } else {
                setLocal(operation, name, key, value, timeout, ttl);
                request.txnId = txnId;
                setIndexValues(request, value);
                if (operation == CONCURRENT_MAP_TRY_PUT
                        || operation == CONCURRENT_MAP_SET
                        || operation == CONCURRENT_MAP_PUT_AND_UNLOCK
                        || operation == CONCURRENT_MAP_PUT_FROM_LOAD
                        || operation == CONCURRENT_MAP_PUT_TRANSIENT) {
                    request.setBooleanRequest();
                    Data valueData = request.value;
                    doOp();
                    Boolean successful = getResultAsBoolean();
                    if (successful) {
                        request.value = valueData;
                        if (operation == CONCURRENT_MAP_PUT_AND_UNLOCK) {
                            backup(CONCURRENT_MAP_BACKUP_PUT_AND_UNLOCK);
                        } else {
                            backup(CONCURRENT_MAP_BACKUP_PUT);
                        }
                    }
                    return successful;
                } else {
                    request.setObjectRequest();
                    if (css.shouldLog(TRACE)) {
                        css.logObject(MPut.this, TRACE, "Calling doOp");
                    }
                    doOp();
                    if (css.shouldLog(TRACE)) {
                        css.logObject(MPut.this, TRACE, "Done doOp");
                    }
                    Object returnObject = getResultAsObject();
                    if (css.shouldLog(INFO)) {
                        css.logObject(MPut.this, INFO, returnObject);
                    }
                    if (operation == CONCURRENT_MAP_REPLACE_IF_NOT_NULL && returnObject == null) {
                        return null;
                    }
                    if (returnObject instanceof AddressAwareException) {
                        rethrowException(operation, (AddressAwareException) returnObject);
                    }
                    request.longValue = Long.MIN_VALUE;
                    backup(CONCURRENT_MAP_BACKUP_PUT);
                    if (css.shouldLog(TRACE)) {
                        css.logObject(MPut.this, TRACE, "Backups completed returning result");
                    }
                    return returnObject;
                }
            }
        }

        @Override
        protected final boolean canTimeout() {
            switch (request.operation) {
                case CONCURRENT_MAP_PUT_AND_UNLOCK:
                case CONCURRENT_MAP_BACKUP_PUT_AND_UNLOCK:
                    return false;
                default:
                    return true;
            }
        }
    }

    class MRemoveMulti extends MBackupAndMigrationAwareOp {

        public Collection remove(String name, Object key) {
            final ThreadContext tc = ThreadContext.get();
            TransactionImpl txn = tc.getCallContext().getTransaction();
            if (txn != null && txn.getStatus() == Transaction.TXN_STATUS_ACTIVE) {
                Collection committedValues = null;
                if (!txn.has(name, key)) {
                    MLock mlock = new MLock();
                    boolean locked = mlock.lockAndGetValue(name, key, DEFAULT_TXN_TIMEOUT);
                    if (!locked) throwTxTimeoutException(key);
                    committedValues = (Collection) toObject(mlock.oldValue);
                } else {
                    Object value = objectCall(CONCURRENT_MAP_GET, name, key, null, 0, -1);
                    if (value instanceof AddressAwareException) {
                        rethrowException(request.operation, (AddressAwareException) value);
                    }
                    committedValues = (Collection) value;
                }
                List allValues = new ArrayList();
                int removedValueCount = 1;
                if (committedValues != null) {
                    allValues.addAll(committedValues);
                    removedValueCount = committedValues.size();
                }
                txn.getMulti(name, key, allValues);
                txn.attachRemoveOp(name, key, null, false, removedValueCount);
                return allValues;
            } else {
                Collection result = (Collection) objectCall(CONCURRENT_MAP_REMOVE, name, key, null, -1, -1);
                if (result != null) {
                    backup(CONCURRENT_MAP_BACKUP_REMOVE);
                }
                return result;
            }
        }

        boolean remove(String name, Object key, Object value) {
            ThreadContext threadContext = ThreadContext.get();
            TransactionImpl txn = threadContext.getCallContext().getTransaction();
            if (txn != null && txn.getStatus() == Transaction.TXN_STATUS_ACTIVE) {
                if (!txn.has(name, key)) {
                    MLock mlock = new MLock();
                    boolean locked = mlock.lockAndGetValue(name, key, value, DEFAULT_TXN_TIMEOUT);
                    if (!locked) throwTxTimeoutException(key);
                    Data oldValue = mlock.oldValue;
                    boolean existingRecord = (oldValue != null);
                    txn.attachRemoveOp(name, key, toData(value), !existingRecord);
                    return existingRecord;
                } else {
                    MContainsKey mContainsKey = new MContainsKey();
                    boolean containsEntry = mContainsKey.containsEntry(name, key, value);
                    txn.attachRemoveOp(name, key, toData(value), !containsEntry);
                    return containsEntry;
                }
            } else {
                boolean result = booleanCall(CONCURRENT_MAP_REMOVE_MULTI, name, key, value, -1, -1);
                if (result) {
                    backup(CONCURRENT_MAP_BACKUP_REMOVE_MULTI);
                }
                return result;
            }
        }
    }

    abstract class MBackupAndMigrationAwareOp extends MBackupAwareOp {
        @Override
        public boolean isMigrationAware() {
            return true;
        }
    }

    abstract class MDefaultBackupAndMigrationAwareOp extends MBackupAndMigrationAwareOp {
        @Override
        void prepareForBackup() {
            backupCount = Math.min(MapConfig.DEFAULT_BACKUP_COUNT, dataMemberCount.get() - 1);
        }
    }

    abstract class MTargetAwareOp extends TargetAwareOp {

        @Override
        public void doOp() {
            target = null;
            super.doOp();
        }

        @Override
        public void setTarget() {
            if (target == null) {
                target = getKeyOwner(request);
            }
        }
    }

    protected Address getBackupMember(final int partitionId, final int replicaIndex) {
        return partitionManager.getPartition(partitionId).getReplicaAddress(replicaIndex);
    }

    class MBackup extends MTargetAwareOp {
        protected int replicaIndex = 0;

        public void sendBackup(ClusterOperation operation, int replicaIndex, Request reqBackup) {
            reset();
            this.replicaIndex = replicaIndex;
            SystemLogService css = node.getSystemLogService();
            if (css.shouldLog(TRACE)) {
                css.trace(this, "SendingBackup callId.", callId);
            }
            request.setFromRequest(reqBackup);
            request.operation = operation;
            request.caller = thisAddress;
            request.longValue = replicaIndex;
            request.setBooleanRequest();
            doOp();
        }

        public void reset() {
            super.reset();
            replicaIndex = 0;
        }

        @Override
        public void process() {
            target = getBackupMember(request.blockId, replicaIndex);
            if (target == null) {
                if (backupRedoEnabled && isValidBackup()) {
                    setRedoResult(REDO_TARGET_UNKNOWN);
                } else {
                    setResult(Boolean.FALSE);
                }
            } else {
                if (target.equals(thisAddress)) {
                    doLocalOp();
                } else {
                    invoke();
                }
            }
        }

        // executed by ServiceThread
        boolean isValidBackup() {
            int maxBackupCount = dataMemberCount.get() - 1;
            if (maxBackupCount > 0) {
                CMap map = getOrCreateMap(request.name);
                maxBackupCount = Math.min(map.getBackupCount(), maxBackupCount);
            }
            maxBackupCount = maxBackupCount > 0 ? maxBackupCount : 0;
            return replicaIndex <= maxBackupCount;
        }

        boolean isMigrationAware() {
            return backupRedoEnabled;
        }

        boolean isPartitionMigrating() {
            return isMigrating(request, replicaIndex);
        }

        @Override
        protected final void handleInterruption() {
            logger.log(Level.WARNING, Thread.currentThread().getName() + " is interrupted! " +
                                      "Hazelcast intentionally suppresses interruption during backup operations. " +
                                      "Operation: " + request.operation);
        }
    }

    class AsyncBackupProcessable implements Processable {
        final Request request;
        final int replicaIndex;

        AsyncBackupProcessable(final Request request, final int replicaIndex) {
            this.request = request;
            this.replicaIndex = replicaIndex;
        }

        public void process() {
            final Address target = getBackupMember(request.blockId, replicaIndex);
            if (target != null) {
                if (thisAddress.equals(target)) {
                    processBackupRequest(request);
                } else {
                    final Packet packet = obtainPacket();
                    packet.setFromRequest(request);
                    // this is not a call! we do not expect any response!
                    // @see BackupOperationHandler
                    packet.callId = -1L;
                    sendOrReleasePacket(packet, target);
                }
            }
        }
    }

    abstract class MBackupAwareOp extends MTargetAwareOp {
        protected volatile int backupCount = 0;
        protected volatile int asyncBackupCount = 0;

        protected void backup(ClusterOperation operation) {
            final int localBackupCount = backupCount;
            final int localAsyncBackupCount = asyncBackupCount;
            final int totalBackupCount = localBackupCount + localAsyncBackupCount;
            if (localBackupCount <= 0 && localAsyncBackupCount <= 0) {
                return;
            }
            if (totalBackupCount > maxBackupCount) {
                String msg = "Max backup is " + maxBackupCount + " but total backupCount is " + totalBackupCount;
                logger.log(Level.SEVERE, msg);
                throw new RuntimeException(msg);
            }
            if (request.key == null || request.key.size() == 0) {
                throw new RuntimeException("Key is null! " + request.key);
            }
            final MBackup[] backupOps = new MBackup[localBackupCount];
            for (int i = 0; i < totalBackupCount; i++) {
                final int replicaIndex = i + 1;
                if (i < localBackupCount) {
                    MBackup backupOp = new MBackup();
                    backupOps[i] = backupOp;
                    backupOp.sendBackup(operation, replicaIndex, request);
                } else {
                    final Request reqBackup = Request.copyFromRequest(request);
                    reqBackup.operation = operation;
                    enqueueAndReturn(new AsyncBackupProcessable(reqBackup, replicaIndex));
                }
            }
            for (int i = 0; i < localBackupCount; i++) {
                MBackup backupOp = backupOps[i];
                try {
                    backupOp.getResultAsBoolean();
                } catch (HazelcastException e) {
                    final Level level = backupRedoEnabled ? Level.WARNING : Level.FINEST;
                    logger.log(level, "Backup operation [" + operation + "] has failed! "
                              + e.getClass().getName() + ": " +  e.getMessage());
                    logger.log(Level.FINEST, e.getMessage(), e);
                }
            }
        }

        // executed by ServiceThread
        void prepareForBackup() {
            int localBackupCount = 0;
            int localAsyncBackupCount = 0;
            final int maxBackup = dataMemberCount.get() - 1;
            if (maxBackup > 0) {
                CMap map = getOrCreateMap(request.name);
                localBackupCount = Math.min(map.getBackupCount(), maxBackup);
                localAsyncBackupCount = Math.min(map.getAsyncBackupCount(), (maxBackup - localBackupCount));
            }
            backupCount = localBackupCount > 0 ? localBackupCount : 0;
            asyncBackupCount = localAsyncBackupCount > 0 ? localAsyncBackupCount : 0;
        }

        @Override
        public void process() {
            prepareForBackup();
            request.blockId = getPartitionId(request);
            super.process();
        }

        @Override
        public void handleNoneRedoResponse(Packet packet) {
            handleRemoteResponse(packet);
            super.handleNoneRedoResponse(packet);
        }

        public void handleRemoteResponse(Packet packet) {
            request.local = true;
            request.version = packet.version;
            request.lockCount = packet.lockCount;
            request.longValue = packet.longValue;
        }
    }

    abstract class MigrationAwareSubCall extends SubCall {

        protected MigrationAwareSubCall(Address target) {
            super(target);
        }

        @Override
        public void process() {
            request.blockId = -1;
            super.process();
        }

        @Override
        public boolean isMigrationAware() {
            return true;
        }
    }

    final void fireMapEvent(Map<Address, Boolean> mapListeners, int eventType,
                            Data oldValue, Record record, Address callerAddress) {
        if (record.getListeners() == null && (mapListeners == null || mapListeners.size() == 0)) {
            return;
        }
        fireMapEvent(mapListeners, record.getName(), eventType, record.getKeyData(),
                oldValue, record.getValueData(), record.getListeners(), callerAddress);
    }

    public class MContainsValue extends MultiCall<Boolean> {
        boolean contains = false;
        final String name;
        final Object value;

        public MContainsValue(String name, Object value) {
            this.name = name;
            this.value = value;
        }

        SubCall createNewTargetAwareOp(Address target) {
            return new MGetContainsValue(target);
        }

        boolean onResponse(Object response) {
            if (response == Boolean.TRUE) {
                this.contains = true;
                return false;
            }
            return true;
        }

        void onCall() {
            contains = false;
        }

        Boolean returnResult() {
            return contains;
        }

        protected boolean excludeLiteMember() {
            return true;
        }

        class MGetContainsValue extends MigrationAwareSubCall {
            public MGetContainsValue(Address target) {
                super(target);
                setLocal(CONCURRENT_MAP_CONTAINS_VALUE, name, null, value, 0, -1);
                request.setBooleanRequest();
            }
        }
    }

    public class MLockMap extends MultiCall<Boolean> {
        private final String name;
        private final ClusterOperation operation;
        private volatile boolean result;

        public MLockMap(String name, boolean lock) {
            this.name = name;
            this.operation = (lock) ? CONCURRENT_MAP_LOCK_MAP : CONCURRENT_MAP_UNLOCK_MAP;
        }

        SubCall createNewTargetAwareOp(Address target) {
            return new MTargetLockMap(target);
        }

        boolean onResponse(Object response) {
            return (Boolean.TRUE.equals(response));
        }

        void onCall() {
        }

        @Override
        void onComplete() {
            this.result = true;
        }

        Boolean returnResult() {
            return result;
        }

        protected boolean excludeLiteMember() {
            return true;
        }

        @Override
        protected Address getFirstAddressToMakeCall() {
            return node.getMasterAddress();
        }

        class MTargetLockMap extends SubCall {
            public MTargetLockMap(Address target) {
                super(target);
                setLocal(operation, name, null, null, 0, -1);
                request.setBooleanRequest();
            }

            @Override
            protected final boolean canTimeout() {
                return false;
            }
        }
    }

    public class MEmpty {

        public boolean isEmpty(String name) {
            NearCache nearCache = mapCaches.get(name);
            if (nearCache != null && !nearCache.isEmpty()) {
                return false;
            }
            final CMap cMap = maps.get(name);
            if (cMap != null) {
                long now = currentTimeMillis();
                for (Record record : cMap.mapRecords.values()) {
                    if (record.isActive() && record.isValid(now) && record.hasValueData()) {
                        if (cMap.isReadBackupData()) {
                            return false;
                        } else {
                            Partition partition = partitionServiceImpl.getPartition(record.getBlockId());
                            if (partition != null && partition.getOwner() != null && partition.getOwner().localMember()) {
                                return false;
                            }
                        }
                    }
                }
            }
            return size(name) == 0;
        }
    }

    public LocalMapStatsImpl getLocalMapStats(String name) {
        final CMap cmap = getMap(name);
        if (cmap == null) {
            return new LocalMapStatsImpl();
        }
        return cmap.getLocalMapStats();
    }

    public Address getKeyOwner(Request req) {
        int partitionId = getPartitionId(req);
        return getPartitionOwner(partitionId);
    }

    public Address getPartitionOwner(int partitionId) {
        return partitionManager.getOwner(partitionId);
    }

    public Address getKeyOwner(Data key) {
        int partitionId = getPartitionId(key);
        return getPartitionOwner(partitionId);
    }

    public boolean isMigrating(Request req) {
        return isMigrating(req, 0);
    }

    @Override
    public boolean isMigrating(Request req, int replica) {
        final Data key = req.key;
        return key != null && partitionManager.isPartitionMigrating(getPartitionId(req), replica);
    }

    public int getPartitionId(Request req) {
        req.blockId = getPartitionId(req.key);
        return req.blockId;
    }

    public final int getPartitionId(Data key) {
        int hash = key.getPartitionHash();
        return (hash == Integer.MIN_VALUE) ? 0 : Math.abs(hash) % partitionCount;
    }

    public long newRecordId() {
        checkServiceThread();
        return newRecordId++;
    }

    void evictAsync(final String name, final Data key) {
        evictionExecutor.execute(new FallThroughRunnable() {
            public void doRun() {
                MEvict mEvict = new MEvict();
                mEvict.evict(name, key);
            }
        });
    }

    public CMap getMap(String name) {
        return maps.get(name);
    }

    public CMap getOrCreateMap(String name) {
        checkServiceThread();
        CMap map = maps.get(name);
        if (map == null) {
            map = new CMap(this, name);
            maps.put(name, map);
        }
        return map;
    }

    @Override
    void registerListener(boolean add, String name, Data key, Address address, boolean includeValue) {
        CMap cmap = getOrCreateMap(name);
        if (add) {
            cmap.addListener(key, address, includeValue);
        } else {
            cmap.removeListener(key, address);
        }
    }

    class LockMapOperationHandler extends MigrationAwareOperationHandler {
        void doOperation(Request request) {
            CMap cmap = getOrCreateMap(request.name);
            cmap.lockMap(request);
        }
    }

    class BackupOperationHandler extends TargetAwareOperationHandler {

        boolean isCallerKnownMember(Request request) {
            return !backupRedoEnabled || super.isCallerKnownMember(request);
        }

        boolean isRightRemoteTarget(final Request request) {
            if (!backupRedoEnabled) {
                return true;
            }
            final int partitionId = getPartitionId(request);
            final PartitionInfo partition = partitionManager.getPartition(partitionId);
            return thisAddress.equals(partition.getReplicaAddress(getReplicaIndex(request)));
        }

        boolean isPartitionMigrating(final Request request) {
            return backupRedoEnabled && isMigrating(request, getReplicaIndex(request));
        }

        private int getReplicaIndex(final Request request) {return (int) request.longValue;}

        public void handle(Request request) {
            doOperation(request);
            // If request is not a Call, no need to return a response
            // @see AsyncBackupProcessable
            if (request.callId != -1) {
                returnResponse(request);
            }
        }

        void doOperation(Request request) {
            Boolean value = processBackupRequest(request);
            request.clearForResponse();
            request.response = value;
        }
    }

    /**
     * Should be called by only ServiceThread
     */
    private boolean processBackupRequest(Request request) {
        CMap cmap = getOrCreateMap(request.name);
        return cmap.backup(request);
    }

    class AsyncMergePacketProcessor implements PacketProcessor {
        public void process(final Packet packet) {
            packet.operation = CONCURRENT_MAP_WAN_MERGE;
            final Data key = packet.getKeyData();
            Address address = getKeyOwner(key);
            if (thisAddress.equals(address)) {
                WanMergePacketProcessor p = (WanMergePacketProcessor) getPacketProcessor(CONCURRENT_MAP_WAN_MERGE);
                p.process(packet);
            } else {
                sendOrReleasePacket(packet, address);
            }
        }
    }

    class WanMergePacketProcessor implements PacketProcessor {
        final ParallelExecutor parallelExecutor = node.executorManager.newParallelExecutor(20);

        public void process(final Packet packet) {
            final DataRecordEntry dataRecordEntry = (DataRecordEntry) toObject(packet.getValueData());
            node.concurrentMapManager.getOrCreateMap(packet.name);
            parallelExecutor.execute(new Runnable() {
                public void run() {
                    mergeWanRecord(dataRecordEntry);
                }
            });
        }
    }

    class InvalidateOperationHandler implements PacketProcessor {

        public void process(Packet packet) {
            CMap cmap = getMap(packet.name);
            if (cmap != null) {
                NearCache nearCache = cmap.nearCache;
                if (nearCache != null) {
                    nearCache.invalidate(packet.getKeyData());
                }
            }
            releasePacket(packet);
        }
    }

    abstract class MTargetAwareOperationHandler extends TargetAwareOperationHandler {
        boolean isRightRemoteTarget(Request request) {
            return thisAddress.equals(getKeyOwner(request));
        }
    }

    class RemoveItemOperationHandler extends RemoveOperationHandler {
        void doOperation(Request request) {
            CMap cmap = getOrCreateMap(request.name);
            request.response = cmap.removeItem(request);
        }

        // removeItem returns boolean, no need to throw timeout exception!
        protected void onNoTimeToSchedule(Request request) {
            request.response = Boolean.FALSE;
            returnResponse(request);
        }
    }

    class RemoveOperationHandler extends SchedulableOperationHandler {

        void doOperation(Request request) {
            CMap cmap = getOrCreateMap(request.name);
            cmap.remove(request);
        }

        public void handle(Request request) {
            CMap cmap = getOrCreateMap(request.name);
            if (cmap.isNotLocked(request)) {
                if (shouldSchedule(request)) {
                    if (request.hasEnoughTimeToSchedule()) {
                        if (systemLogService.shouldLog(INFO)) {
                            systemLogService.info(request,
                                    MapSystemLogFactory.newScheduleRequest(request, cmap.getRecord(request)));
                        }
                        schedule(request);
                    } else {
                        if (systemLogService.shouldLog(INFO)) {
                            systemLogService.info(request, "NoTimeToSchedule", request.name, request.operation);
                        }
                        onNoTimeToSchedule(request);
                    }
                    return;
                }
                Record record = cmap.getRecord(request);
                if ((record == null || record.isLoadable()) && cmap.loader != null) {
                    storeExecutor.execute(new RemoveLoader(cmap, request), request.key.hashCode());
                } else {
                    storeProceed(cmap, request);
                }
            } else {
                returnRedoResponse(request, REDO_MAP_LOCKED);
            }
        }

        class RemoveLoader extends AbstractMapStoreOperation {
            Data valueData = null;

            RemoveLoader(CMap cmap, Request request) {
                super(cmap, request);
            }

            @Override
            void doMapStoreOperation() {
                Object key = toObject(request.key);
                Object value = cmap.loader.load(key);
                valueData = toData(value);
            }

            public void process() {
                Record record = cmap.getRecord(request);
                if (valueData != null) {
                    if (record == null) {
                        record = cmap.createAndAddNewRecord(request.key, valueData);
                    } else {
                        record.setValueData(valueData);
                    }
                    record.setActive();
                }

                if (record != null) {
                    if (record.isActive() && !record.isValid()) {
                        // record is not valid, it is waiting for eviction.
                        // we should cancel eviction by making record valid
                        // and proceed to standard remove operation.
                        record.setExpirationTime(Long.MAX_VALUE);
                        record.setMaxIdle(Long.MAX_VALUE);
                    }
                    storeProceed(cmap, request);
                } else {
                    returnResponse(request);
                }
            }
        }

        void storeProceed(CMap cmap, Request request) {
            if (cmap.store != null && cmap.writeDelayMillis == 0) {
                storeExecutor.execute(new RemoveStorer(cmap, request), request.key.hashCode());
            } else {
                doOperation(request);
                returnResponse(request);
            }
        }

        class RemoveStorer extends AbstractMapStoreOperation {

            RemoveStorer(CMap cmap, Request request) {
                super(cmap, request);
            }

            @Override
            void doMapStoreOperation() {
                Object key = toObject(request.key);
                cmap.store.delete(key);
                afterMapStore();
            }

            public void process() {
                if (success) doOperation(request);
                returnResponse(request);
            }
        }
    }

    class RemoveMultiOperationHandler extends SchedulableOperationHandler {

        public void handle(Request request) {
            if (shouldSchedule(request)) {
                if (request.hasEnoughTimeToSchedule()) {
                    schedule(request);
                } else {
                    onNoTimeToSchedule(request);
                }
            } else {
                doOperation(request);
            }
        }

        void doOperation(Request request) {
            CMap cmap = getOrCreateMap(request.name);
            Record record = cmap.getRecord(request);
            if (record == null || record.getMultiValues() == null) {
                request.response = Boolean.FALSE;
                returnResponse(request);
            } else {
                storeExecutor.execute(new RemoveMultiSetMapTask(request, record, cmap), request.key.hashCode());
            }
        }

        class RemoveMultiSetMapTask implements Runnable, Processable {
            final CMap cmap;
            final Request request;
            final Record record;

            RemoveMultiSetMapTask(Request request, Record record, CMap cmap) {
                this.request = request;
                this.record = record;
                this.cmap = cmap;
            }

            public void run() {
                final Collection<ValueHolder> multiValues = record.getMultiValues();
                if (multiValues == null) {
                    request.response = Boolean.FALSE;
                    returnResponse(request);
                } else {
                    request.response = multiValues.remove(new ValueHolder(request.value));
                    enqueueAndReturn(RemoveMultiSetMapTask.this);
                }
            }

            public void process() {
                if (request.response == Boolean.TRUE) {
                    cmap.onRemoveMulti(request, record);
                }
                returnResponse(request);
            }
        }
    }

    class PutMultiOperationHandler extends SchedulableOperationHandler {

        public void handle(Request request) {
            if (shouldSchedule(request)) {
                if (request.hasEnoughTimeToSchedule()) {
                    schedule(request);
                } else {
                    onNoTimeToSchedule(request);
                }
            } else {
                doOperation(request);
            }
        }

        void doOperation(Request request) {
            CMap cmap = getOrCreateMap(request.name);
            if (!cmap.multiMapSet) {
                cmap.putMulti(request);
                request.response = Boolean.TRUE;
                returnResponse(request);
            } else {
                Record record = cmap.getRecord(request);
                if (record == null || record.getMultiValues() == null || !record.isValid()) {
                    cmap.putMulti(request);
                    request.response = Boolean.TRUE;
                    returnResponse(request);
                } else {
                    storeExecutor.execute(new PutMultiSetMapTask(request, record, cmap), request.key.hashCode());
                }
            }
        }

        class PutMultiSetMapTask implements Runnable, Processable {
            final CMap cmap;
            final Request request;
            final Record record;

            PutMultiSetMapTask(Request request, Record record, CMap cmap) {
                this.request = request;
                this.record = record;
                this.cmap = cmap;
            }

            public void run() {
                request.response = Boolean.TRUE;
                final Collection<ValueHolder> multiValues = record.getMultiValues();
                if (multiValues != null) {
                    request.response = !multiValues.contains(new ValueHolder(request.value));
                }
                enqueueAndReturn(PutMultiSetMapTask.this);
            }

            public void process() {
                if (request.response == Boolean.TRUE) {
                    cmap.putMulti(request);
                }
                returnResponse(request);
            }
        }
    }

    class ReplaceOperationHandler extends SchedulableOperationHandler {

        public void handle(Request request) {
            if (shouldSchedule(request)) {
                if (request.hasEnoughTimeToSchedule()) {
                    schedule(request);
                } else {
                    onNoTimeToSchedule(request);
                }
            } else {
                doOperation(request);
            }
        }

        void doOperation(Request request) {
            CMap cmap = getOrCreateMap(request.name);
            Record record = cmap.getRecord(request);
            if (record == null) {
                request.response = Boolean.FALSE;
                returnResponse(request);
            } else {
                storeExecutor.execute(new ReplaceTask(request, record, cmap), request.key.hashCode());
            }
        }

        class ReplaceTask extends AbstractMapStoreOperation {
            final Record record;

            ReplaceTask(Request request, Record record, CMap cmap) {
                super(cmap, request);
                this.record = record;
            }

            public void doMapStoreOperation() {
                MultiData multiData = (MultiData) toObject(request.value);
                Object expectedValue = toObject(multiData.getData(0));
                request.value = multiData.getData(1); // new value
                request.response = expectedValue.equals(record.getValue());

                if (request.response == Boolean.TRUE) {
                    // to prevent possible race condition!
                    // See testMapReplaceIfSame# tests in ClusterTest
                    record.setValueData(request.value);
                }
                if (cmap.store != null && cmap.writeDelayMillis == 0) {
                    cmap.store.store(toObject(request.key), toObject(request.value));
                    afterMapStore();
                }
            }

            public void process() {
                if (request.response == Boolean.TRUE) {
                    cmap.put(request);
                    request.response = Boolean.TRUE;
                }
                request.value = null;
                returnResponse(request);
            }
        }
    }

    class RemoveIfSameOperationHandler extends SchedulableOperationHandler {

        public void handle(Request request) {
            if (shouldSchedule(request)) {
                if (request.hasEnoughTimeToSchedule()) {
                    schedule(request);
                } else {
                    onNoTimeToSchedule(request);
                }
            } else {
                doOperation(request);
            }
        }

        void doOperation(Request request) {
            CMap cmap = getOrCreateMap(request.name);
            Record record = cmap.getRecord(request);
            if (record == null) {
                request.response = Boolean.FALSE;
                returnResponse(request);
            } else {
                storeExecutor.execute(new RemoveIfSameTask(request, record, cmap), request.key.hashCode());
            }
        }

        class RemoveIfSameTask extends AbstractMapStoreOperation {
            final Record record;

            RemoveIfSameTask(Request request, Record record, CMap cmap) {
                super(cmap, request);
                this.record = record;
            }

            public void doMapStoreOperation() {
                Object expectedValue = toObject(request.value);
                request.response = expectedValue.equals(record.getValue());
                if (cmap.store != null && cmap.writeDelayMillis == 0) {
                    cmap.store.delete(toObject(request.key));
                    afterMapStore();
                }
            }

            public void process() {
                request.value = null;
                if (request.response == Boolean.TRUE && record.isActive()) {
                    // return true only if record is actually removed
                    // (see testMapRemoveIfSame test)
                    cmap.remove(request);
                    request.response = Boolean.TRUE;
                } else {
                    request.response = Boolean.FALSE;
                }
                returnResponse(request);
            }
        }
    }

    class PutTransientOperationHandler extends SchedulableOperationHandler {
        void doOperation(Request request) {
            CMap cmap = getOrCreateMap(request.name);
            if (!cmap.isNotLocked(request)) {
                setRedoResponse(request, REDO_MAP_LOCKED);
            } else if (cmap.overCapacity()) {
                setRedoResponse(request, REDO_MAP_OVER_CAPACITY);
            } else {
                Record record = ensureRecord(request);
                boolean dirty = (record != null) && record.isDirty();
                cmap.put(request);
                if (record != null) {
                    record.setDirty(dirty);
                    if (!dirty) {
                        record.setLastStoredTime(Clock.currentTimeMillis());
                    }
                }
                request.value = null;
                request.response = Boolean.TRUE;
            }
        }
    }

    class PutFromLoadOperationHandler extends SchedulableOperationHandler {
        protected void onNoTimeToSchedule(Request request) {
            request.response = Boolean.FALSE;
            returnResponse(request);
        }

        void doOperation(Request request) {
            CMap cmap = getOrCreateMap(request.name);
            if (cmap.overCapacity()) {
                request.value = null;
                request.response = Boolean.FALSE;
            } else {
                Record record = ensureRecord(request);
                cmap.put(request);
                if (record != null) {
                    record.setDirty(false);
                    record.setLastStoredTime(Clock.currentTimeMillis());
                }
                request.value = null;
                request.response = Boolean.TRUE;
            }
        }
    }

    class PutOperationHandler extends SchedulableOperationHandler {
>>>>>>> ca33cf86
//        @Override
//        public void afterGettingResult(Request request) {
//            if (request.operation == CONCURRENT_MAP_TRY_LOCK_AND_GET) {
//                if (oldValue == null) {
//                    oldValue = request.value;
//                }
//            }
//            super.afterGettingResult(request);
//        }
//
//        @Override
//        public void handleNoneRedoResponse(Packet packet) {
//            if (request.operation == CONCURRENT_MAP_TRY_LOCK_AND_GET) {
//                oldValue = packet.getValueData();
//                request.value = packet.getValueData();
//            }
//            super.handleNoneRedoResponse(packet);
//        }
//
//        @Override
//        protected final void handleInterruption() {
//            logger.log(Level.WARNING, Thread.currentThread().getName() + " is interrupted! " +
//                    "Hazelcast intentionally suppresses interruption during lock operations " +
//                    "to avoid dead-lock conditions. Operation: " + request.operation);
//        }
//
//        @Override
//        protected final boolean isInterruptible() {
//            return false;
//        }
//
//        @Override
//        protected final boolean canTimeout() {
//            return false;
//        }
//    }
//
//    class MContainsKey extends MTargetAwareOp {
//        Object keyObject = null;
//        NearCache nearCache = null;
//
//        public boolean containsEntry(String name, Object key, Object value) {
//            return booleanCall(CONCURRENT_MAP_CONTAINS_ENTRY, name, key, value, 0, -1);
//        }
//
//        public boolean containsKey(String name, Object key) {
//            this.keyObject = key;
//            this.nearCache = mapCaches.get(name);
//            Data dataKey = toData(key);
//            if (nearCache != null) {
//                if (nearCache.containsKey(key)) {
//                    return true;
//                }
//            }
//            final CMap cMap = maps.get(name);
//            if (cMap != null) {
//                Record record = cMap.getOwnedRecord(dataKey);
//                if (record != null && record.isActive() && record.isValid() && record.hasValueData()) {
//                    if (cMap.isReadBackupData()) {
//                        return true;
//                    } else {
//                        PartitionServiceImpl.PartitionProxy partition = partitionServiceImpl.getPartition(record.getBlockId());
//                        if (partition != null && !partitionManager.isOwnedPartitionMigrating(partition.getPartitionId())
//                                && partition.getOwner() != null && partition.getOwner().localMember()) {
//                            return true;
//                        }
//                    }
//                }
//            }
//            return booleanCall(CONCURRENT_MAP_CONTAINS_KEY, name, dataKey, null, 0, -1);
//        }
//
//        @Override
//        public void reset() {
//            keyObject = null;
//            nearCache = null;
//            super.reset();
//        }
//
//        @Override
//        protected void setResult(Object obj) {
//            if (obj != null && obj == Boolean.TRUE) {
//                if (nearCache != null) {
//                    nearCache.setContainsKey(keyObject, request.key);
//                }
//            }
//            super.setResult(obj);
//        }
//
//        @Override
//        public boolean isMigrationAware() {
//            return true;
//        }
//
//        @Override
//        protected boolean isInterruptible() {
//            return true;
//        }
//    }
//
//    class MEvict extends MBackupAndMigrationAwareOp {
//        public boolean evict(String name, Object key) {
//            return evict(CONCURRENT_MAP_EVICT, name, key);
//        }
//
//        public boolean evict(ClusterOperation operation, String name, Object key) {
//            Data k = (key instanceof Data) ? (Data) key : toData(key);
//            request.setLocal(operation, name, k, null, 0, -1, -1, thisAddress);
//            request.setBooleanRequest();
//            doOp();
//            boolean result = getResultAsBoolean();
//            if (result) {
//                backup(CONCURRENT_MAP_BACKUP_REMOVE);
//            }
//            return result;
//        }
//
//        @Override
//        public final void handleNoneRedoResponse(Packet packet) {
//            NearCache nearCache = mapCaches.get(request.name);
//            if (nearCache != null) {
//                nearCache.invalidate(request.key);
//            }
//            super.handleNoneRedoResponse(packet);
//        }
//    }
//
//    class MGetMapEntry extends MTargetAwareOp {
//        public MapEntry get(String name, Object key) {
//            Object result = objectCall(CONCURRENT_MAP_GET_MAP_ENTRY, name, key, null, 0, -1);
//            if (result instanceof Data) {
//                result = toObject((Data) result);
//            }
//            CMap.CMapEntry mapEntry = (CMap.CMapEntry) result;
//            if (mapEntry != null) {
//                mapEntry.setHazelcastInstance(node.factory);
//                mapEntry.set(name, key);
//            }
//            return mapEntry;
//        }
//
//        @Override
//        protected boolean isInterruptible() {
//            return true;
//        }
//    }
//
//    class MGetDataRecordEntry extends MTargetAwareOp {
//        public DataRecordEntry get(String name, Object key) {
//            Object result = objectCall(CONCURRENT_MAP_GET_DATA_RECORD_ENTRY, name, key, null, 0, -1);
//            if (result instanceof Data) {
//                result = toObject((Data) result);
//            }
//            return (DataRecordEntry) result;
//        }
//    }
//
//    class MAddKeyListener extends MTargetAwareOp {
//
//        public boolean addListener(String name, boolean add, Object key, boolean includeValue) {
//            ClusterOperation operation = (add) ? ADD_LISTENER : REMOVE_LISTENER;
//            setLocal(operation, name, key, null, -1, -1);
//            request.longValue = (includeValue) ? 1 : 0;
//            request.setBooleanRequest();
//            doOp();
//            return getResultAsBoolean();
//        }
//
//        @Override
//        public boolean isMigrationAware() {
//            return true;
//        }
//    }
//
//    public void putTransient(String name, Object key, Object value, long ttl) {
//        MPut mput = new MPut();
//        mput.putTransient(name, key, value, ttl);
//    }
//
//    // used by GetMapEntryLoader, GetOperationHandler, ContainsKeyOperationHandler
//    private void putTransient(Request request) {
//        final MPut mput = new MPut();
//        mput.request.setFromRequest(request);
//        mput.request.timeout = 0;
//        mput.request.ttl = -1;
//        mput.request.local = true;
//        mput.request.operation = CONCURRENT_MAP_PUT_TRANSIENT;
//        mput.request.longValue = (request.value == null) ? Integer.MIN_VALUE : request.value.hashCode();
//        request.setBooleanRequest();
//        final Data value = request.value;
//        mput.doOp();
//        boolean success = mput.getResultAsBoolean();
//        if (success) {
//            mput.request.value = value;
//            mput.backup(CONCURRENT_MAP_BACKUP_PUT);
//        }
//    }
//
//    Map getAll(String name, Set keys) {
//        Set theKeys = keys;
//        Map map = new HashMap(keys.size());
//        CMap cmap = getMap(name);
//        if (cmap != null && cmap.nearCache != null) {
//            theKeys = new HashSet(keys);
//            for (Iterator iterator = theKeys.iterator(); iterator.hasNext(); ) {
//                Object key = iterator.next();
//                Object value = cmap.nearCache.get(key);
//                if (value != null) {
//                    map.put(key, value);
//                    iterator.remove();
//                }
//            }
//        }
//        if (theKeys.size() > 1) {
//            Pairs results = getAllPairs(name, theKeys);
//            final List<KeyValue> lsKeyValues = results.getKeyValues();
//            cmap = getMap(name);
//            if (lsKeyValues.size() > 0 && cmap != null) {
//                final NearCache nearCache = cmap.nearCache;
//                if (nearCache != null) {
//                    final Map<Data, Object> keyObjects = new HashMap<Data, Object>(lsKeyValues.size());
//                    for (KeyValue keyValue : lsKeyValues) {
//                        keyObjects.put(keyValue.getKeyData(), keyValue.getKey());
//                    }
//                    enqueueAndReturn(new Processable() {
//                        public void process() {
//                            for (KeyValue keyValue : lsKeyValues) {
//                                final Object key = keyObjects.get(keyValue.getKeyData());
//                                if (key != null) {
//                                    nearCache.put(key, keyValue.getKeyData(), keyValue.getValueData());
//                                }
//                            }
//                        }
//                    });
//                }
//            }
//            for (KeyValue keyValue : lsKeyValues) {
//                map.put(keyValue.getKey(), keyValue.getValue());
//            }
//        } else if (theKeys.size() == 1) {
//            Object key = theKeys.iterator().next();
//            Object value = new MGet().get(name, key, -1);
//            if (value != null) {
//                map.put(key, value);
//            }
//        }
//        return map;
//    }
//
//    Pairs getAllPairs(String name, Set keys) {
//        while (true) {
//            try {
//                return doGetAll(name, keys);
//            } catch (Throwable e) {
//                if (e instanceof MemberLeftException) {
//                    try {
//                        Thread.sleep(redoWaitMillis);
//                    } catch (InterruptedException e1) {
//                        handleInterruptedException(true, CONCURRENT_MAP_GET_ALL);
//                    }
//                } else if (e instanceof InterruptedException) {
//                    handleInterruptedException(true, CONCURRENT_MAP_GET_ALL);
//                } else if (e instanceof RuntimeException) {
//                    throw (RuntimeException) e;
//                } else {
//                    throw new RuntimeException(e);
//                }
//            }
//        }
//    }
//
//    Pairs doGetAll(String name, Set keys) throws ExecutionException, InterruptedException {
//        Pairs results = new Pairs(keys.size());
//        final Map<Member, Keys> targetMembers = new HashMap<Member, Keys>(10);
//        for (Object key : keys) {
//            Data dKey = toData(key);
//            Member owner = partitionServiceImpl.getPartition(dKey).getOwner();
//            if (owner == null) {
//                owner = thisMember;
//            }
//            Keys targetKeys = targetMembers.get(owner);
//            if (targetKeys == null) {
//                targetKeys = new Keys();
//                targetMembers.put(owner, targetKeys);
//            }
//            targetKeys.add(dKey);
//        }
//        List<Future<Pairs>> lsFutures = new ArrayList<Future<Pairs>>(targetMembers.size());
//        for (Member member : targetMembers.keySet()) {
//            Keys targetKeys = targetMembers.get(member);
//            GetAllCallable callable = new GetAllCallable(name, targetKeys);
//            DistributedTask<Pairs> dt = new DistributedTask<Pairs>(callable, member);
//            lsFutures.add(dt);
//            node.factory.getExecutorService(BATCH_OPS_EXECUTOR_NAME).execute(dt);
//        }
//        for (Future<Pairs> future : lsFutures) {
//            Pairs pairs = future.get();
//            if (pairs != null && pairs.getKeyValues() != null) {
//                for (KeyValue keyValue : pairs.getKeyValues()) {
//                    results.addKeyValue(keyValue);
//                }
//            }
//        }
//        return results;
//    }
//
//    Entries query(String name, ClusterOperation operation, Predicate predicate) {
//        Data predicateData = toData(predicate);
//        while (true) {
//            try {
//                Entries entries = new Entries(this, name, operation, predicate);
//                tryQuery(entries, name, operation, predicateData);
//                return entries;
//            } catch (Throwable e) {
//                if (e instanceof MemberLeftException || e instanceof IllegalPartitionState) {
//                    try {
//                        Thread.sleep(redoWaitMillis);
//                    } catch (InterruptedException e1) {
//                        handleInterruptedException(true, operation);
//                    }
//                } else if (e instanceof InterruptedException) {
//                    handleInterruptedException(true, operation);
//                } else if (e instanceof RuntimeException) {
//                    throw (RuntimeException) e;
//                } else if (e instanceof ExecutionException) {
//                    Throwable cause = e.getCause();
//                    if (cause != null && cause instanceof RuntimeException) {
//                        throw (RuntimeException) cause;
//                    } else {
//                        throw new RuntimeException(e);
//                    }
//                } else {
//                    throw new RuntimeException(e);
//                }
//            }
//        }
//    }
//
//    void tryQuery(Entries entries, String name, ClusterOperation operation, Data predicateData) throws ExecutionException, InterruptedException {
//        Set<Member> members = node.getClusterImpl().getMembers();
//        List<Future<Pairs>> lsFutures = new ArrayList<Future<Pairs>>();
//        int expectedPartitionVersion = partitionManager.getVersion();
//        for (Member member : members) {
//            if (!member.isLiteMember()) {
//                Callable callable = new MapQueryCallable(name, operation, predicateData, expectedPartitionVersion);
//                DistributedTask<Pairs> dt = new DistributedTask<Pairs>(callable, member);
//                lsFutures.add(dt);
//                node.factory.getExecutorService(BATCH_OPS_EXECUTOR_NAME).execute(dt);
//            }
//        }
//        for (Future<Pairs> future : lsFutures) {
//            Pairs pairs = future.get();
//            if (pairs == null) {
//                throw new IllegalPartitionState("Unexpected partition version!");
//            } else {
//                entries.addEntries(pairs);
//            }
//        }
//    }
//
//    Entries queryLocal(String name, ClusterOperation operation, Predicate predicate) {
//        Entries entries = new Entries(this, name, operation, predicate);
//        CMap cmap = getMap(name);
//        if (cmap == null) return entries;
//        PartitionManager partitionManager = getPartitionManager();
//        while (true) {
//            int partitionVersion = partitionManager.getVersion();
//            Pairs pairs = queryMap(cmap, operation, predicate);
//            if (partitionManager.getVersion() == partitionVersion) {
//                entries.addEntries(pairs);
//                return entries;
//            }
//            entries.clearEntries();
//        }
//    }
//
//    void doPutAll(String name, Map entries) {
//        Pairs pairs = new Pairs(entries.size());
//        for (Object key : entries.keySet()) {
//            Object value = entries.get(key);
//            pairs.addKeyValue(new KeyValue(toData(key), toData(value)));
//        }
//        while (true) {
//            try {
//                doPutAll(name, pairs);
//                return;
//            } catch (Exception e) {
//                if (e instanceof MemberLeftException) {
//                    try {
//                        Thread.sleep(redoWaitMillis);
//                    } catch (InterruptedException e1) {
//                        handleInterruptedException(true, CONCURRENT_MAP_PUT_ALL);
//                    }
//                } else if (e instanceof InterruptedException) {
//                    handleInterruptedException(true, CONCURRENT_MAP_PUT_ALL);
//                } else if (e instanceof RuntimeException) {
//                    throw (RuntimeException) e;
//                } else {
//                    throw new RuntimeException(e);
//                }
//            }
//        }
//    }
//
//    void doPutAll(String name, Pairs pairs) throws ExecutionException, InterruptedException {
//        final Map<Member, Pairs> targetMembers = new HashMap<Member, Pairs>(10);
//        for (KeyValue keyValue : pairs.getKeyValues()) {
//            Member owner = partitionServiceImpl.getPartition(keyValue.getKeyData()).getOwner();
//            if (owner == null) {
//                owner = thisMember;
//            }
//            Pairs targetPairs = targetMembers.get(owner);
//            if (targetPairs == null) {
//                targetPairs = new Pairs();
//                targetMembers.put(owner, targetPairs);
//            }
//            targetPairs.addKeyValue(keyValue);
//        }
//        List<Future<Boolean>> lsFutures = new ArrayList<Future<Boolean>>(targetMembers.size());
//        for (Member member : targetMembers.keySet()) {
//            Pairs targetPairs = targetMembers.get(member);
//            if (targetPairs != null && targetMembers.size() > 0) {
//                PutAllCallable callable = new PutAllCallable(name, targetPairs);
//                DistributedTask<Boolean> dt = new DistributedTask<Boolean>(callable, member);
//                lsFutures.add(dt);
//                node.factory.getExecutorService(BATCH_OPS_EXECUTOR_NAME).execute(dt);
//            }
//        }
//        for (Future<Boolean> future : lsFutures) {
//            future.get();
//        }
//    }
//
//    class MGet extends MTargetAwareOp {
//        Object keyObject = null;
//
//        public Object get(String name, Object key, long timeout) {
//            this.keyObject = key;
//            final ThreadContext tc = ThreadContext.get();
//            TransactionImpl txn = tc.getCallContext().getTransaction();
//            if (txn != null && txn.getStatus() == Transaction.TXN_STATUS_ACTIVE) {
//                if (txn.has(name, key)) {
//                    Data value = txn.get(name, key);
//                    return tc.isClient() ? value : toObject(value);
//                } else {
//                    MLock mlock = new MLock();
//                    boolean locked = mlock
//                            .lockAndGetValue(name, key, DEFAULT_TXN_TIMEOUT);
//                    if (!locked)
//                        throwTxTimeoutException(key);
//                    Object oldObject = null;
//                    Data oldValue = mlock.oldValue;
//                    if (oldValue != null) {
//                        oldObject = tc.isClient() ? oldValue : tc.toObject(oldValue);
//                        txn.attachPutOp(name, key, oldValue, false);
//                    } else {
//                        txn.attachPutOp(name, key, null, false);
//                    }
//                    return oldObject;
//                }
//            }
//            final CMap cMap = maps.get(name);
//            Data dataKey = null;
//            if (cMap != null) {
//                NearCache nearCache = cMap.nearCache;
//                if (nearCache != null) {
//                    Object value = nearCache.get(key);
//                    if (value != null) {
//                        return value;
//                    }
//                }
//                dataKey = toData(key);
//                Record ownedRecord = cMap.getOwnedRecord(dataKey);
//                if (ownedRecord != null && ownedRecord.isActive() && ownedRecord.isValid()) {
//                    long version = ownedRecord.getVersion();
//                    Object result = null;
//                    if (tc.isClient()) {
//                        final Data valueData = ownedRecord.getValueData();
//                        if (valueData != null && valueData.size() > 0) {
//                            result = valueData;
//                        }
//                    } else {
//                        final Object value = ownedRecord.getValue();
//                        if (value != null) {
//                            result = value;
//                        }
//                    }
//                    if (result != null && ownedRecord.getVersion() == version) {
//                        ownedRecord.setLastAccessed();
//                        return result;
//                    }
//                }
//                if (cMap.isReadBackupData()) {
//                    final Record record = cMap.mapRecords.get(dataKey);
//                    if (record != null && record.isActive() && record.isValid()) {
//                        final Data valueData = record.getValueData();
//                        if (valueData != null && valueData.size() > 0) {
//                            return tc.isClient() ? valueData : toObject(valueData);
//                        }
//                    }
//                }
//            }
//            if (dataKey == null) {
//                dataKey = toData(key);
//            }
//            Object value = objectCall(CONCURRENT_MAP_GET, name, dataKey, null, timeout, -1);
//            if (value instanceof AddressAwareException) {
//                rethrowException(request.operation, (AddressAwareException) value);
//            }
//            return value;
//        }
//
//        @Override
//        public void reset() {
//            keyObject = null;
//            super.reset();
//        }
//
//        @Override
//        public final void handleNoneRedoResponse(Packet packet) {
//            final CMap cMap = maps.get(request.name);
//            if (cMap != null) {
//                NearCache nearCache = cMap.nearCache;
//                if (nearCache != null) {
//                    Data value = packet.getValueData();
//                    if (value != null && value.size() > 0) {
//                        nearCache.put(this.keyObject, request.key, packet.getValueData());
//                    }
//                }
//            }
//            super.handleNoneRedoResponse(packet);
//        }
//
//        @Override
//        public boolean isMigrationAware() {
//            return true;
//        }
//
//        @Override
//        protected boolean isInterruptible() {
//            return true;
//        }
//    }
//
//    class MValueCount extends MTargetAwareOp {
//        public Object count(String name, Object key, long timeout) {
//            request.setLongRequest();
//            return objectCall(CONCURRENT_MAP_VALUE_COUNT, name, key, null, timeout, -1);
//        }
//
//        @Override
//        public boolean isMigrationAware() {
//            return true;
//        }
//
//        @Override
//        protected boolean isInterruptible() {
//            return true;
//        }
//    }
//
//    class MRemoveItem extends MBackupAndMigrationAwareOp {
//
//        public boolean removeItem(String name, Object key) {
//            return removeItem(name, key, null);
//        }
//
//        public boolean removeItem(String name, Object key, Object value) {
//            ThreadContext threadContext = ThreadContext.get();
//            TransactionImpl txn = threadContext.getCallContext().getTransaction();
//            if (txn != null && txn.getStatus() == Transaction.TXN_STATUS_ACTIVE) {
//                try {
//                    boolean locked;
//                    if (!txn.has(name, key)) {
//                        MLock mlock = new MLock();
//                        locked = mlock
//                                .lockAndGetValue(name, key, DEFAULT_TXN_TIMEOUT);
//                        if (!locked)
//                            throwTxTimeoutException(key);
//                        Object oldObject = null;
//                        Data oldValue = mlock.oldValue;
//                        if (oldValue != null) {
//                            oldObject = threadContext.isClient() ? oldValue : threadContext.toObject(oldValue);
//                        }
//                        txn.attachRemoveOp(name, key, null, (oldObject == null));
//                        return (oldObject != null);
//                    } else {
//                        return (txn.attachRemoveOp(name, key, null, false) != null);
//                    }
//                } catch (Exception e1) {
//                    logger.log(Level.WARNING, e1.getMessage(), e1);
//                }
//                return false;
//            } else {
//                boolean removed = booleanCall(CONCURRENT_MAP_REMOVE_ITEM, name, key, value, 0, -1);
//                if (removed) {
//                    backup(CONCURRENT_MAP_BACKUP_REMOVE);
//                }
//                return removed;
//            }
//        }
//    }
//
//    class MRemove extends MBackupAndMigrationAwareOp {
//
//        public Object remove(String name, Object key) {
//            return txnalRemove(CONCURRENT_MAP_REMOVE, name, key, null, -1, -1L);
//        }
//
//        public boolean removeIfSame(String name, Object key, Object value) {
//            return txnalRemove(CONCURRENT_MAP_REMOVE_IF_SAME, name, key, value, -1, -1L) == Boolean.TRUE;
//        }
//
//        public Object tryRemove(String name, Object key, long timeout) throws TimeoutException {
//            try {
//                return txnalRemove(CONCURRENT_MAP_REMOVE, name, key, null, timeout, -1L);
//            } catch (OperationTimeoutException e) {
//                throw new TimeoutException();
//            }
//        }
//
//        public void removeForSync(String name, Object key) {
//            txnalRemove(CONCURRENT_MAP_REMOVE, name, key, null, -1, Long.MIN_VALUE);
//        }
//
//        private Object txnalRemove(ClusterOperation operation, String name,
//                                   Object key, Object value, long timeout, long txnId) {
//            ThreadContext threadContext = ThreadContext.get();
//            TransactionImpl txn = threadContext.getCallContext().getTransaction();
//            if (txn != null && txn.getStatus() == Transaction.TXN_STATUS_ACTIVE) {
//                if (!txn.has(name, key)) {
//                    MLock mlock = new MLock();
//                    boolean locked = mlock.lockAndGetValue(name, key, timeout);
//                    if (!locked) {
//                        throwTxTimeoutException(key);
//                    }
//                    Object oldObject = null;
//                    Data oldValue = mlock.oldValue;
//                    if (oldValue != null) {
//                        oldObject = threadContext.isClient() ? oldValue : threadContext.toObject(oldValue);
//                    }
//                    int removedValueCount = 0;
//                    if (oldObject != null) {
//                        if (oldObject instanceof DistributedTimeoutException) {
//                            return oldObject;
//                        }
//                        if (oldObject instanceof Values) {
//                            Values values = (Values) oldObject;
//                            removedValueCount = values.size();
//                        } else {
//                            removedValueCount = 1;
//                        }
//                    }
//                    txn.attachRemoveOp(name, key, toData(value), (oldObject == null), removedValueCount);
//                    return oldObject;
//                } else {
//                    Data oldValue = txn.attachRemoveOp(name, key, toData(value), false);
//                    Object oldObject = threadContext.isClient() ? oldValue : threadContext.toObject(oldValue);
//                    return oldObject;
//                }
//            } else {
//                setLocal(operation, name, key, value, timeout, -1);
//                if (txnId != -1) {
//                    request.txnId = txnId;
//                }
//                if (operation == CONCURRENT_MAP_REMOVE) {
//                    request.setObjectRequest();
//                    doOp();
//                    Object oldValue = getResultAsObject();
//                    if (oldValue != null) {
//                        if (oldValue instanceof AddressAwareException) {
//                            rethrowException(operation, (AddressAwareException) oldValue);
//                        }
//                        if (!(oldValue instanceof DistributedTimeoutException)) {
//                            backup(CONCURRENT_MAP_BACKUP_REMOVE);
//                        }
//                    }
//                    return oldValue;
//                } else {
//                    request.setBooleanRequest();
//                    doOp();
//                    boolean success = getResultAsBoolean();
//                    if (success) {
//                        backup(CONCURRENT_MAP_BACKUP_REMOVE);
//                    }
//                    return success;
//                }
//            }
//        }
//
//        @Override
//        public final void handleNoneRedoResponse(Packet packet) {
//            NearCache nearCache = mapCaches.get(request.name);
//            if (nearCache != null) {
//                nearCache.invalidate(request.key);
//            }
//            super.handleNoneRedoResponse(packet);
//        }
//    }
//
//    public void destroy(String name) {
//        CMap cmap = maps.remove(name);
//        if (cmap != null) {
//            cmap.destroy();
//        }
//        mapCaches.remove(name);
//    }
//
//    class MMultiGet extends MTargetAwareOp {
//
//        public Collection get(String name, Object key) {
//            final ThreadContext tc = ThreadContext.get();
//            TransactionImpl txn = tc.getCallContext().getTransaction();
//            Object value = objectCall(CONCURRENT_MAP_GET, name, key, null, 0, -1);
//            if (value instanceof AddressAwareException) {
//                rethrowException(request.operation, (AddressAwareException) value);
//            }
//            Collection currentValues = (Collection) value;
//            if (txn != null && txn.getStatus() == Transaction.TXN_STATUS_ACTIVE) {
//                List allValues = new ArrayList();
//                if (currentValues != null) {
//                    allValues.addAll(currentValues);
//                }
//                txn.getMulti(name, key, allValues);
//                if (allValues.size() == 0) {
//                    return null;
//                }
//                return allValues;
//            } else {
//                return currentValues;
//            }
//        }
//
//        @Override
//        public boolean isMigrationAware() {
//            return true;
//        }
//
//        @Override
//        protected boolean isInterruptible() {
//            return true;
//        }
//    }
//
//    class MPutMulti extends MBackupAndMigrationAwareOp {
//
//        boolean put(String name, Object key, Object value) {
//            ThreadContext threadContext = ThreadContext.get();
//            TransactionImpl txn = threadContext.getCallContext().getTransaction();
//            if (txn != null && txn.getStatus() == Transaction.TXN_STATUS_ACTIVE) {
//                if (!txn.has(name, key)) {
//                    MLock mlock = new MLock();
//                    boolean locked = mlock.lock(name, key, DEFAULT_TXN_TIMEOUT);
//                    if (!locked)
//                        throwTxTimeoutException(key);
//                }
//                if (txn.has(name, key, value)) {
//                    return false;
//                }
//                txn.attachPutMultiOp(name, key, toData(value));
//                return true;
//            } else {
//                boolean result = booleanCall(CONCURRENT_MAP_PUT_MULTI, name, key, value, 0, -1);
//                if (result) {
//                    backup(CONCURRENT_MAP_BACKUP_PUT);
//                }
//                return result;
//            }
//        }
//    }
//
//    boolean isMapIndexed(String name) {
//        CMap cmap = getMap(name);
//        return cmap != null && (cmap.getMapIndexService().hasIndexedAttributes());
//    }
//
//    void setIndexValues(Request request, Object value) {
//        CMap cmap = getMap(request.name);
//        if (cmap != null) {
//            Long[] indexes = cmap.getMapIndexService().getIndexValues(value);
//            if (indexes != null) {
//                byte[] indexTypes = cmap.getMapIndexService().getIndexTypes();
//                request.setIndexes(indexes, indexTypes);
//                for (byte b : indexTypes) {
//                    if (b == -1) {
//                        throw new RuntimeException("Index type cannot be -1: " + b);
//                    }
//                }
//            }
//        }
//    }
//
////    class MAtomicNumber extends MDefaultBackupAndMigrationAwareOp {
////        AtomicNumberOperationsCounter operationsCounter;
////
////        public long addAndGet(Data name, long delta) {
////            return doAtomicOp(ATOMIC_NUMBER_ADD_AND_GET, name, delta, null);
////        }
////
////        public boolean compareAndSet(Data name, long expectedValue, long newValue) {
////            return doAtomicOp(ATOMIC_NUMBER_COMPARE_AND_SET, name, newValue, toData(expectedValue)) == 1;
////        }
////
////        public long getAndAdd(Data name, long delta) {
////            return doAtomicOp(ATOMIC_NUMBER_GET_AND_ADD, name, delta, null);
////        }
////
////        public long getAndSet(Data name, long newValue) {
////            return doAtomicOp(ATOMIC_NUMBER_GET_AND_SET, name, newValue, null);
////        }
////
////        public void destroy(Data name) {
////            new MRemove().remove(MapConfig.ATOMIC_LONG_MAP_NAME, name);
////        }
////
////        void setOperationsCounter(AtomicNumberOperationsCounter operationsCounter) {
////            this.operationsCounter = operationsCounter;
////        }
////
////        private long doAtomicOp(ClusterOperation op, Data name, long value, Data expected) {
////            long begin = currentTimeMillis();
////            setLocal(op, MapConfig.ATOMIC_LONG_MAP_NAME, name, expected, 0, 0);
////            request.longValue = value;
////            doOp();
////            Data backup = (Data) getResultAsIs();
////            long responseValue = request.longValue;
////            if (backup != null) {
////                request.value = backup;
////                request.longValue = 0L;
////                backup(CONCURRENT_MAP_BACKUP_PUT);
////                operationsCounter.incrementModified(currentTimeMillis() - begin);
////            } else {
////                operationsCounter.incrementNonModified(currentTimeMillis() - begin);
////            }
////            return responseValue;
////        }
////    }
////
////    class MCountDownLatch extends MDefaultBackupAndMigrationAwareOp {
////        CountDownLatchOperationsCounter operationsCounter;
////        long begin;
////
////        public boolean await(Data name, long timeout, TimeUnit unit) throws InstanceDestroyedException, MemberLeftException {
////            try {
////                int awaitResult = doCountDownLatchOp(COUNT_DOWN_LATCH_AWAIT, name, 0, unit.toMillis(timeout));
////                switch (awaitResult) {
////                    case CountDownLatchProxy.INSTANCE_DESTROYED:
////                        throw new InstanceDestroyedException(InstanceType.COUNT_DOWN_LATCH, (String) toObject(name));
////                    case CountDownLatchProxy.OWNER_LEFT:
////                        Member owner = new MemberImpl(request.lockAddress, thisAddress.equals(request.lockAddress));
////                        throw new MemberLeftException(owner);
////                    case CountDownLatchProxy.AWAIT_DONE:
////                        return true;
////                    case CountDownLatchProxy.AWAIT_FAILED:
////                    default:
////                        return false;
////                }
////            } finally {
////                operationsCounter.incrementAwait(currentTimeMillis() - begin);
////            }
////        }
////
////        public boolean countDown(Data name) {
////            final int threadsReleased = doCountDownLatchOp(COUNT_DOWN_LATCH_COUNT_DOWN, name, 0, -1);
////            operationsCounter.incrementCountDown(currentTimeMillis() - begin, threadsReleased);
////            return threadsReleased > 0;
////        }
////
////        public int getCount(Data name) {
////            final int count = doCountDownLatchOp(COUNT_DOWN_LATCH_GET_COUNT, name, 0, -1);
////            operationsCounter.incrementOther(currentTimeMillis() - begin);
////            return count;
////        }
////
////        public Address getOwnerAddress(Data name) {
////            begin = currentTimeMillis();
////            setLocal(COUNT_DOWN_LATCH_GET_OWNER, MapConfig.COUNT_DOWN_LATCH_MAP_NAME, name, null, 0, -1);
////            doOp();
////            return (Address) getResultAsObject(false);
////        }
////
////        public boolean setCount(Data name, int count, Address ownerAddress) {
////            int countSet = doCountDownLatchOp(COUNT_DOWN_LATCH_SET_COUNT, name, count, -1, ownerAddress);
////            operationsCounter.incrementOther(currentTimeMillis() - begin);
////            return countSet == 1;
////        }
////
////        public void destroy(Data name) {
////            doCountDownLatchOp(COUNT_DOWN_LATCH_DESTROY, name, 0, -1);
////            //new MRemove().remove(MapConfig.COUNT_DOWN_LATCH_MAP_NAME, name, -1);
////        }
////
////        void setOperationsCounter(CountDownLatchOperationsCounter operationsCounter) {
////            this.operationsCounter = operationsCounter;
////        }
////
////        private int doCountDownLatchOp(ClusterOperation op, Data name, int value, long timeout) {
////            return doCountDownLatchOp(op, name, value, timeout, thisAddress);
////        }
////
////        private int doCountDownLatchOp(ClusterOperation op, Data name, int value, long timeout, Address endPoint) {
////            begin = currentTimeMillis();
////            setLocal(op, MapConfig.COUNT_DOWN_LATCH_MAP_NAME, name, null, timeout, -1);
////            request.longValue = value;
////            request.lockAddress = endPoint;
////            doOp();
////            Data backup = (Data) getResultAsIs();
////            int responseValue = (int) request.longValue;
////            if (backup != null) {
////                request.value = backup;
////                request.longValue = 0L;
////                backup(CONCURRENT_MAP_BACKUP_PUT);
////            }
////            return responseValue;
////        }
////    }
//
////    class MSemaphore extends MDefaultBackupAndMigrationAwareOp {
////        SemaphoreOperationsCounter operationsCounter;
////        long begin;
////
////        public void attachDetach(Data name, int permitsDelta) {
////            doSemaphoreOp(SEMAPHORE_ATTACH_DETACH_PERMITS, name, permitsDelta, null, -1);
////            operationsCounter.incrementNonAcquires(currentTimeMillis() - begin, permitsDelta);
////        }
////
////        public boolean cancelAcquire(Data name) {
////            setLocal(SEMAPHORE_CANCEL_ACQUIRE, MapConfig.SEMAPHORE_MAP_NAME, name, null, -1, -1);
////            doOp();
////            getResult();
////            return request.longValue == 1;
////        }
////
////        public int drainPermits(Data name) {
////            int drainedPermits = doSemaphoreOp(SEMAPHORE_DRAIN_PERMITS, name, -1, null, -1);
////            operationsCounter.incrementNonAcquires(currentTimeMillis() - begin, 0);
////            return drainedPermits;
////        }
////
////        public int getAvailable(Data name) {
////            int availablePermits = doSemaphoreOp(SEMAPHORE_GET_AVAILABLE_PERMITS, name, -1, null, -1);
////            operationsCounter.incrementNonAcquires(currentTimeMillis() - begin, 0);
////            return availablePermits;
////        }
////
////        public int getAttached(Data name) {
////            int attachedPermits = doSemaphoreOp(SEMAPHORE_GET_ATTACHED_PERMITS, name, -1, false, -1);
////            operationsCounter.incrementNonAcquires(currentTimeMillis() - begin, 0);
////            return attachedPermits;
////        }
////
////        public void reduce(Data name, int permits) {
////            doSemaphoreOp(SEMAPHORE_REDUCE_PERMITS, name, permits, null, -1);
////            operationsCounter.incrementPermitsReduced(currentTimeMillis() - begin, 0);
////        }
////
////        public void release(Data name, int permits, Boolean detach) {
////            doSemaphoreOp(SEMAPHORE_RELEASE, name, permits, detach, -1);
////            operationsCounter.incrementReleases(currentTimeMillis() - begin, permits, detach);
////        }
////
////        public boolean tryAcquire(Data name, int permits, boolean attach, long timeout) throws InstanceDestroyedException {
////            try {
////                int acquireResult = doSemaphoreOp(SEMAPHORE_TRY_ACQUIRE, name, permits, attach, timeout);
////                switch (acquireResult) {
////                    case SemaphoreProxy.INSTANCE_DESTROYED:
////                        operationsCounter.incrementRejectedAcquires(currentTimeMillis() - begin);
////                        throw new InstanceDestroyedException(InstanceType.SEMAPHORE, (String) toObject(name));
////                    case SemaphoreProxy.ACQUIRED:
////                        operationsCounter.incrementAcquires(currentTimeMillis() - begin, permits, attach);
////                        return true;
////                    case SemaphoreProxy.ACQUIRE_FAILED:
////                    default:
////                        operationsCounter.incrementRejectedAcquires(currentTimeMillis() - begin);
////                        return false;
////                }
////            } catch (RuntimeInterruptedException e) {
////                operationsCounter.incrementRejectedAcquires(currentTimeMillis() - begin);
////                throw e;
////            }
////        }
////
////        public void destroy(Data name) {
////            doSemaphoreOp(SEMAPHORE_DESTROY, name, -1, null, -1);
////            new MRemove().remove(MapConfig.SEMAPHORE_MAP_NAME, name);
////        }
////
////        void setOperationsCounter(SemaphoreOperationsCounter operationsCounter) {
////            this.operationsCounter = operationsCounter;
////        }
////
////        private int doSemaphoreOp(ClusterOperation op, Data name, long longValue, Object value, long timeout) {
////            begin = currentTimeMillis();
////            int responseValue = 1;
////            if (longValue != 0L) {
////                setLocal(op, MapConfig.SEMAPHORE_MAP_NAME, name, value, timeout, -1);
////                request.longValue = longValue;
////                doOp();
////                Data backup = (Data) getResultAsIs();
////                responseValue = (int) request.longValue;
////                if (backup != null) {
////                    request.value = backup;
////                    request.longValue = 0L;
////                    backup(CONCURRENT_MAP_BACKUP_PUT);
////                    operationsCounter.incrementModified(currentTimeMillis() - begin);
////                } else {
////                    operationsCounter.incrementNonModified(currentTimeMillis() - begin);
////                }
////            }
////            return responseValue;
////        }
////    }
//
//    class MPut extends MBackupAndMigrationAwareOp {
//
//        public boolean replace(String name, Object key, Object oldValue, Object newValue) {
//            Object result = txnalReplaceIfSame(CONCURRENT_MAP_REPLACE_IF_SAME, name, key, newValue, oldValue);
//            return (result == Boolean.TRUE);
//        }
//
//        public Object replace(String name, Object key, Object value) {
//            return txnalPut(CONCURRENT_MAP_REPLACE_IF_NOT_NULL, name, key, value, -1, -1);
//        }
//
//        public Object putIfAbsent(String name, Object key, Object value, long ttl) {
//            return txnalPut(CONCURRENT_MAP_PUT_IF_ABSENT, name, key, value, -1, ttl);
//        }
//
//        public Object put(String name, Object key, Object value, long ttl) {
//            return txnalPut(CONCURRENT_MAP_PUT, name, key, value, -1, ttl);
//        }
//
//        public Object putAfterCommit(String name, Object key, Object value, long ttl, long txnId) {
//            Object result = null;
//            if (txnId != -1) {
//                ThreadContext tc = ThreadContext.get();
//                Data dataKey = toData(key);
//                CMap cmap = getMap(name);
//                final LocalLock localLock = cmap.mapLocalLocks.get(dataKey);
//                final boolean shouldUnlock = localLock != null
//                        && localLock.getThreadId() == tc.getThreadId();
//                final boolean shouldRemove = shouldUnlock && localLock.getCount() == 1;
//                if (shouldRemove) {
//                    result = txnalPut(CONCURRENT_MAP_PUT_AND_UNLOCK, name, key, value, -1, ttl, txnId);
//                    // remove if current LocalLock is not changed
//                    cmap.mapLocalLocks.remove(dataKey, localLock);
//                } else if (shouldUnlock) {
//                    result = txnalPut(CONCURRENT_MAP_PUT, name, key, value, -1, ttl, -1);
//                    localLock.decrementAndGet();
//                } else {
//                    final String error = "Could not commit put operation! Current thread is not owner of " +
//                            "transaction lock! Thread-Id: " + tc.getThreadId() + ", LocalLock: " + localLock;
//                    logger.log(Level.WARNING, error);
//                    throw new IllegalStateException(error);
//                }
//            }
//            return result;
//        }
//
//        public Object putForSync(String name, Object key, Object value) {
//            Object result = txnalPut(CONCURRENT_MAP_SET, name, key, value, -1, -1, Long.MIN_VALUE);
//            return (result == Boolean.TRUE);
//        }
//
//        public Object putTransient(String name, Object key, Object value, long ttl) {
//            return txnalPut(CONCURRENT_MAP_PUT_TRANSIENT, name, key, value, -1, ttl);
//        }
//
//        public boolean set(String name, Object key, Object value, long ttl) {
//            Object result = txnalPut(CONCURRENT_MAP_SET, name, key, value, -1, ttl);
//            return (result == Boolean.TRUE);
//        }
//
//        public void merge(Record record) {
//            if (getInstanceType(record.getName()).isMultiMap()) {
//                Collection<ValueHolder> values = record.getMultiValues();
//                if (values != null && values.size() > 0) {
//                    for (ValueHolder valueHolder : values) {
//                        mergeOne(record, valueHolder.getData());
//                    }
//                }
//            } else {
//                mergeOne(record, record.getValueData());
//            }
//        }
//
//        public void mergeOne(Record record, Data valueData) {
//            DataRecordEntry dataRecordEntry = new DataRecordEntry(record, valueData, false);
//            request.setFromRecord(record);
//            request.operation = CONCURRENT_MAP_MERGE;
//            request.value = toData(dataRecordEntry);
//            request.setBooleanRequest();
//            doOp();
//            Boolean returnObject = getResultAsBoolean();
//            if (returnObject) {
//                request.value = valueData;
//                backup(CONCURRENT_MAP_BACKUP_PUT);
//            }
//        }
//
//        public boolean tryPut(String name, Object key, Object value, long timeout, long ttl) {
//            try {
//                Object result = txnalPut(CONCURRENT_MAP_TRY_PUT, name, key, value, timeout, ttl);
//                return (result == Boolean.TRUE);
//            } catch (OperationTimeoutException e) {
//                return false;
//            }
//        }
//
//        private Object txnalReplaceIfSame(ClusterOperation operation, String name, Object key, Object newValue, Object expectedValue) {
//            ThreadContext threadContext = ThreadContext.get();
//            TransactionImpl txn = threadContext.getCallContext().getTransaction();
//            if (txn != null && txn.getStatus() == Transaction.TXN_STATUS_ACTIVE) {
//                if (!txn.has(name, key)) {
//                    MLock mlock = new MLock();
//                    boolean locked = mlock
//                            .lockAndGetValue(name, key, DEFAULT_TXN_TIMEOUT);
//                    if (!locked)
//                        throwTxTimeoutException(key);
//                    Object oldObject = null;
//                    Data oldValue = mlock.oldValue;
//                    if (oldValue != null) {
//                        oldObject = threadContext.isClient() ? oldValue : threadContext.toObject(oldValue);
//                    }
//                    if (oldObject == null) {
//                        return Boolean.FALSE;
//                    } else {
//                        if (expectedValue.equals(oldValue)) {
//                            txn.attachPutOp(name, key, toData(newValue), false);
//                            return Boolean.TRUE;
//                        } else {
//                            return Boolean.FALSE;
//                        }
//                    }
//                } else {
//                    if (expectedValue.equals(toObject(txn.get(name, key)))) {
//                        txn.attachPutOp(name, key, toData(newValue), false);
//                        return Boolean.TRUE;
//                    } else {
//                        return Boolean.FALSE;
//                    }
//                }
//            } else {
//                Data dataExpected = toData(expectedValue);
//                Data dataNew = toData(newValue);
//                setLocal(operation, name, key, new MultiData(dataExpected, dataNew), -1, -1);
//                request.longValue = (request.value == null) ? Integer.MIN_VALUE : dataNew.hashCode();
//                setIndexValues(request, newValue);
//                request.setBooleanRequest();
//                doOp();
//                Object returnObject = getResultAsBoolean();
//                if (!Boolean.FALSE.equals(returnObject)) {
//                    request.value = dataNew;
//                    backup(CONCURRENT_MAP_BACKUP_PUT);
//                }
//                return returnObject;
//            }
//        }
//
//        Object txnalPut(ClusterOperation operation, String name, Object key, Object value, long timeout, long ttl) {
//            return txnalPut(operation, name, key, value, timeout, ttl, -1);
//        }
//
//        Object txnalPut(ClusterOperation operation, String name, Object key, Object value, long timeout, long ttl, long txnId) {
//            ThreadContext threadContext = ThreadContext.get();
//            TransactionImpl txn = threadContext.getTransaction();
//            SystemLogService css = node.getSystemLogService();
//            if (css.shouldLog(INFO)) {
//                css.logObject(MPut.this, INFO, operation);
//            }
//            if (txn != null && txn.getStatus() == Transaction.TXN_STATUS_ACTIVE) {
//                if (!txn.has(name, key)) {
//                    MLock mlock = new MLock();
//                    boolean locked = mlock
//                            .lockAndGetValue(name, key, DEFAULT_TXN_TIMEOUT);
//                    if (!locked)
//                        throwTxTimeoutException(key);
//                    Object oldObject = null;
//                    Data oldValue = mlock.oldValue;
//                    if (oldValue != null) {
//                        oldObject = threadContext.isClient() ? oldValue : threadContext.toObject(oldValue);
//                    }
//                    if (operation == CONCURRENT_MAP_PUT_IF_ABSENT && oldObject != null) {
//                        txn.attachPutOp(name, key, oldValue, 0, ttl, false);
//                    } else {
//                        txn.attachPutOp(name, key, toData(value), 0, ttl, (oldObject == null));
//                    }
//                    if (operation == CONCURRENT_MAP_TRY_PUT) {
//                        return Boolean.TRUE;
//                    }
//                    return oldObject;
//                } else {
//                    if (operation == CONCURRENT_MAP_PUT_IF_ABSENT) {
//                        Data existingValue = txn.get(name, key);
//                        if (existingValue != null) {
//                            return threadContext.isClient() ? existingValue : threadContext.toObject(existingValue);
//                        }
//                    }
//                    Data resultData = txn.attachPutOp(name, key, toData(value), false);
//                    if (operation == CONCURRENT_MAP_TRY_PUT) {
//                        return Boolean.TRUE;
//                    }
//                    return threadContext.isClient() ? resultData : threadContext.toObject(resultData);
//                }
//            } else {
//                setLocal(operation, name, key, value, timeout, ttl);
//                request.txnId = txnId;
//                setIndexValues(request, value);
//                if (operation == CONCURRENT_MAP_TRY_PUT
//                        || operation == CONCURRENT_MAP_SET
//                        || operation == CONCURRENT_MAP_PUT_AND_UNLOCK
//                        || operation == CONCURRENT_MAP_PUT_TRANSIENT) {
//                    request.setBooleanRequest();
//                    Data valueData = request.value;
//                    doOp();
//                    Boolean successful = getResultAsBoolean();
//                    if (successful) {
//                        request.value = valueData;
//                        if (operation == CONCURRENT_MAP_PUT_AND_UNLOCK) {
//                            backup(CONCURRENT_MAP_BACKUP_PUT_AND_UNLOCK);
//                        } else {
//                            backup(CONCURRENT_MAP_BACKUP_PUT);
//                        }
//                    }
//                    return successful;
//                } else {
//                    request.setObjectRequest();
//                    if (css.shouldLog(TRACE)) {
//                        css.logObject(MPut.this, TRACE, "Calling doOp");
//                    }
//                    doOp();
//                    if (css.shouldLog(TRACE)) {
//                        css.logObject(MPut.this, TRACE, "Done doOp");
//                    }
//                    Object returnObject = getResultAsObject();
//                    if (css.shouldLog(INFO)) {
//                        css.logObject(MPut.this, INFO, returnObject);
//                    }
//                    if (operation == CONCURRENT_MAP_REPLACE_IF_NOT_NULL && returnObject == null) {
//                        return null;
//                    }
//                    if (returnObject instanceof AddressAwareException) {
//                        rethrowException(operation, (AddressAwareException) returnObject);
//                    }
//                    request.longValue = Long.MIN_VALUE;
//                    backup(CONCURRENT_MAP_BACKUP_PUT);
//                    if (css.shouldLog(TRACE)) {
//                        css.logObject(MPut.this, TRACE, "Backups completed returning result");
//                    }
//                    return returnObject;
//                }
//            }
//        }
//    }
//
//    class MRemoveMulti extends MBackupAndMigrationAwareOp {
//
//        public Collection remove(String name, Object key) {
//            final ThreadContext tc = ThreadContext.get();
//            TransactionImpl txn = tc.getCallContext().getTransaction();
//            if (txn != null && txn.getStatus() == Transaction.TXN_STATUS_ACTIVE) {
//                Collection committedValues = null;
//                if (!txn.has(name, key)) {
//                    MLock mlock = new MLock();
//                    boolean locked = mlock.lockAndGetValue(name, key, DEFAULT_TXN_TIMEOUT);
//                    if (!locked) throwTxTimeoutException(key);
//                    committedValues = (Collection) toObject(mlock.oldValue);
//                } else {
//                    Object value = objectCall(CONCURRENT_MAP_GET, name, key, null, 0, -1);
//                    if (value instanceof AddressAwareException) {
//                        rethrowException(request.operation, (AddressAwareException) value);
//                    }
//                    committedValues = (Collection) value;
//                }
//                List allValues = new ArrayList();
//                int removedValueCount = 1;
//                if (committedValues != null) {
//                    allValues.addAll(committedValues);
//                    removedValueCount = committedValues.size();
//                }
//                txn.getMulti(name, key, allValues);
//                txn.attachRemoveOp(name, key, null, false, removedValueCount);
//                return allValues;
//            } else {
//                Collection result = (Collection) objectCall(CONCURRENT_MAP_REMOVE, name, key, null, 0, -1);
//                if (result != null) {
//                    backup(CONCURRENT_MAP_BACKUP_REMOVE);
//                }
//                return result;
//            }
//        }
//
//        boolean remove(String name, Object key, Object value) {
//            ThreadContext threadContext = ThreadContext.get();
//            TransactionImpl txn = threadContext.getCallContext().getTransaction();
//            if (txn != null && txn.getStatus() == Transaction.TXN_STATUS_ACTIVE) {
//                if (!txn.has(name, key)) {
//                    MLock mlock = new MLock();
//                    boolean locked = mlock.lockAndGetValue(name, key, value, DEFAULT_TXN_TIMEOUT);
//                    if (!locked) throwTxTimeoutException(key);
//                    Data oldValue = mlock.oldValue;
//                    boolean existingRecord = (oldValue != null);
//                    txn.attachRemoveOp(name, key, toData(value), !existingRecord);
//                    return existingRecord;
//                } else {
//                    MContainsKey mContainsKey = new MContainsKey();
//                    boolean containsEntry = mContainsKey.containsEntry(name, key, value);
//                    txn.attachRemoveOp(name, key, toData(value), !containsEntry);
//                    return containsEntry;
//                }
//            } else {
//                boolean result = booleanCall(CONCURRENT_MAP_REMOVE_MULTI, name, key, value, 0, -1);
//                if (result) {
//                    backup(CONCURRENT_MAP_BACKUP_REMOVE_MULTI);
//                }
//                return result;
//            }
//        }
//    }
//
//    abstract class MBackupAndMigrationAwareOp extends MBackupAwareOp {
//        @Override
//        public boolean isMigrationAware() {
//            return true;
//        }
//    }
//
//    abstract class MDefaultBackupAndMigrationAwareOp extends MBackupAndMigrationAwareOp {
//        @Override
//        void prepareForBackup() {
//            backupCount = Math.min(MapConfig.DEFAULT_BACKUP_COUNT, node.clusterImpl.getDataMemberCount() - 1);
//        }
//    }
//
//    abstract class MTargetAwareOp extends TargetAwareOp {
//
//        @Override
//        public void doOp() {
//            target = null;
//            super.doOp();
//        }
//
//        @Override
//        public void setTarget() {
//            if (target == null) {
//                target = getKeyOwner(request);
//            }
//        }
//    }
//
//    protected Address getBackupMember(final int partitionId, final int replicaIndex) {
//        return partitionManager.getPartition(partitionId).getReplicaAddress(replicaIndex);
//    }
//
//    class MBackup extends MTargetAwareOp {
//        protected int replicaIndex = 0;
//
//        public void sendBackup(ClusterOperation operation, int replicaIndex, Request reqBackup) {
//            reset();
//            this.replicaIndex = replicaIndex;
//            SystemLogService css = node.getSystemLogService();
//            if (css.shouldLog(TRACE)) {
//                css.trace(this, "SendingBackup callId.", callId);
//            }
//            request.setFromRequest(reqBackup);
//            request.operation = operation;
//            request.caller = thisAddress;
//            request.longValue = replicaIndex;
//            request.setBooleanRequest();
//            doOp();
//        }
//
//        public void reset() {
//            super.reset();
//            replicaIndex = 0;
//        }
//
//        @Override
//        public void process() {
//            target = getBackupMember(request.blockId, replicaIndex);
//            if (target == null) {
//                if (isValidBackup()) {
//                    setRedoResult(REDO_TARGET_UNKNOWN);
//                } else {
//                    setResult(Boolean.FALSE);
//                }
//            } else {
//                if (target.equals(thisAddress)) {
//                    doLocalOp();
//                } else {
//                    invoke();
//                }
//            }
//        }
//
//        // executed by ServiceThread
//        boolean isValidBackup() {
//            int maxBackupCount = node.clusterImpl.getDataMemberCount() - 1;
//            if (maxBackupCount > 0) {
//                CMap map = getOrCreateMap(request.name);
//                maxBackupCount = Math.min(map.getBackupCount(), maxBackupCount);
//            }
//            maxBackupCount = maxBackupCount > 0 ? maxBackupCount : 0;
//            return replicaIndex <= maxBackupCount;
//        }
//
//        boolean isMigrationAware() {
//            return true;
//        }
//
//        boolean isPartitionMigrating() {
//            return isMigrating(request, replicaIndex);
//        }
//
//        @Override
//        protected final void handleInterruption() {
//            logger.log(Level.WARNING, Thread.currentThread().getName() + " is interrupted! " +
//                    "Hazelcast intentionally suppresses interruption during backup operations. " +
//                    "Operation: " + request.operation);
//        }
//    }
//
//    class AsyncBackupProcessable implements Processable {
//        final Request request;
//        final int replicaIndex;
//
//        AsyncBackupProcessable(final Request request, final int replicaIndex) {
//            this.request = request;
//            this.replicaIndex = replicaIndex;
//        }
//
//        public void process() {
//            final Address target = getBackupMember(request.blockId, replicaIndex);
//            if (target != null) {
//                if (thisAddress.equals(target)) {
//                    processBackupRequest(request);
//                } else {
//                    final Packet packet = obtainPacket();
//                    packet.setFromRequest(request);
//                    // this is not a call! we do not expect any response!
//                    // @see BackupOperationHandler
//                    packet.callId = -1L;
//                    sendOrReleasePacket(packet, target);
//                }
//            }
//        }
//    }
//
//    abstract class MBackupAwareOp extends MTargetAwareOp {
//        protected volatile int backupCount = 0;
//        protected volatile int asyncBackupCount = 0;
//
//        protected void backup(ClusterOperation operation) {
//            final int localBackupCount = backupCount;
//            final int localAsyncBackupCount = asyncBackupCount;
//            final int totalBackupCount = localBackupCount + localAsyncBackupCount;
//            if (localBackupCount <= 0 && localAsyncBackupCount <= 0) {
//                return;
//            }
//            if (totalBackupCount > MAX_BACKUP_COUNT) {
//                String msg = "Max backup is " + MAX_BACKUP_COUNT + " but total backupCount is " + totalBackupCount;
//                logger.log(Level.SEVERE, msg);
//                throw new RuntimeException(msg);
//            }
//            if (request.key == null || request.key.size() == 0) {
//                throw new RuntimeException("Key is null! " + request.key);
//            }
//            final MBackup[] backupOps = new MBackup[localBackupCount];
//            for (int i = 0; i < totalBackupCount; i++) {
//                final int replicaIndex = i + 1;
//                if (i < localBackupCount) {
//                    MBackup backupOp = new MBackup();
//                    backupOps[i] = backupOp;
//                    backupOp.sendBackup(operation, replicaIndex, request);
//                } else {
//                    final Request reqBackup = Request.copyFromRequest(request);
//                    reqBackup.operation = operation;
//                    enqueueAndReturn(new AsyncBackupProcessable(reqBackup, replicaIndex));
//                }
//            }
//            for (int i = 0; i < localBackupCount; i++) {
//                MBackup backupOp = backupOps[i];
//                backupOp.getResultAsBoolean();
//            }
//        }
//
//        // executed by ServiceThread
//        void prepareForBackup() {
//            int localBackupCount = 0;
//            int localAsyncBackupCount = 0;
//            final int maxBackup = node.clusterImpl.getDataMemberCount() - 1;
//            if (maxBackup > 0) {
//                CMap map = getOrCreateMap(request.name);
//                localBackupCount = Math.min(map.getBackupCount(), maxBackup);
//                localAsyncBackupCount = Math.min(map.getAsyncBackupCount(), (maxBackup - localBackupCount));
//            }
//            backupCount = localBackupCount > 0 ? localBackupCount : 0;
//            asyncBackupCount = localAsyncBackupCount > 0 ? localAsyncBackupCount : 0;
//        }
//
//        @Override
//        public void process() {
//            prepareForBackup();
//            request.blockId = getPartitionId(request);
//            super.process();
//        }
//
//        @Override
//        public void handleNoneRedoResponse(Packet packet) {
//            handleRemoteResponse(packet);
//            super.handleNoneRedoResponse(packet);
//        }
//
//        public void handleRemoteResponse(Packet packet) {
//            request.local = true;
//            request.version = packet.version;
//            request.lockCount = packet.lockCount;
//            request.longValue = packet.longValue;
//        }
//    }
//
//    abstract class MigrationAwareSubCall extends SubCall {
//
//        protected MigrationAwareSubCall(Address target) {
//            super(target);
//        }
//
//        @Override
//        public void process() {
//            request.blockId = -1;
//            super.process();
//        }
//
//        @Override
//        public boolean isMigrationAware() {
//            return true;
//        }
//    }
//
//    final void fireMapEvent(Map<Address, Boolean> mapListeners, int eventType,
//                            Data oldValue, Record record, Address callerAddress) {
//        if (record.getListeners() == null && (mapListeners == null || mapListeners.size() == 0)) {
//            return;
//        }
//        fireMapEvent(mapListeners, record.getName(), eventType, record.getKeyData(),
//                oldValue, record.getValueData(), record.getListeners(), callerAddress);
//    }
//
//    public class MContainsValue extends MultiCall<Boolean> {
//        boolean contains = false;
//        final String name;
//        final Object value;
//
//        public MContainsValue(String name, Object value) {
//            this.name = name;
//            this.value = value;
//        }
//
//        SubCall createNewTargetAwareOp(Address target) {
//            return new MGetContainsValue(target);
//        }
//
//        boolean onResponse(Object response) {
//            if (response == Boolean.TRUE) {
//                this.contains = true;
//                return false;
//            }
//            return true;
//        }
//
//        void onCall() {
//            contains = false;
//        }
//
//        Boolean returnResult() {
//            return contains;
//        }
//
//        protected boolean excludeLiteMember() {
//            return true;
//        }
//
//        class MGetContainsValue extends MigrationAwareSubCall {
//            public MGetContainsValue(Address target) {
//                super(target);
//                setLocal(CONCURRENT_MAP_CONTAINS_VALUE, name, null, value, 0, -1);
//                request.setBooleanRequest();
//            }
//        }
//    }
//
//    public class MLockMap extends MultiCall<Boolean> {
//        private final String name;
//        private final ClusterOperation operation;
//        private volatile boolean result;
//
//        public MLockMap(String name, boolean lock) {
//            this.name = name;
//            this.operation = (lock) ? CONCURRENT_MAP_LOCK_MAP : CONCURRENT_MAP_UNLOCK_MAP;
//        }
//
//        SubCall createNewTargetAwareOp(Address target) {
//            return new MTargetLockMap(target);
//        }
//
//        boolean onResponse(Object response) {
//            return (Boolean.TRUE.equals(response));
//        }
//
//        void onCall() {
//        }
//
//        @Override
//        void onComplete() {
//            this.result = true;
//        }
//
//        Boolean returnResult() {
//            return result;
//        }
//
//        protected boolean excludeLiteMember() {
//            return true;
//        }
//
//        @Override
//        protected Address getFirstAddressToMakeCall() {
//            return node.getMasterAddress();
//        }
//
//        class MTargetLockMap extends SubCall {
//            public MTargetLockMap(Address target) {
//                super(target);
//                setLocal(operation, name, null, null, 0, -1);
//                request.setBooleanRequest();
//            }
//        }
//    }
//
//    public class MEmpty {
//
//        public boolean isEmpty(String name) {
//            NearCache nearCache = mapCaches.get(name);
//            if (nearCache != null && !nearCache.isEmpty()) {
//                return false;
//            }
//            final CMap cMap = maps.get(name);
//            if (cMap != null) {
//                long now = currentTimeMillis();
//                for (Record record : cMap.mapRecords.values()) {
//                    if (record.isActive() && record.isValid(now) && record.hasValueData()) {
//                        if (cMap.isReadBackupData()) {
//                            return false;
//                        } else {
//                            Partition partition = partitionServiceImpl.getPartition(record.getBlockId());
//                            if (partition != null && partition.getOwner() != null && partition.getOwner().localMember()) {
//                                return false;
//                            }
//                        }
//                    }
//                }
//            }
//            throw new UnsupportedOperationException();
//        }
//    }
//
//    public LocalMapStatsImpl getLocalMapStats(String name) {
//        final CMap cmap = getMap(name);
//        if (cmap == null) {
//            return new LocalMapStatsImpl();
//        }
//        return cmap.getLocalMapStats();
//    }
//
//    public Address getKeyOwner(Request req) {
//        int partitionId = getPartitionId(req);
//        return getPartitionOwner(partitionId);
//    }
//
//    public Address getPartitionOwner(int partitionId) {
//        return partitionManager.getOwner(partitionId);
//    }
//
//    public Address getKeyOwner(Data key) {
//        int partitionId = getPartitionId(key);
//        return getPartitionOwner(partitionId);
//    }
//
//    public boolean isMigrating(Request req) {
//        return isMigrating(req, 0);
//    }
//
//    @Override
//    public boolean isMigrating(Request req, int replica) {
//        final Data key = req.key;
//        return key != null && partitionManager.isPartitionMigrating(getPartitionId(req), replica);
//    }
//
//    public int getPartitionId(Request req) {
//        req.blockId = getPartitionId(req.key);
//        return req.blockId;
//    }
//
//    public final int getPartitionId(Data key) {
//        int hash = key.getPartitionHash();
//        return (hash == Integer.MIN_VALUE) ? 0 : Math.abs(hash) % PARTITION_COUNT;
//    }
//
//    public long newRecordId() {
//        checkServiceThread();
//        return newRecordId++;
//    }
//
//    void evictAsync(final String name, final Data key) {
//        evictionExecutor.execute(new FallThroughRunnable() {
//            public void doRun() {
//                MEvict mEvict = new MEvict();
//                mEvict.evict(name, key);
//            }
//        });
//    }
//
//    public CMap getMap(String name) {
//        return maps.get(name);
//    }
//
//    public CMap getOrCreateMap(String name) {
//        checkServiceThread();
//        CMap map = maps.get(name);
//        if (map == null) {
//            map = new CMap(this, name);
//            maps.put(name, map);
//        }
//        return map;
//    }
//
//    @Override
//    void registerListener(boolean add, String name, Data key, Address address, boolean includeValue) {
//        CMap cmap = getOrCreateMap(name);
//        if (add) {
//            cmap.addListener(key, address, includeValue);
//        } else {
//            cmap.removeListener(key, address);
//        }
//    }
//
//    class LockMapOperationHandler extends MigrationAwareOperationHandler {
//        protected void doOperation(Request request) {
//            CMap cmap = getOrCreateMap(request.name);
//            cmap.lockMap(request);
//        }
//    }
//
//    class BackupOperationHandler extends TargetAwareOperationHandler {
//
//        boolean isRightRemoteTarget(final Request request) {
//            final int partitionId = getPartitionId(request);
//            final PartitionInfo partition = partitionManager.getPartition(partitionId);
//            return thisAddress.equals(partition.getReplicaAddress(getReplicaIndex(request)));
//        }
//
//        boolean isPartitionMigrating(final Request request) {
//            return isMigrating(request, getReplicaIndex(request));
//        }
//
//        private int getReplicaIndex(final Request request) {return (int) request.longValue;}
//
//        public void handle(Request request) {
//            doOperation(request);
//            // If request is not a Call, no need to return a response
//            // @see AsyncBackupProcessable
//            if (request.callId != -1) {
//                returnResponse(request);
//            }
//        }
//
//        protected void doOperation(Request request) {
//            Boolean value = processBackupRequest(request);
//            request.clearForResponse();
//            request.response = value;
//        }
//    }
//
//    /**
//     * Should be called by only ServiceThread
//     */
//    private boolean processBackupRequest(Request request) {
//        CMap cmap = getOrCreateMap(request.name);
//        return cmap.backup(request);
//    }
//
//    class AsyncMergePacketProcessor implements PacketProcessor {
//        public void process(final Packet packet) {
//            packet.operation = CONCURRENT_MAP_WAN_MERGE;
//            final Data key = packet.getKeyData();
//            Address address = getKeyOwner(key);
//            if (thisAddress.equals(address)) {
//                WanMergePacketProcessor p = (WanMergePacketProcessor) getPacketProcessor(CONCURRENT_MAP_WAN_MERGE);
//                p.process(packet);
//            } else {
//                sendOrReleasePacket(packet, address);
//            }
//        }
//    }
//
//    class WanMergePacketProcessor implements PacketProcessor {
////        final ParallelExecutor parallelExecutor = node.executorManager.newParallelExecutor(20);
//        final Executor parallelExecutor = node.nodeService.getExecutorService();
//
//        public void process(final Packet packet) {
//            final DataRecordEntry dataRecordEntry = (DataRecordEntry) toObject(packet.getValueData());
//            node.concurrentMapManager.getOrCreateMap(packet.name);
//            parallelExecutor.execute(new Runnable() {
//                public void run() {
//                    mergeWanRecord(dataRecordEntry);
//                }
//            });
//        }
//    }
//
//    class InvalidateOperationHandler implements PacketProcessor {
//
//        public void process(Packet packet) {
//            CMap cmap = getMap(packet.name);
//            if (cmap != null) {
//                NearCache nearCache = cmap.nearCache;
//                if (nearCache != null) {
//                    nearCache.invalidate(packet.getKeyData());
//                }
//            }
//            releasePacket(packet);
//        }
//    }
//
//    abstract class MTargetAwareOperationHandler extends TargetAwareOperationHandler {
//        boolean isRightRemoteTarget(Request request) {
//            return thisAddress.equals(getKeyOwner(request));
//        }
//    }
//
//    class RemoveItemOperationHandler extends RemoveOperationHandler {
//        protected void doOperation(Request request) {
//            CMap cmap = getOrCreateMap(request.name);
//            request.response = cmap.removeItem(request);
//        }
//    }
//
//    class RemoveOperationHandler extends SchedulableOperationHandler {
//
//        protected void doOperation(Request request) {
//            CMap cmap = getOrCreateMap(request.name);
//            cmap.remove(request);
//        }
//
//        public void handle(Request request) {
//            CMap cmap = getOrCreateMap(request.name);
//            if (cmap.isNotLocked(request)) {
//                if (shouldSchedule(request)) {
//                    if (request.hasEnoughTimeToSchedule()) {
//                        if (systemLogService.shouldLog(INFO)) {
//                            systemLogService.info(request,
//                                    MapSystemLogFactory.newScheduleRequest(request, cmap.getRecord(request)));
//                        }
//                        schedule(request);
//                    } else {
//                        if (systemLogService.shouldLog(INFO)) {
//                            systemLogService.info(request, "NoTimeToSchedule", request.name, request.operation);
//                        }
//                        onNoTimeToSchedule(request);
//                    }
//                    return;
//                }
//                Record record = cmap.getRecord(request);
//                if ((record == null || record.isLoadable()) && cmap.loader != null) {
//                    storeExecutor.execute(new RemoveLoader(cmap, request), request.key.hashCode());
//                } else {
//                    storeProceed(cmap, request);
//                }
//            } else {
//                returnRedoResponse(request, REDO_MAP_LOCKED);
//            }
//        }
//
//        class RemoveLoader extends AbstractMapStoreOperation {
//            Data valueData = null;
//
//            RemoveLoader(CMap cmap, Request request) {
//                super(cmap, request);
//            }
//
//            @Override
//            void doMapStoreOperation() {
//                Object key = toObject(request.key);
//                Object value = cmap.loader.load(key);
//                valueData = toData(value);
//            }
//
//            public void process() {
//                Record record = cmap.getRecord(request);
//                if (valueData != null) {
//                    if (record == null) {
//                        record = cmap.createAndAddNewRecord(request.key, valueData);
//                    } else {
//                        record.setValueData(valueData);
//                    }
//                    record.setActive();
//                }
//                if (record != null) {
//                    if (record.isActive() && !record.isValid()) {
//                        // record is not valid, it is waiting for eviction.
//                        // we should cancel eviction by making record valid
//                        // and proceed to standard remove operation.
//                        record.setExpirationTime(Long.MAX_VALUE);
//                        record.setMaxIdle(Long.MAX_VALUE);
//                    }
//                    storeProceed(cmap, request);
//                } else {
//                    returnResponse(request);
//                }
//            }
//        }
//
//        void storeProceed(CMap cmap, Request request) {
//            if (cmap.store != null && cmap.writeDelayMillis == 0) {
//                storeExecutor.execute(new RemoveStorer(cmap, request), request.key.hashCode());
//            } else {
//                doOperation(request);
//                returnResponse(request);
//            }
//        }
//
//        class RemoveStorer extends AbstractMapStoreOperation {
//
//            RemoveStorer(CMap cmap, Request request) {
//                super(cmap, request);
//            }
//
//            @Override
//            void doMapStoreOperation() {
//                Object key = toObject(request.key);
//                cmap.store.delete(key);
//                afterMapStore();
//            }
//
//            public void process() {
//                if (success) doOperation(request);
//                returnResponse(request);
//            }
//        }
//    }
//
//    class RemoveMultiOperationHandler extends SchedulableOperationHandler {
//
//        public void handle(Request request) {
//            if (shouldSchedule(request)) {
//                if (request.hasEnoughTimeToSchedule()) {
//                    schedule(request);
//                } else {
//                    onNoTimeToSchedule(request);
//                }
//            } else {
//                doOperation(request);
//            }
//        }
//
//        protected void doOperation(Request request) {
//            CMap cmap = getOrCreateMap(request.name);
//            Record record = cmap.getRecord(request);
//            if (record == null || record.getMultiValues() == null) {
//                request.response = Boolean.FALSE;
//                returnResponse(request);
//            } else {
//                storeExecutor.execute(new RemoveMultiSetMapTask(request, record, cmap), request.key.hashCode());
//            }
//        }
//
//        class RemoveMultiSetMapTask implements Runnable, Processable {
//            final CMap cmap;
//            final Request request;
//            final Record record;
//
//            RemoveMultiSetMapTask(Request request, Record record, CMap cmap) {
//                this.request = request;
//                this.record = record;
//                this.cmap = cmap;
//            }
//
//            public void run() {
//                final Collection<ValueHolder> multiValues = record.getMultiValues();
//                if (multiValues == null) {
//                    request.response = Boolean.FALSE;
//                    returnResponse(request);
//                } else {
//                    request.response = multiValues.remove(new ValueHolder(request.value));
//                    enqueueAndReturn(RemoveMultiSetMapTask.this);
//                }
//            }
//
//            public void process() {
//                if (request.response == Boolean.TRUE) {
//                    cmap.onRemoveMulti(request, record);
//                }
//                returnResponse(request);
//            }
//        }
//    }
//
//    class PutMultiOperationHandler extends SchedulableOperationHandler {
//
//        public void handle(Request request) {
//            if (shouldSchedule(request)) {
//                if (request.hasEnoughTimeToSchedule()) {
//                    schedule(request);
//                } else {
//                    onNoTimeToSchedule(request);
//                }
//            } else {
//                doOperation(request);
//            }
//        }
//
//        protected void doOperation(Request request) {
//            CMap cmap = getOrCreateMap(request.name);
//            if (!cmap.multiMapSet) {
//                cmap.putMulti(request);
//                request.response = Boolean.TRUE;
//                returnResponse(request);
//            } else {
//                Record record = cmap.getRecord(request);
//                if (record == null || record.getMultiValues() == null || !record.isValid()) {
//                    cmap.putMulti(request);
//                    request.response = Boolean.TRUE;
//                    returnResponse(request);
//                } else {
//                    storeExecutor.execute(new PutMultiSetMapTask(request, record, cmap), request.key.hashCode());
//                }
//            }
//        }
//
//        class PutMultiSetMapTask implements Runnable, Processable {
//            final CMap cmap;
//            final Request request;
//            final Record record;
//
//            PutMultiSetMapTask(Request request, Record record, CMap cmap) {
//                this.request = request;
//                this.record = record;
//                this.cmap = cmap;
//            }
//
//            public void run() {
//                request.response = Boolean.TRUE;
//                final Collection<ValueHolder> multiValues = record.getMultiValues();
//                if (multiValues != null) {
//                    request.response = !multiValues.contains(new ValueHolder(request.value));
//                }
//                enqueueAndReturn(PutMultiSetMapTask.this);
//            }
//
//            public void process() {
//                if (request.response == Boolean.TRUE) {
//                    cmap.putMulti(request);
//                }
//                returnResponse(request);
//            }
//        }
//    }
//
//    class ReplaceOperationHandler extends SchedulableOperationHandler {
//
//        public void handle(Request request) {
//            if (shouldSchedule(request)) {
//                if (request.hasEnoughTimeToSchedule()) {
//                    schedule(request);
//                } else {
//                    onNoTimeToSchedule(request);
//                }
//            } else {
//                doOperation(request);
//            }
//        }
//
//        protected void doOperation(Request request) {
//            CMap cmap = getOrCreateMap(request.name);
//            Record record = cmap.getRecord(request);
//            if (record == null) {
//                request.response = Boolean.FALSE;
//                returnResponse(request);
//            } else {
//                storeExecutor.execute(new ReplaceTask(request, record, cmap), request.key.hashCode());
//            }
//        }
//
//        class ReplaceTask extends AbstractMapStoreOperation {
//            final Record record;
//
//            ReplaceTask(Request request, Record record, CMap cmap) {
//                super(cmap, request);
//                this.record = record;
//            }
//
//            public void doMapStoreOperation() {
//                MultiData multiData = (MultiData) toObject(request.value);
//                Object expectedValue = toObject(multiData.getData(0));
//                request.value = multiData.getData(1); // new value
//                request.response = expectedValue.equals(record.getValue());
//                if (request.response == Boolean.TRUE) {
//                    // to prevent possible race condition!
//                    // See testMapReplaceIfSame# tests in ClusterTest
//                    record.setValueData(request.value);
//                }
//                if (cmap.store != null && cmap.writeDelayMillis == 0) {
//                    cmap.store.store(toObject(request.key), toObject(request.value));
//                    afterMapStore();
//                }
//            }
//
//            public void process() {
//                if (request.response == Boolean.TRUE) {
//                    cmap.put(request);
//                    request.response = Boolean.TRUE;
//                }
//                request.value = null;
//                returnResponse(request);
//            }
//        }
//    }
//
//    class RemoveIfSameOperationHandler extends SchedulableOperationHandler {
//
//        public void handle(Request request) {
//            if (shouldSchedule(request)) {
//                if (request.hasEnoughTimeToSchedule()) {
//                    schedule(request);
//                } else {
//                    onNoTimeToSchedule(request);
//                }
//            } else {
//                doOperation(request);
//            }
//        }
//
//        protected void doOperation(Request request) {
//            CMap cmap = getOrCreateMap(request.name);
//            Record record = cmap.getRecord(request);
//            if (record == null) {
//                request.response = Boolean.FALSE;
//                returnResponse(request);
//            } else {
//                storeExecutor.execute(new RemoveIfSameTask(request, record, cmap), request.key.hashCode());
//            }
//        }
//
//        class RemoveIfSameTask extends AbstractMapStoreOperation {
//            final Record record;
//
//            RemoveIfSameTask(Request request, Record record, CMap cmap) {
//                super(cmap, request);
//                this.record = record;
//            }
//
//            public void doMapStoreOperation() {
//                Object expectedValue = toObject(request.value);
//                request.response = expectedValue.equals(record.getValue());
//                if (cmap.store != null && cmap.writeDelayMillis == 0) {
//                    cmap.store.delete(toObject(request.key));
//                    afterMapStore();
//                }
//            }
//
//            public void process() {
//                request.value = null;
//                if (request.response == Boolean.TRUE && record.isActive()) {
//                    // return true only if record is actually removed
//                    // (see testMapRemoveIfSame test)
//                    cmap.remove(request);
//                    request.response = Boolean.TRUE;
//                } else {
//                    request.response = Boolean.FALSE;
//                }
//                returnResponse(request);
//            }
//        }
//    }
//
//    class PutTransientOperationHandler extends SchedulableOperationHandler {
//        // putTransient is not checking map capacity
//        // because it is used during initial map loading.
//        protected void doOperation(Request request) {
//            CMap cmap = getOrCreateMap(request.name);
//            Record record = ensureRecord(request);
//            boolean dirty = (record == null) ? false : record.isDirty();
//            cmap.put(request);
//            if (record != null) {
//                record.setDirty(dirty);
//                if (!dirty) {
//                    record.setLastStoredTime(Clock.currentTimeMillis());
//                }
//            }
//            request.value = null;
//            request.response = Boolean.TRUE;
//        }
//    }
//
//    class PutOperationHandler extends SchedulableOperationHandler {
////        @Override
////        protected void onNoTimeToSchedule(Request request) {
////            request.response = null;
////            if (request.operation == CONCURRENT_MAP_TRY_PUT
////                    || request.operation == CONCURRENT_MAP_PUT_AND_UNLOCK
////                    || request.operation == CONCURRENT_MAP_SET) {
////                request.response = Boolean.FALSE;
////            }
////            returnResponse(request);
////        }
//
//        @Override
//        protected void doOperation(Request request) {
//            CMap cmap = getOrCreateMap(request.name);
//            SystemLogService css = node.getSystemLogService();
//            if (css.shouldLog(TRACE)) {
//                css.logObject(request, TRACE, "Calling cmap.put");
//            }
//            cmap.put(request);
//            if (request.operation == CONCURRENT_MAP_TRY_PUT
//                    || request.operation == CONCURRENT_MAP_PUT_AND_UNLOCK) {
//                request.response = Boolean.TRUE;
//            }
//            if (css.shouldLog(INFO)) {
//                css.info(request, "req.response", request.response);
//            }
//        }
//
//        public void handle(Request request) {
//            CMap cmap = getOrCreateMap(request.name);
//            SystemLogService css = systemLogService;
//            if (css.shouldLog(TRACE)) {
//                css.logObject(request, TRACE, cmap);
//            }
//            boolean checkCapacity = request.operation != CONCURRENT_MAP_REPLACE_IF_NOT_NULL;
//            boolean overCapacity = checkCapacity && cmap.overCapacity();
//            boolean cmapNotLocked = cmap.isNotLocked(request);
//            if (css.shouldLog(TRACE)) {
//                css.trace(request, "OverCapacity/CmapNotLocked", overCapacity, cmapNotLocked);
//            }
//            if (cmapNotLocked) {
//                if (!overCapacity) {
//                    if (shouldSchedule(request)) {
//                        if (request.hasEnoughTimeToSchedule()) {
//                            if (css.shouldLog(INFO)) {
//                                css.info(request, MapSystemLogFactory.newScheduleRequest(request, cmap.getRecord(request)));
//                            }
//                            schedule(request);
//                        } else {
//                            if (css.shouldLog(INFO)) {
//                                css.info(request, "NoTimeToSchedule", request.name, request.operation);
//                            }
//                            onNoTimeToSchedule(request);
//                        }
//                        return;
//                    }
//                    Record record = cmap.getRecord(request);
//                    if (css.shouldLog(TRACE)) {
//                        css.trace(request, "Record is", record);
//                    }
//                    if ((record == null || record.isLoadable()) && cmap.loader != null
//                            && request.operation != ClusterOperation.CONCURRENT_MAP_SET) {
//                        if (css.shouldLog(TRACE)) {
//                            css.trace(request, "Will Load");
//                        }
//                        storeExecutor.execute(new PutLoader(cmap, request), request.key.hashCode());
//                    } else {
//                        storeProceed(cmap, request);
//                    }
//                } else if (request.operation == CONCURRENT_MAP_TRY_PUT) { // over capacity and tryPut
//                    request.response = Boolean.FALSE;
//                    returnResponse(request);
//                } else {
//                    returnRedoResponse(request, REDO_MAP_OVER_CAPACITY); // overcapacity and put
//                }
//            } else {
//                returnRedoResponse(request, REDO_MAP_LOCKED);  // cmap locked
//            }
//        }
//
//        class PutLoader extends AbstractMapStoreOperation {
//            Data valueData = null;
//
//            PutLoader(CMap cmap, Request request) {
//                super(cmap, request);
//            }
//
//            @Override
//            void doMapStoreOperation() {
//                Object key = toObject(request.key);
//                Object value = cmap.loader.load(key);
//                valueData = toData(value);
//            }
//
//            public void process() {
//                if (valueData != null) {
//                    Record record = cmap.getRecord(request);
//                    if (record == null) {
//                        record = cmap.createAndAddNewRecord(request.key, valueData);
//                    } else {
//                        record.setValueData(valueData);
//                    }
//                }
//                storeProceed(cmap, request);
//            }
//        }
//
//        void storeProceed(CMap cmap, Request request) {
//            if (cmap.store != null && cmap.writeDelayMillis == 0
//                    && cmap.isApplicable(request.operation, request, Clock.currentTimeMillis())) {
//                storeExecutor.execute(new PutStorer(cmap, request), request.key.hashCode());
//            } else {
//                doOperation(request);
//                returnResponse(request);
//            }
//        }
//
//        class PutStorer extends AbstractMapStoreOperation {
//
//            PutStorer(CMap cmap, Request request) {
//                super(cmap, request);
//            }
//
//            @Override
//            void doMapStoreOperation() {
//                Object value;
//                if (request.operation == CONCURRENT_MAP_REPLACE_IF_SAME) {
//                    MultiData multiData = (MultiData) toObject(request.value);
//                    value = toObject(multiData.getData(1));
//                } else {
//                    value = toObject(request.value);
//                }
//                Object key = toObject(request.key);
//                cmap.store.store(key, value);
//                afterMapStore();
//            }
//
//            public void process() {
//                if (success) doOperation(request);
//                returnResponse(request);
//            }
//        }
//    }
//
////    abstract class AtomicNumberOperationHandler extends MTargetAwareOperationHandler {
////        abstract long getNewValue(long oldValue, long value);
////
////        abstract long getResponseValue(long oldValue, long value);
////
////        @Override
////        void doOperation(Request request) {
////            final Record record = ensureRecord(request, AtomicNumberProxy.DATA_LONG_ZERO);
////            final Data oldValueData = record.getValueData();
////            final Data expectedValue = request.value;
////            final long value = request.longValue;
////            request.clearForResponse();
////            if (expectedValue == null || expectedValue.equals(oldValueData)) {
////                final long oldValue = (Long) toObject(oldValueData);
////                final long newValue = getNewValue(oldValue, value);
////                request.longValue = getResponseValue(oldValue, value);
////                if (oldValue != newValue) {
////                    record.setValueData(toData(newValue));
////                    record.incrementVersion();
////                    request.version = record.getVersion();
////                    request.response = record.getValueData();
////                }
////            } else {
////                request.longValue = 0L;
////            }
////        }
////    }
////
////    class AtomicNumberAddAndGetOperationHandler extends AtomicNumberOperationHandler {
////        long getNewValue(long oldValue, long value) {
////            return oldValue + value;
////        }
////
////        long getResponseValue(long oldValue, long value) {
////            return oldValue + value;
////        }
////    }
////
////    class AtomicNumberGetAndAddOperationHandler extends AtomicNumberOperationHandler {
////        long getNewValue(long oldValue, long value) {
////            return oldValue + value;
////        }
////
////        long getResponseValue(long oldValue, long value) {
////            return oldValue;
////        }
////    }
////
////    class AtomicNumberGetAndSetOperationHandler extends AtomicNumberOperationHandler {
////        long getNewValue(long oldValue, long value) {
////            return value;
////        }
////
////        long getResponseValue(long oldValue, long value) {
////            return oldValue;
////        }
////    }
////
////    class AtomicNumberCompareAndSetOperationHandler extends AtomicNumberOperationHandler {
////        long getNewValue(long oldValue, long value) {
////            return value;
////        }
////
////        long getResponseValue(long oldValue, long value) {
////            return 1L;
////        }
////    }
////
////    abstract class CountDownLatchOperationHandler extends SchedulableOperationHandler {
////        abstract void doCountDownLatchOperation(Request request, DistributedCountDownLatch cdl);
////
////        @Override
////        public void handle(Request request) {
////            request.record = ensureRecord(request, DistributedCountDownLatch.newInstanceData);
////            doOperation(request);
////        }
////
////        @Override
////        void doOperation(Request request) {
////            doCountDownLatchOperation(request, (DistributedCountDownLatch) request.record.getValue());
////        }
////
////        @Override
////        protected void onNoTimeToSchedule(Request request) {
////            doResponse(request, null, CountDownLatchProxy.AWAIT_FAILED, false);
////        }
////
////        protected void doResponse(Request request, DistributedCountDownLatch cdl, long retValue, boolean changed) {
////            final Record record = request.record;
////            request.clearForResponse();
////            if (changed) {
////                record.setValueData(toData(cdl));
////                record.incrementVersion();
////                request.version = record.getVersion();
////                request.response = record.getValueData();
////            }
////            request.longValue = retValue;
////            if (changed && request.operation == COUNT_DOWN_LATCH_COUNT_DOWN && cdl.getCount() == 0) {
////                request.longValue = releaseThreads(record);
////            }
////            returnResponse(request);
////        }
////
////        private int releaseThreads(Record record) {
////            int threadsReleased = 0;
////            final List<ScheduledAction> scheduledActions = record.getScheduledActions();
////            if (scheduledActions != null) {
////                for (ScheduledAction sa : scheduledActions) {
////                    node.clusterImpl.deregisterScheduledAction(sa);
////                    if (!sa.expired()) {
////                        sa.consume();
////                        ++threadsReleased;
////                    } else {
////                        sa.onExpire();
////                    }
////                }
////                scheduledActions.clear();
////            }
////            return threadsReleased;
////        }
////    }
////
////    class CountDownLatchAwaitOperationHandler extends CountDownLatchOperationHandler {
////        void doCountDownLatchOperation(Request request, DistributedCountDownLatch cdl) {
////            if (cdl.ownerLeft()) {
////                request.clearForResponse();
////                doResponse(request, null, CountDownLatchProxy.OWNER_LEFT, false);
////            } else if (cdl.getCount() == 0) {
////                request.clearForResponse();
////                doResponse(request, null, CountDownLatchProxy.AWAIT_DONE, false);
////            } else {
////                request.lockThreadId = ThreadContext.get().getThreadId();
////                schedule(request);
////            }
////        }
////    }
////
////    class CountDownLatchCountDownOperationHandler extends CountDownLatchOperationHandler {
////        void doCountDownLatchOperation(Request request, DistributedCountDownLatch cdl) {
////            doResponse(request, cdl, 0, cdl.countDown());
////        }
////    }
////
////    class CountDownLatchDestroyOperationHandler extends CountDownLatchOperationHandler {
////        void doCountDownLatchOperation(Request request, DistributedCountDownLatch cdl) {
////            final List<ScheduledAction> scheduledActions = request.record.getScheduledActions();
////            if (scheduledActions != null) {
////                for (ScheduledAction sa : scheduledActions) {
////                    node.clusterImpl.deregisterScheduledAction(sa);
////                    doResponse(sa.getRequest(), null, CountDownLatchProxy.INSTANCE_DESTROYED, false);
////                }
////            }
////            request.clearForResponse();
////            returnResponse(request);
////        }
////    }
////
////    class CountDownLatchGetCountOperationHandler extends CountDownLatchOperationHandler {
////        void doCountDownLatchOperation(Request request, DistributedCountDownLatch cdl) {
////            doResponse(request, cdl, cdl.getCount(), false);
////        }
////    }
////
////    class CountDownLatchGetOwnerOperationHandler extends CountDownLatchOperationHandler {
////        void doCountDownLatchOperation(Request request, DistributedCountDownLatch cdl) {
////            request.clearForResponse();
////            request.response = cdl.getOwnerAddress();
////            returnResponse(request);
////        }
////    }
////
////    class CountDownLatchSetCountOperationHandler extends CountDownLatchOperationHandler {
////        void doCountDownLatchOperation(Request request, DistributedCountDownLatch cdl) {
////            boolean countSet = cdl.setCount((int) request.longValue, request.caller, request.lockAddress);
////            doResponse(request, cdl, (countSet ? 1 : 0), countSet);
////        }
////    }
////
////    abstract class SemaphoreOperationHandler extends SchedulableOperationHandler {
////        abstract void doSemaphoreOperation(Request request, DistributedSemaphore semaphore);
////
////        @Override
////        public void handle(final Request request) {
////            request.record = ensureRecord(request, null);
////            if (request.record.getValue() == null) {
////                final String name = (String) toObject(request.key);
////                final SemaphoreConfig sc = node.getConfig().getSemaphoreConfig(name);
////                final int configInitialPermits = sc.getInitialPermits();
////                if (sc.isFactoryEnabled()) {
////                    node.executorManager.executeNow(new Runnable() {
////                        public void run() {
////                            try {
////                                initSemaphore(sc, request, name);
////                            } catch (Exception e) {
////                                logger.log(Level.SEVERE, e.getMessage(), e);
////                            } finally {
////                                enqueueAndReturn(new Processable() {
////                                    public void process() {
////                                        SemaphoreOperationHandler.this.handle(request);
////                                    }
////                                });
////                            }
////                        }
////                    });
////                    return;
////                } else {
////                    request.record.setValue(new DistributedSemaphore(configInitialPermits));
////                }
////            }
////            doOperation(request);
////        }
////
////        synchronized void initSemaphore(SemaphoreConfig sc, Request request, String name) throws Exception {
////            if (request.record.getValue() == null) {
////                final int configInitialPermits = sc.getInitialPermits();
////                SemaphoreFactory factory = sc.getFactoryImplementation();
////                if (factory == null) {
////                    String factoryClassName = sc.getFactoryClassName();
////                    if (factoryClassName != null && factoryClassName.length() != 0) {
////                        ClassLoader cl = node.getConfig().getClassLoader();
////                        Class factoryClass = ClassLoaderUtil.loadClass(cl, factoryClassName);
////                        factory = (SemaphoreFactory) factoryClass.newInstance();
////                    }
////                }
////                if (factory != null) {
////                    int initialPermits = factory.getInitialPermits(name, configInitialPermits);
////                    request.record.setValue(new DistributedSemaphore(initialPermits));
////                }
////            }
////        }
////
////        @Override
////        void doOperation(Request request) {
////            doSemaphoreOperation(request, (DistributedSemaphore) request.record.getValue());
////        }
////
////        @Override
////        protected void onNoTimeToSchedule(Request request) {
////            doResponse(request, null, SemaphoreProxy.ACQUIRE_FAILED, false);
////            returnResponse(request);
////        }
////
////        protected void doResponse(Request request, DistributedSemaphore semaphore, long retValue, boolean changed) {
////            final boolean wasScheduled = request.scheduled;
////            final Record record = request.record;
////            final List<ScheduledAction> scheduledActions = record.getScheduledActions();
////            request.clearForResponse();
////            if (changed) {
////                record.setValueData(toData(semaphore));
////                record.incrementVersion();
////                request.version = record.getVersion();
////                request.response = record.getValueData();
////            }
////            request.longValue = retValue;
////            returnResponse(request);
////            if (!wasScheduled && scheduledActions != null) {
////                int remaining = scheduledActions.size();
////                while (remaining-- > 0 && semaphore.getAvailable() > 0) {
////                    ScheduledAction sa = scheduledActions.remove(0);
////                    node.clusterImpl.deregisterScheduledAction(sa);
////                    if (!sa.expired()) {
////                        sa.consume();
////                    } else {
////                        sa.onExpire();
////                    }
////                }
////            }
////        }
////    }
////
////    class SemaphoreAttachDetachOperationHandler extends SemaphoreOperationHandler {
////        void doSemaphoreOperation(Request request, DistributedSemaphore semaphore) {
////            final int permitsDelta = (int) request.longValue;
////            semaphore.attachDetach(permitsDelta, request.caller);
////            doResponse(request, semaphore, 0L, true);
////        }
////    }
////
////    class SemaphoreCancelAcquireOperationHandler extends SemaphoreOperationHandler {
////        void doSemaphoreOperation(Request request, DistributedSemaphore semaphore) {
////            long retValue = 0L;
////            final List<ScheduledAction> scheduledActions = request.record.getScheduledActions();
////            if (scheduledActions != null) {
////                final int threadId = ThreadContext.get().getThreadId();
////                final Iterator<ScheduledAction> i = scheduledActions.iterator();
////                while (i.hasNext()) {
////                    final ScheduledAction sa = i.next();
////                    final Request sr = sa.getRequest();
////                    if (sr.lockThreadId == threadId && sr.caller.equals(request.caller)) {
////                        node.clusterImpl.deregisterScheduledAction(sa);
////                        doResponse(sr, null, SemaphoreProxy.ACQUIRE_FAILED, false);
////                        i.remove();
////                        retValue = 1L;
////                        break;
////                    }
////                }
////            }
////            request.clearForResponse();
////            request.longValue = retValue;
////            returnResponse(request);
////        }
////    }
////
////    class SemaphoreDestroyOperationHandler extends SemaphoreOperationHandler {
////        void doSemaphoreOperation(Request request, DistributedSemaphore semaphore) {
////            final List<ScheduledAction> scheduledActions = request.record.getScheduledActions();
////            if (scheduledActions != null) {
////                for (ScheduledAction sa : scheduledActions) {
////                    final Request sr = sa.getRequest();
////                    if (sr.caller.equals(request.caller) && sr.lockThreadId == ThreadContext.get().getThreadId()) {
////                        node.clusterImpl.deregisterScheduledAction(sa);
////                        doResponse(sr, null, SemaphoreProxy.INSTANCE_DESTROYED, false);
////                    }
////                }
////            }
////            request.clearForResponse();
////            returnResponse(request);
////        }
////    }
////
////    class SemaphoreDrainOperationHandler extends SemaphoreOperationHandler {
////        void doSemaphoreOperation(Request request, DistributedSemaphore semaphore) {
////            final int drainedPermits = semaphore.drain();
////            doResponse(request, semaphore, drainedPermits, drainedPermits > 0);
////        }
////    }
////
////    class SemaphoreGetAttachedOperationHandler extends SemaphoreOperationHandler {
////        void doSemaphoreOperation(Request request, DistributedSemaphore semaphore) {
////            doResponse(request, semaphore, semaphore.getAttached(request.caller), false);
////        }
////    }
////
////    class SemaphoreGetAvailableOperationHandler extends SemaphoreOperationHandler {
////        void doSemaphoreOperation(Request request, DistributedSemaphore semaphore) {
////            doResponse(request, semaphore, semaphore.getAvailable(), false);
////        }
////    }
////
////    class SemaphoreReduceOperationHandler extends SemaphoreOperationHandler {
////        void doSemaphoreOperation(Request request, DistributedSemaphore semaphore) {
////            final int permits = (int) request.longValue;
////            semaphore.reduce(permits);
////            doResponse(request, semaphore, 0L, permits > 0);
////        }
////    }
////
////    class SemaphoreReleaseOperationHandler extends SemaphoreOperationHandler {
////        void doSemaphoreOperation(Request request, DistributedSemaphore semaphore) {
////            final int permits = (int) request.longValue;
////            final boolean detach = SemaphoreProxy.DATA_TRUE.equals(request.value);
////            final Address detachAddress = detach ? request.caller : null;
////            semaphore.release(permits, detachAddress);
////            doResponse(request, semaphore, 0L, true);
////        }
////    }
////
////    class SemaphoreTryAcquireOperationHandler extends SemaphoreOperationHandler {
////        void doSemaphoreOperation(Request request, DistributedSemaphore semaphore) {
////            final int permits = (int) request.longValue;
////            final Boolean attach = SemaphoreProxy.DATA_TRUE.equals(request.value);
////            final Address attachAddress = attach ? request.caller : null;
////            if (semaphore.tryAcquire(permits, attachAddress)) {
////                doResponse(request, semaphore, SemaphoreProxy.ACQUIRED, true);
////            } else {
////                request.lockThreadId = ThreadContext.get().getThreadId();
////                schedule(request);
////            }
////        }
////    }
//
//    class AddOperationHandler extends MTargetAwareOperationHandler {
//        protected void doOperation(Request request) {
//            CMap cmap = getOrCreateMap(request.name);
//            request.response = cmap.add(request, false);
//        }
//    }
//
//    class EvictOperationHandler extends MTargetAwareOperationHandler {
//        public void handle(Request request) {
//            CMap cmap = getOrCreateMap(request.name);
//            if (cmap.isNotLocked(request)) {
//                Record record = cmap.getRecord(request);
//                if (record != null && record.isActive() && cmap.loader != null &&
//                        cmap.writeDelayMillis > 0 && record.isValid() && record.isDirty()) {
//                    // if the map has write-behind and the record is dirty then
//                    // we have to make sure that the entry is actually persisted
//                    // before we can evict it.
//                    record.setDirty(false);
//                    request.value = record.getValueData();
//                    storeExecutor.execute(new EvictStorer(cmap, request), request.key.hashCode());
//                } else {
//                    doOperation(request);
//                    returnResponse(request);
//                }
//            } else {
//                returnRedoResponse(request, REDO_MAP_LOCKED);
//            }
//        }
//
//        protected void doOperation(Request request) {
//            if (!testLock(request)) {
//                request.response = Boolean.FALSE;
//            } else {
//                CMap cmap = getOrCreateMap(request.name);
//                request.response = cmap.evict(request);
//            }
//        }
//
//        class EvictStorer extends AbstractMapStoreOperation {
//
//            EvictStorer(CMap cmap, Request request) {
//                super(cmap, request);
//            }
//
//            @Override
//            void doMapStoreOperation() {
//                Object key = toObject(request.key);
//                Object value = toObject(request.value);
//                cmap.store.store(key, value);
//                afterMapStore();
//            }
//
//            public void process() {
//                if (success) doOperation(request);
//                returnResponse(request);
//            }
//        }
//    }
//
//    class MergeOperationHandler extends MTargetAwareOperationHandler {
//        public void handle(Request request) {
//            CMap cmap = getOrCreateMap(request.name);
//            if (cmap.isNotLocked(request)) {
//                Record record = cmap.getRecord(request);
//                boolean doesNotExist = (
//                        record == null
//                                || !record.isActive()
//                                || !record.isValid()
//                                || !record.hasValueData());
//                DataRecordEntry existing = (doesNotExist) ? null : new DataRecordEntry(record);
//                node.nodeService.getExecutorService().execute(new MergeLoader(cmap, request, existing));
//            } else {
//                returnRedoResponse(request, REDO_MAP_LOCKED);
//            }
//        }
//
//        protected void doOperation(Request request) {
//        }
//
//        class MergeLoader extends AbstractMapStoreOperation {
//
//            private DataRecordEntry existingRecord;
//
//            MergeLoader(CMap cmap, Request request, DataRecordEntry existingRecord) {
//                super(cmap, request);
//                this.existingRecord = existingRecord;
//            }
//
//            @Override
//            void doMapStoreOperation() {
//                Object winner = null;
//                success = false;
//                if (cmap.mergePolicy != null) {
//                    if (existingRecord == null && cmap.loader != null) {
//                        existingRecord = new MGetDataRecordEntry().get(request.name, request.key);
//                    }
//                    DataRecordEntry newEntry = (DataRecordEntry) toObject(request.value);
//                    Object key = newEntry.getKey();
//                    if (key != null && newEntry.hasValue()) {
//                        winner = cmap.mergePolicy.merge(cmap.getName(), newEntry, existingRecord);
//                        if (winner != null) {
//                            if (cmap.isMultiMap()) {
//                                MPutMulti mput = node.concurrentMapManager.new MPutMulti();
//                                mput.put(request.name, request.key, winner);
//                            } else {
//                                ConcurrentMapManager.MPut mput = node.concurrentMapManager.new MPut();
//                                mput.put(request.name, request.key, winner, -1);
//                            }
//                            success = true;
//                        }
//                    }
//                }
//            }
//
//            public void process() {
//                request.response = (success) ? Boolean.TRUE : Boolean.FALSE;
//                returnResponse(request);
//            }
//        }
//    }
//
//    class GetMapEntryOperationHandler extends MTargetAwareOperationHandler {
//        public void handle(Request request) {
//            CMap cmap = getOrCreateMap(request.name);
//            Record record = cmap.getRecord(request);
//            if (cmap.loader != null && (record == null || record.isLoadable())) {
//                storeExecutor.execute(new GetMapEntryLoader(cmap, request), request.key.hashCode());
//            } else {
//                doOperation(request);
//                returnResponse(request);
//            }
//        }
//
//        protected void doOperation(Request request) {
//            CMap cmap = getOrCreateMap(request.name);
//            request.response = cmap.getMapEntry(request);
//        }
//
//        class GetMapEntryLoader extends AbstractMapStoreOperation {
//
//            GetMapEntryLoader(CMap cmap, Request request) {
//                super(cmap, request);
//            }
//
//            @Override
//            void doMapStoreOperation() {
//                Object value = cmap.loader.load(toObject(request.key));
//                if (value != null) {
//                    setIndexValues(request, value);
//                    request.value = toData(value);
//                    putTransient(request);
//                } else {
//                    success = false;
//                }
//            }
//
//            public void process() {
//                if (success) {
//                    Record record = cmap.createNewTransientRecord(request.key, request.value);
//                    request.response = new CMap.CMapEntry(record);
//                } else {
//                    request.response = null;
//                }
//                returnResponse(request);
//            }
//        }
//    }
//
//    class GetDataRecordEntryOperationHandler extends MTargetAwareOperationHandler {
//        public void handle(Request request) {
//            CMap cmap = getOrCreateMap(request.name);
//            if (cmap.isNotLocked(request)) {
//                Record record = cmap.getRecord(request);
//                if (cmap.loader != null && (record == null || record.isLoadable())) {
//                    storeExecutor.execute(new GetDataRecordEntryLoader(cmap, request), request.key.hashCode());
//                } else {
//                    doOperation(request);
//                    returnResponse(request);
//                }
//            } else {
//                returnRedoResponse(request, REDO_MAP_LOCKED);
//            }
//        }
//
//        protected void doOperation(Request request) {
//            CMap cmap = getOrCreateMap(request.name);
//            Record record = cmap.getRecord(request.key);
//            request.response = (record == null) ? null : new DataRecordEntry(record);
//        }
//
//        class GetDataRecordEntryLoader extends AbstractMapStoreOperation {
//
//            GetDataRecordEntryLoader(CMap cmap, Request request) {
//                super(cmap, request);
//            }
//
//            @Override
//            void doMapStoreOperation() {
//                Object value = cmap.loader.load(toObject(request.key));
//                if (value != null) {
//                    setIndexValues(request, value);
//                    request.value = toData(value);
//                } else {
//                    success = false;
//                }
//            }
//
//            public void process() {
//                if (success) {
//                    Record record = cmap.createNewTransientRecord(request.key, request.value);
//                    record.setIndexes(request.indexes, request.indexTypes);
//                    request.response = new DataRecordEntry(record);
//                } else {
//                    request.response = null;
//                }
//                returnResponse(request);
//            }
//        }
//    }
//
//    class GetOperationHandler extends MTargetAwareOperationHandler {
//        public void handle(Request request) {
//            CMap cmap = getOrCreateMap(request.name);
//            Record record = cmap.getRecord(request);
//            if (cmap.loader != null && (record == null || record.isLoadable())) {
//                storeExecutor.execute(new GetLoader(cmap, request), request.key.hashCode());
//            } else {
//                doOperation(request);
//                returnResponse(request);
//            }
//        }
//
//        protected void doOperation(Request request) {
//            CMap cmap = getOrCreateMap(request.name);
//            Data value = cmap.get(request);
//            request.clearForResponse();
//            request.response = value;
//        }
//
//        class GetLoader extends AbstractMapStoreOperation {
//
//            GetLoader(CMap cmap, Request request) {
//                super(cmap, request);
//            }
//
//            @Override
//            void doMapStoreOperation() {
//                Object value = cmap.loader.load(toObject(request.key));
//                if (value != null) {
//                    setIndexValues(request, value);
//                    request.value = toData(value);
//                    putTransient(request);
//                } else {
//                    success = false;
//                }
//            }
//
//            public void process() {
//                if (success) request.response = request.value;
//                returnResponse(request);
//            }
//        }
//    }
//
//    class ContainsKeyOperationHandler extends MTargetAwareOperationHandler {
//        public void handle(Request request) {
//            CMap cmap = getOrCreateMap(request.name);
//            if (cmap.isNotLocked(request)) {
//                Record record = cmap.getRecord(request);
//                if (cmap.loader != null && (record == null || record.isLoadable())) {
//                    storeExecutor.execute(new ContainsKeyLoader(cmap, request), request.key.hashCode());
//                } else {
//                    doOperation(request);
//                    returnResponse(request);
//                }
//            } else {
//                returnRedoResponse(request, REDO_MAP_LOCKED);
//            }
//        }
//
//        protected void doOperation(Request request) {
//            CMap cmap = getOrCreateMap(request.name);
//            request.response = cmap.containsKey(request);
//        }
//
//        class ContainsKeyLoader extends AbstractMapStoreOperation {
//
//            ContainsKeyLoader(CMap cmap, Request request) {
//                super(cmap, request);
//            }
//
//            @Override
//            void doMapStoreOperation() {
//                Object value = cmap.loader.load(toObject(request.key));
//                if (value != null) {
//                    setIndexValues(request, value);
//                    request.value = toData(value);
//                    putTransient(request);
//                } else {
//                    success = false;
//                }
//            }
//
//            public void process() {
//                request.response = (success) ? Boolean.TRUE : Boolean.FALSE;
//                returnResponse(request);
//            }
//        }
//    }
//
//    abstract class AbstractMapStoreOperation implements Runnable, Processable {
//        final protected CMap cmap;
//        final protected Request request;
//        protected boolean success = true;
//
//        protected AbstractMapStoreOperation(CMap cmap, Request request) {
//            this.cmap = cmap;
//            this.request = request;
//        }
//
//        public void run() {
//            try {
//                doMapStoreOperation();
//            } catch (Exception e) {
//                success = false;
//                if (e instanceof ClassCastException) {
//                    CMap cmap = getMap(request.name);
//                    if (cmap.isMapForQueue() && e.getMessage().contains("java.lang.Long cannot be")) {
//                        logger.log(Level.SEVERE, "This is MapStore for Queue. Make sure you treat the key as Long");
//                    }
//                }
//                logger.log(Level.WARNING, "Store thrown exception for " + request.operation, e);
//                request.response = toData(new AddressAwareException(e, thisAddress));
//            } finally {
//                enqueueAndReturn(AbstractMapStoreOperation.this);
//            }
//        }
//
//        abstract void doMapStoreOperation();
//
//        protected final void afterMapStore() {
//            Record storedRecord = cmap.getRecord(request);
//            if (storedRecord != null) {
//                storedRecord.setLastStoredTime(Clock.currentTimeMillis());
//                storedRecord.setDirty(false);
//            }
//        }
//    }
//
//    class ValueCountOperationHandler extends MTargetAwareOperationHandler {
//        protected void doOperation(Request request) {
//            CMap cmap = getOrCreateMap(request.name);
//            request.response = cmap.valueCount(request.key);
//        }
//    }
//
//    class UnlockOperationHandler extends SchedulableOperationHandler {
//        protected boolean shouldSchedule(Request request) {
//            return false;
//        }
//
//        protected void doOperation(Request request) {
//            boolean unlocked = true;
//            CMap cmap = getOrCreateMap(request.name);
//            Record record = cmap.getRecord(request);
//            if (record != null) {
//                unlocked = record.unlock(request.lockThreadId, request.lockAddress);
//                if (unlocked) {
//                    record.incrementVersion();
//                    request.version = record.getVersion();
//                    request.lockCount = record.getLockCount();
//                    if (record.valueCount() == 0 && record.isEvictable()) {
//                        cmap.markAsEvicted(record);
//                    }
//                    cmap.fireScheduledActions(record);
//                }
//            }
//            if (unlocked) {
//                request.response = Boolean.TRUE;
//            } else {
//                request.response = Boolean.FALSE;
//            }
//        }
//    }
//
//    class ForceUnlockOperationHandler extends SchedulableOperationHandler {
//        protected boolean shouldSchedule(Request request) {
//            return false;
//        }
//
//        protected void doOperation(Request request) {
//            boolean unlocked = false;
//            CMap cmap = getOrCreateMap(request.name);
//            Record record = cmap.getRecord(request);
//            if (record != null) {
//                DistributedLock lock = record.getLock();
//                if (lock != null && lock.getLockCount() > 0) {
//                    record.clearLock();
//                    unlocked = true;
//                    record.incrementVersion();
//                    request.version = record.getVersion();
//                    request.lockCount = 0;
//                    if (record.valueCount() == 0 &&
//                            !record.hasScheduledAction()) {
//                        cmap.markAsEvicted(record);
//                    }
//                    cmap.fireScheduledActions(record);
//                }
//            }
//            if (unlocked) {
//                request.response = Boolean.TRUE;
//            } else {
//                request.response = Boolean.FALSE;
//            }
//        }
//    }
//
//    class LockOperationHandler extends SchedulableOperationHandler {
//        protected void onNoTimeToSchedule(Request request) {
//            request.response = -1L;
//            returnResponse(request);
//        }
//
//        public void handle(Request request) {
//            final CMap cmap = getOrCreateMap(request.name);
//            if (cmap.isNotLocked(request)) {
//                if (shouldSchedule(request)) {
//                    if (request.hasEnoughTimeToSchedule()) {
//                        if (systemLogService.shouldLog(INFO)) {
//                            systemLogService.info(request,
//                                    MapSystemLogFactory.newScheduleRequest(request, cmap.getRecord(request)));
//                        }
//                        schedule(request);
//                    } else {
//                        if (systemLogService.shouldLog(INFO)) {
//                            systemLogService.info(request, "NoTimeToSchedule", request.name, request.operation);
//                        }
//                        onNoTimeToSchedule(request);
//                    }
//                } else {
//                    Record record = cmap.getRecord(request.key);
//                    if (request.operation == CONCURRENT_MAP_TRY_LOCK_AND_GET
//                            && cmap.loader != null
//                            && (record == null || !record.hasValueData())) {
//                        storeExecutor.execute(new LockLoader(cmap, request), request.key.hashCode());
//                    } else if (cmap.isMultiMap() && request.value != null) {
//                        Collection<ValueHolder> col = record.getMultiValues();
//                        if (col != null && col.size() > 0) {
//                            storeExecutor.execute(new MultiMapContainsTask(request, col), request.key.hashCode());
//                        } else {
//                            doOperation(request);
//                            returnResponse(request);
//                        }
//                    } else {
//                        doOperation(request);
//                        returnResponse(request);
//                    }
//                }
//            } else {
//                returnRedoResponse(request, REDO_MAP_LOCKED);
//            }
//        }
//
//        class MultiMapContainsTask implements Runnable, Processable {
//            private final Request request;
//            private final Collection<ValueHolder> values;
//
//            MultiMapContainsTask(Request request, Collection<ValueHolder> values) {
//                this.request = request;
//                this.values = values;
//            }
//
//            public void run() {
//                if (!values.contains(new ValueHolder(request.value))) {
//                    request.value = null;
//                }
//                enqueueAndReturn(MultiMapContainsTask.this);
//            }
//
//            public void process() {
//                doOperation(request);
//                returnResponse(request);
//            }
//        }
//
//        class LockLoader extends AbstractMapStoreOperation {
//            Data valueData = null;
//
//            LockLoader(CMap cmap, Request request) {
//                super(cmap, request);
//            }
//
//            @Override
//            void doMapStoreOperation() {
//                Object value = cmap.loader.load(toObject(request.key));
//                valueData = toData(value);
//            }
//
//            public void process() {
//                if (valueData != null) {
//                    Record record = cmap.getRecord(request);
//                    if (record == null) {
//                        record = cmap.createAndAddNewRecord(request.key, valueData);
//                    } else {
//                        record.setValueData(valueData);
//                    }
//                }
//                doOperation(request);
//                request.value = valueData;
//                returnResponse(request);
//            }
//        }
//
//        protected void doOperation(Request request) {
//            CMap cmap = getOrCreateMap(request.name);
//            cmap.lock(request);
//        }
//    }
//
//    void scheduleRequest(final SchedulableOperationHandler handler, final Request request) {
//        final Record record = ensureRecord(request);
//        request.scheduled = true;
//        ScheduledAction scheduledAction = new ScheduledAction(request) {
//            @Override
//            public boolean consume() {
//                handler.handle(request);
//                return true;
//            }
//
//            @Override
//            public void onExpire() {
//                handler.onNoTimeToSchedule(request);
//            }
//
//            @Override
//            public void onMigrate() {
//                returnRedoResponse(request, REDO_PARTITION_MIGRATING);
//            }
//        };
//        record.addScheduledAction(scheduledAction);
//        node.clusterImpl.registerScheduledAction(scheduledAction);
//    }
//
//    class IsKeyLockedOperationHandler extends MTargetAwareOperationHandler {
//
//        @Override
//        protected void doOperation(Request request) {
//            final CMap cmap = getOrCreateMap(request.name);
//            if (cmap.isNotLocked(request)) {
//                Record record = cmap.getRecord(request.key);
//                request.response = record != null && record.isLocked();
//                returnResponse(request);
//            } else {
//                returnRedoResponse(request, REDO_MAP_LOCKED);
//            }
//        }
//    }
//
//    abstract class SchedulableOperationHandler extends MTargetAwareOperationHandler {
//
//        protected boolean shouldSchedule(Request request) {
//            return (!testLock(request));
//        }
//
//        protected void onNoTimeToSchedule(Request request) {
//            if (request.local) {
//                request.response = distributedTimeoutException;
//            } else {
//                request.response = dataTimeoutException;
//            }
//            returnResponse(request);
//        }
<<<<<<< HEAD
//
//        protected void schedule(Request request) {
//            scheduleRequest(SchedulableOperationHandler.this, request);
//        }
//
//        public void handle(Request request) {
//            boolean shouldSchedule = shouldSchedule(request);
//            SystemLogService css = systemLogService;
//            if (css.shouldLog(TRACE)) {
//                css.logObject(request, TRACE, "ShouldSchedule ");
//            }
//            if (shouldSchedule) {
//                if (request.hasEnoughTimeToSchedule()) {
//                    if (css.shouldLog(INFO)) {
//                        css.info(request,
//                                MapSystemLogFactory.newScheduleRequest(request, recordExist(request)));
//                    }
//                    schedule(request);
//                } else {
//                    if (css.shouldLog(INFO)) {
//                        css.info(request, "NoTimeToSchedule", request.name, request.operation);
//                    }
//                    onNoTimeToSchedule(request);
//                }
//            } else {
//                doOperation(request);
//                returnResponse(request);
//            }
//        }
//    }
//
//    class ContainsEntryOperationHandler extends ResponsiveOperationHandler {
//
//        public void handle(Request request) {
//            CMap cmap = getOrCreateMap(request.name);
//            final boolean isMigrating = isMigrating(request);
//            if (cmap.isNotLocked(request) && !isMigrating) {
//                Record record = cmap.getRecord(request);
//                if (record == null || !record.isActive() || !record.isValid()) {
//                    request.response = Boolean.FALSE;
//                    returnResponse(request);
//                } else {
//                    node.nodeService.getExecutorService().execute(new ContainsEntryTask(request, record));
//                }
//            } else {
//                returnRedoResponse(request, isMigrating ? REDO_PARTITION_MIGRATING : REDO_MAP_LOCKED);
//            }
//        }
//
//        class ContainsEntryTask implements Runnable {
//            final Request request;
//            final Record record;
//
//            ContainsEntryTask(Request request, Record record) {
//                this.request = request;
//                this.record = record;
//            }
//
//            public void run() {
//                CMap cmap = getMap(request.name);
//                Data value = request.value;
//                request.response = Boolean.FALSE;
//                if (cmap.isMultiMap()) {
//                    Collection<ValueHolder> multiValues = record.getMultiValues();
//                    if (multiValues != null) {
//                        ValueHolder theValueHolder = new ValueHolder(value);
//                        request.response = multiValues.contains(theValueHolder);
//                    }
//                } else {
//                    Object obj = toObject(value);
//                    request.response = obj.equals(record.getValue());
//                }
//                returnResponse(request);
//            }
//        }
//    }
//
//    class ContainsValueOperationHandler extends MigrationAwareExecutedOperationHandler {
//
//        @Override
//        Runnable createRunnable(final Request request) {
//            return new ContainsValueTask(request);
//        }
//
//        class ContainsValueTask implements Runnable {
//            final Request request;
//
//            ContainsValueTask(Request request) {
//                this.request = request;
//            }
//
//            public void run() {
//                CMap cmap = getMap(request.name);
//                Data value = request.value;
//                request.response = Boolean.FALSE;
//                if (cmap != null) {
//                    MapIndexService mapIndexService = cmap.getMapIndexService();
//                    long now = Clock.currentTimeMillis();
//                    if (cmap.isMultiMap()) {
//                        Collection<Record> records = mapIndexService.getOwnedRecords();
//                        ValueHolder theValueHolder = new ValueHolder(value);
//                        for (Record record : records) {
//                            if (record.isActive() && record.isValid(now)) {
//                                Collection<ValueHolder> multiValues = record.getMultiValues();
//                                if (multiValues != null) {
//                                    if (multiValues.contains(theValueHolder)) {
//                                        request.response = Boolean.TRUE;
//                                        break;
//                                    }
//                                }
//                            }
//                        }
//                    } else {
//                        Collection<? extends MapEntry> results = null;
//                        Index index = mapIndexService.getValueIndex();
//                        if (index != null) {
//                            results = index.getRecords((long) value.hashCode());
//                        } else {
//                            results = mapIndexService.getOwnedRecords();
//                        }
//                        if (results != null) {
//                            Object obj = toObject(value);
//                            for (MapEntry entry : results) {
//                                Record record = (Record) entry;
//                                if (record.isActive() && record.isValid(now)) {
//                                    if (obj.equals(record.getValue())) {
//                                        request.response = Boolean.TRUE;
//                                        break;
//                                    }
//                                }
//                            }
//                        }
//                    }
//                }
//                returnResponse(request);
//            }
//        }
//    }
//
//    abstract class ExecutedOperationHandler extends ResponsiveOperationHandler {
//        public void process(Packet packet) {
//            Request request = Request.copyFromPacket(packet);
//            request.local = false;
//            handle(request);
//        }
//
//        public void handle(final Request request) {
//            node.nodeService.getExecutorService().execute(createRunnable(request));
//        }
//
//        abstract Runnable createRunnable(Request request);
//    }
//
//    abstract class MigrationAwareExecutedOperationHandler extends ExecutedOperationHandler {
//        @Override
//        public void handle(Request request) {
//            CMap cmap = getOrCreateMap(request.name);
//            final boolean isMigrating = isMigrating(request);
//            if (cmap.isNotLocked(request) && !isMigrating) {
//                super.handle(request);
//            } else {
//                returnRedoResponse(request, isMigrating ? REDO_PARTITION_MIGRATING : REDO_MAP_LOCKED);
//            }
//        }
//    }
//
//    public Pairs queryMap(CMap cmap, ClusterOperation operation, Predicate predicate) throws QueryException {
//        try {
//            final QueryContext queryContext = new QueryContext(cmap.getName(), predicate, cmap.getMapIndexService());
//            Set<MapEntry> results = cmap.getMapIndexService().doQuery(queryContext);
//            boolean evaluateValues = (predicate != null && !queryContext.isStrong());
//            return createResultPairs(operation, results, evaluateValues, predicate);
//        } catch (Throwable e) {
//            throw new QueryException(e);
//        }
//    }
//
//    private Pairs createResultPairs(ClusterOperation operation, Collection<MapEntry> colRecords, boolean evaluateEntries, Predicate predicate) {
//        Pairs pairs = new Pairs();
//        if (colRecords != null) {
//            long now = currentTimeMillis();
//            for (MapEntry mapEntry : colRecords) {
//                Record record = (Record) mapEntry;
//                if (record.isActive() && record.isValid(now)) {
//                    if (record.getKeyData() == null || record.getKeyData().size() == 0) {
//                        throw new RuntimeException("Key cannot be null or zero-size: " + record.getKeyData());
//                    }
//                    boolean match = (!evaluateEntries) || predicate.apply(record);
//                    if (match) {
//                        boolean onlyKeys = (operation == CONCURRENT_MAP_ITERATE_KEYS_ALL ||
//                                operation == CONCURRENT_MAP_ITERATE_KEYS);
//                        Data key = record.getKeyData();
//                        if (record.hasValueData()) {
//                            Data value = (onlyKeys) ? null : record.getValueData();
//                            pairs.addKeyValue(new KeyValue(key, value));
//                        } else if (record.getMultiValues() != null) {
//                            int size = record.getMultiValues().size();
//                            if (size > 0) {
//                                if (operation == CONCURRENT_MAP_ITERATE_KEYS) {
//                                    pairs.addKeyValue(new KeyValue(key, null));
//                                } else {
//                                    Collection<ValueHolder> values = record.getMultiValues();
//                                    for (ValueHolder valueHolder : values) {
//                                        pairs.addKeyValue(new KeyValue(key, valueHolder.getData()));
//                                    }
//                                }
//                            }
//                        }
//                    }
//                }
//            }
//        }
//        return pairs;
//    }
//
//    Record recordExist(Request req) {
//        CMap cmap = maps.get(req.name);
//        if (cmap == null)
//            return null;
//        return cmap.getRecord(req);
//    }
//
//    Record ensureRecord(Request req) {
//        return ensureRecord(req, req.value);
//    }
//
//    Record ensureRecord(Request req, Data defaultValue) {
//        checkServiceThread();
//        CMap cmap = getOrCreateMap(req.name);
//        Record record = cmap.getRecord(req);
//        if (record == null || !record.isActive() || !record.isValid()) {
//            final Map<Address, Boolean> listeners = record != null ? record.getListeners() : null;
//            record = cmap.createAndAddNewRecord(req.key, defaultValue);
//            record.setMapListeners(listeners);
//        }
//        return record;
//    }
//
//    final boolean testLock(Request req) {
//        Record record = recordExist(req);
//        return record == null || record.testLock(req.lockThreadId, req.lockAddress);
//    }
//}
=======

        @Override
        void doOperation(Request request) {
            CMap cmap = getOrCreateMap(request.name);
            SystemLogService css = node.getSystemLogService();
            if (css.shouldLog(TRACE)) {
                css.logObject(request, TRACE, "Calling cmap.put");
            }
            cmap.put(request);
            if (request.operation == CONCURRENT_MAP_TRY_PUT
                    || request.operation == CONCURRENT_MAP_PUT_AND_UNLOCK) {
                request.response = Boolean.TRUE;
            }
            if (css.shouldLog(INFO)) {
                css.info(request, "req.response", request.response);
            }
        }

        public void handle(Request request) {
            CMap cmap = getOrCreateMap(request.name);
            SystemLogService css = systemLogService;
            if (css.shouldLog(TRACE)) {
                css.logObject(request, TRACE, cmap);
            }
            boolean checkCapacity = request.operation != CONCURRENT_MAP_REPLACE_IF_NOT_NULL;
            boolean overCapacity = checkCapacity && cmap.overCapacity();
            boolean cmapNotLocked = cmap.isNotLocked(request);
            if (css.shouldLog(TRACE)) {
                css.trace(request, "OverCapacity/CmapNotLocked", overCapacity, cmapNotLocked);
            }
            if (cmapNotLocked) {
                if (!overCapacity) {
                    if (shouldSchedule(request)) {
                        if (request.hasEnoughTimeToSchedule()) {
                            if (css.shouldLog(INFO)) {
                                css.info(request, MapSystemLogFactory.newScheduleRequest(request, cmap.getRecord(request)));
                            }
                            schedule(request);
                        } else {
                            if (css.shouldLog(INFO)) {
                                css.info(request, "NoTimeToSchedule", request.name, request.operation);
                            }
                            onNoTimeToSchedule(request);
                        }
                        return;
                    }
                    Record record = cmap.getRecord(request);
                    if (css.shouldLog(TRACE)) {
                        css.trace(request, "Record is", record);
                    }
                    if ((record == null || record.isLoadable()) && cmap.loader != null
                            && request.operation != ClusterOperation.CONCURRENT_MAP_SET) {
                        if (css.shouldLog(TRACE)) {
                            css.trace(request, "Will Load");
                        }
                        storeExecutor.execute(new PutLoader(cmap, request), request.key.hashCode());
                    } else {
                        storeProceed(cmap, request);
                    }
                } else if (request.operation == CONCURRENT_MAP_TRY_PUT) { // over capacity and tryPut
                    request.response = Boolean.FALSE;
                    returnResponse(request);
                } else {
                    returnRedoResponse(request, REDO_MAP_OVER_CAPACITY); // overcapacity and put
                }
            } else {
                returnRedoResponse(request, REDO_MAP_LOCKED);  // cmap locked
            }
        }

        class PutLoader extends AbstractMapStoreOperation {
            Data valueData = null;

            PutLoader(CMap cmap, Request request) {
                super(cmap, request);
            }

            @Override
            void doMapStoreOperation() {
                Object key = toObject(request.key);
                Object value = cmap.loader.load(key);
                valueData = toData(value);
            }

            public void process() {
                if (valueData != null) {
                    Record record = cmap.getRecord(request);
                    if (record == null) {
                        record = cmap.createAndAddNewRecord(request.key, valueData);
                    } else {
                        record.setValueData(valueData);
                    }
                }
                storeProceed(cmap, request);
            }
        }

        void storeProceed(CMap cmap, Request request) {
            if (cmap.store != null && cmap.writeDelayMillis == 0
                    && cmap.isApplicable(request.operation, request, Clock.currentTimeMillis())) {
                storeExecutor.execute(new PutStorer(cmap, request), request.key.hashCode());
            } else {
                doOperation(request);
                returnResponse(request);
            }
        }

        class PutStorer extends AbstractMapStoreOperation {

            PutStorer(CMap cmap, Request request) {
                super(cmap, request);
            }

            @Override
            void doMapStoreOperation() {
                Object value;
                if (request.operation == CONCURRENT_MAP_REPLACE_IF_SAME) {
                    MultiData multiData = (MultiData) toObject(request.value);
                    value = toObject(multiData.getData(1));
                } else {
                    value = toObject(request.value);
                }
                Object key = toObject(request.key);
                cmap.store.store(key, value);
                afterMapStore();
            }

            public void process() {
                if (success) doOperation(request);
                returnResponse(request);
            }
        }
    }

    abstract class AtomicNumberOperationHandler extends MTargetAwareOperationHandler {
        abstract long getNewValue(long oldValue, long value);

        abstract long getResponseValue(long oldValue, long value);

        @Override
        void doOperation(Request request) {
            final Record record = ensureRecord(request, AtomicNumberProxy.DATA_LONG_ZERO);
            final Data oldValueData = record.getValueData();
            final Data expectedValue = request.value;
            final long value = request.longValue;
            request.clearForResponse();
            if (expectedValue == null || expectedValue.equals(oldValueData)) {
                final long oldValue = (Long) toObject(oldValueData);
                final long newValue = getNewValue(oldValue, value);
                request.longValue = getResponseValue(oldValue, value);
                if (oldValue != newValue) {
                    record.setValueData(toData(newValue));
                    record.incrementVersion();
                    request.version = record.getVersion();
                    request.response = record.getValueData();
                }
            } else {
                request.longValue = 0L;
            }
        }
    }

    class AtomicNumberAddAndGetOperationHandler extends AtomicNumberOperationHandler {
        long getNewValue(long oldValue, long value) {
            return oldValue + value;
        }

        long getResponseValue(long oldValue, long value) {
            return oldValue + value;
        }
    }

    class AtomicNumberGetAndAddOperationHandler extends AtomicNumberOperationHandler {
        long getNewValue(long oldValue, long value) {
            return oldValue + value;
        }

        long getResponseValue(long oldValue, long value) {
            return oldValue;
        }
    }

    class AtomicNumberGetAndSetOperationHandler extends AtomicNumberOperationHandler {
        long getNewValue(long oldValue, long value) {
            return value;
        }

        long getResponseValue(long oldValue, long value) {
            return oldValue;
        }
    }

    class AtomicNumberCompareAndSetOperationHandler extends AtomicNumberOperationHandler {
        long getNewValue(long oldValue, long value) {
            return value;
        }

        long getResponseValue(long oldValue, long value) {
            return 1L;
        }
    }

    abstract class CountDownLatchOperationHandler extends SchedulableOperationHandler {
        abstract void doCountDownLatchOperation(Request request, DistributedCountDownLatch cdl);

        @Override
        public void handle(Request request) {
            request.record = ensureRecord(request, DistributedCountDownLatch.newInstanceData);
            doOperation(request);
        }

        @Override
        void doOperation(Request request) {
            doCountDownLatchOperation(request, (DistributedCountDownLatch) request.record.getValue());
        }

        @Override
        protected void onNoTimeToSchedule(Request request) {
            doResponse(request, null, CountDownLatchProxy.AWAIT_FAILED, false);
        }

        protected void doResponse(Request request, DistributedCountDownLatch cdl, long retValue, boolean changed) {
            final Record record = request.record;
            request.clearForResponse();
            if (changed) {
                record.setValueData(toData(cdl));
                record.incrementVersion();
                request.version = record.getVersion();
                request.response = record.getValueData();
            }
            request.longValue = retValue;
            if (changed && request.operation == COUNT_DOWN_LATCH_COUNT_DOWN && cdl.getCount() == 0) {
                request.longValue = releaseThreads(record);
            }
            returnResponse(request);
        }

        private int releaseThreads(Record record) {
            int threadsReleased = 0;
            final List<ScheduledAction> scheduledActions = record.getScheduledActions();
            if (scheduledActions != null) {
                for (ScheduledAction sa : scheduledActions) {
                    node.clusterManager.deregisterScheduledAction(sa);
                    if (!sa.expired()) {
                        sa.consume();
                        ++threadsReleased;
                    } else {
                        sa.onExpire();
                    }
                }
                scheduledActions.clear();
            }
            return threadsReleased;
        }
    }

    class CountDownLatchAwaitOperationHandler extends CountDownLatchOperationHandler {
        void doCountDownLatchOperation(Request request, DistributedCountDownLatch cdl) {
            if (cdl.ownerLeft()) {
                request.clearForResponse();
                doResponse(request, null, CountDownLatchProxy.OWNER_LEFT, false);
            } else if (cdl.getCount() == 0) {
                request.clearForResponse();
                doResponse(request, null, CountDownLatchProxy.AWAIT_DONE, false);
            } else {
                request.lockThreadId = ThreadContext.get().getThreadId();
                schedule(request);
            }
        }
    }

    class CountDownLatchCountDownOperationHandler extends CountDownLatchOperationHandler {
        void doCountDownLatchOperation(Request request, DistributedCountDownLatch cdl) {
            doResponse(request, cdl, 0, cdl.countDown());
        }
    }

    class CountDownLatchDestroyOperationHandler extends CountDownLatchOperationHandler {
        void doCountDownLatchOperation(Request request, DistributedCountDownLatch cdl) {
            final List<ScheduledAction> scheduledActions = request.record.getScheduledActions();
            if (scheduledActions != null) {
                for (ScheduledAction sa : scheduledActions) {
                    node.clusterManager.deregisterScheduledAction(sa);
                    doResponse(sa.getRequest(), null, CountDownLatchProxy.INSTANCE_DESTROYED, false);
                }
            }
            request.clearForResponse();
            returnResponse(request);
        }
    }

    class CountDownLatchGetCountOperationHandler extends CountDownLatchOperationHandler {
        void doCountDownLatchOperation(Request request, DistributedCountDownLatch cdl) {
            doResponse(request, cdl, cdl.getCount(), false);
        }
    }

    class CountDownLatchGetOwnerOperationHandler extends CountDownLatchOperationHandler {
        void doCountDownLatchOperation(Request request, DistributedCountDownLatch cdl) {
            request.clearForResponse();
            request.response = cdl.getOwnerAddress();
            returnResponse(request);
        }
    }

    class CountDownLatchSetCountOperationHandler extends CountDownLatchOperationHandler {
        void doCountDownLatchOperation(Request request, DistributedCountDownLatch cdl) {
            boolean countSet = cdl.setCount((int) request.longValue, request.caller, request.lockAddress);
            doResponse(request, cdl, (countSet ? 1 : 0), countSet);
        }
    }

    abstract class SemaphoreOperationHandler extends SchedulableOperationHandler {
        abstract void doSemaphoreOperation(Request request, DistributedSemaphore semaphore);

        @Override
        public void handle(final Request request) {
            request.record = ensureRecord(request, null);
            if (request.record.getValue() == null) {
                final String name = (String) toObject(request.key);
                final SemaphoreConfig sc = node.getConfig().getSemaphoreConfig(name);
                final int configInitialPermits = sc.getInitialPermits();
                if (sc.isFactoryEnabled()) {
                    node.executorManager.executeNow(new Runnable() {
                        public void run() {
                            try {
                                initSemaphore(sc, request, name);
                            } catch (Exception e) {
                                logger.log(Level.SEVERE, e.getMessage(), e);
                            } finally {
                                enqueueAndReturn(new Processable() {
                                    public void process() {
                                        SemaphoreOperationHandler.this.handle(request);
                                    }
                                });
                            }
                        }
                    });
                    return;
                } else {
                    request.record.setValue(new DistributedSemaphore(configInitialPermits));
                }
            }
            doOperation(request);
        }

        synchronized void initSemaphore(SemaphoreConfig sc, Request request, String name) throws Exception {
            if (request.record.getValue() == null) {
                final int configInitialPermits = sc.getInitialPermits();
                SemaphoreFactory factory = sc.getFactoryImplementation();
                if (factory == null) {
                    String factoryClassName = sc.getFactoryClassName();
                    if (factoryClassName != null && factoryClassName.length() != 0) {
                        ClassLoader cl = node.getConfig().getClassLoader();
                        Class factoryClass = Serializer.loadClass(cl, factoryClassName);
                        factory = (SemaphoreFactory) factoryClass.newInstance();
                    }
                }
                if (factory != null) {
                    int initialPermits = factory.getInitialPermits(name, configInitialPermits);
                    request.record.setValue(new DistributedSemaphore(initialPermits));
                }
            }
        }

        @Override
        void doOperation(Request request) {
            doSemaphoreOperation(request, (DistributedSemaphore) request.record.getValue());
        }

        @Override
        protected void onNoTimeToSchedule(Request request) {
            doResponse(request, null, SemaphoreProxy.ACQUIRE_FAILED, false);
            returnResponse(request);
        }

        protected void doResponse(Request request, DistributedSemaphore semaphore, long retValue, boolean changed) {
            final boolean wasScheduled = request.scheduled;
            final Record record = request.record;
            final List<ScheduledAction> scheduledActions = record.getScheduledActions();
            request.clearForResponse();
            if (changed) {
                record.setValueData(toData(semaphore));
                record.incrementVersion();
                request.version = record.getVersion();
                request.response = record.getValueData();
            }
            request.longValue = retValue;
            returnResponse(request);
            if (!wasScheduled && scheduledActions != null) {
                int remaining = scheduledActions.size();
                while (remaining-- > 0 && semaphore.getAvailable() > 0) {
                    ScheduledAction sa = scheduledActions.remove(0);
                    node.clusterManager.deregisterScheduledAction(sa);
                    if (!sa.expired()) {
                        sa.consume();
                    } else {
                        sa.onExpire();
                    }
                }
            }
        }
    }

    class SemaphoreAttachDetachOperationHandler extends SemaphoreOperationHandler {
        void doSemaphoreOperation(Request request, DistributedSemaphore semaphore) {
            final int permitsDelta = (int) request.longValue;
            semaphore.attachDetach(permitsDelta, request.caller);
            doResponse(request, semaphore, 0L, true);
        }
    }

    class SemaphoreCancelAcquireOperationHandler extends SemaphoreOperationHandler {
        void doSemaphoreOperation(Request request, DistributedSemaphore semaphore) {
            long retValue = 0L;
            final List<ScheduledAction> scheduledActions = request.record.getScheduledActions();
            if (scheduledActions != null) {
                final int threadId = ThreadContext.get().getThreadId();
                final Iterator<ScheduledAction> i = scheduledActions.iterator();
                while (i.hasNext()) {
                    final ScheduledAction sa = i.next();
                    final Request sr = sa.getRequest();
                    if (sr.lockThreadId == threadId && sr.caller.equals(request.caller)) {
                        node.clusterManager.deregisterScheduledAction(sa);
                        doResponse(sr, null, SemaphoreProxy.ACQUIRE_FAILED, false);
                        i.remove();
                        retValue = 1L;
                        break;
                    }
                }
            }
            request.clearForResponse();
            request.longValue = retValue;
            returnResponse(request);
        }
    }

    class SemaphoreDestroyOperationHandler extends SemaphoreOperationHandler {
        void doSemaphoreOperation(Request request, DistributedSemaphore semaphore) {
            final List<ScheduledAction> scheduledActions = request.record.getScheduledActions();
            if (scheduledActions != null) {
                for (ScheduledAction sa : scheduledActions) {
                    final Request sr = sa.getRequest();
                    if (sr.caller.equals(request.caller) && sr.lockThreadId == ThreadContext.get().getThreadId()) {
                        node.clusterManager.deregisterScheduledAction(sa);
                        doResponse(sr, null, SemaphoreProxy.INSTANCE_DESTROYED, false);
                    }
                }
            }
            request.clearForResponse();
            returnResponse(request);
        }
    }

    class SemaphoreDrainOperationHandler extends SemaphoreOperationHandler {
        void doSemaphoreOperation(Request request, DistributedSemaphore semaphore) {
            final int drainedPermits = semaphore.drain();
            doResponse(request, semaphore, drainedPermits, drainedPermits > 0);
        }
    }

    class SemaphoreGetAttachedOperationHandler extends SemaphoreOperationHandler {
        void doSemaphoreOperation(Request request, DistributedSemaphore semaphore) {
            doResponse(request, semaphore, semaphore.getAttached(request.caller), false);
        }
    }

    class SemaphoreGetAvailableOperationHandler extends SemaphoreOperationHandler {
        void doSemaphoreOperation(Request request, DistributedSemaphore semaphore) {
            doResponse(request, semaphore, semaphore.getAvailable(), false);
        }
    }

    class SemaphoreReduceOperationHandler extends SemaphoreOperationHandler {
        void doSemaphoreOperation(Request request, DistributedSemaphore semaphore) {
            final int permits = (int) request.longValue;
            semaphore.reduce(permits);
            doResponse(request, semaphore, 0L, permits > 0);
        }
    }

    class SemaphoreReleaseOperationHandler extends SemaphoreOperationHandler {
        void doSemaphoreOperation(Request request, DistributedSemaphore semaphore) {
            final int permits = (int) request.longValue;
            final boolean detach = SemaphoreProxy.DATA_TRUE.equals(request.value);
            final Address detachAddress = detach ? request.caller : null;
            semaphore.release(permits, detachAddress);
            doResponse(request, semaphore, 0L, true);
        }
    }

    class SemaphoreTryAcquireOperationHandler extends SemaphoreOperationHandler {
        void doSemaphoreOperation(Request request, DistributedSemaphore semaphore) {
            final int permits = (int) request.longValue;
            final Boolean attach = SemaphoreProxy.DATA_TRUE.equals(request.value);
            final Address attachAddress = attach ? request.caller : null;
            if (semaphore.tryAcquire(permits, attachAddress)) {
                doResponse(request, semaphore, SemaphoreProxy.ACQUIRED, true);
            } else {
                request.lockThreadId = ThreadContext.get().getThreadId();
                schedule(request);
            }
        }
    }

    class AddOperationHandler extends MTargetAwareOperationHandler {
        void doOperation(Request request) {
            CMap cmap = getOrCreateMap(request.name);
            request.response = cmap.add(request, false);
        }
    }

    class EvictOperationHandler extends MTargetAwareOperationHandler {
        public void handle(Request request) {
            CMap cmap = getOrCreateMap(request.name);
            if (cmap.isNotLocked(request)) {
                Record record = cmap.getRecord(request);
                if (record != null && record.isActive() && cmap.loader != null &&
                        cmap.writeDelayMillis > 0 && record.isValid() && record.isDirty()) {
                    // if the map has write-behind and the record is dirty then
                    // we have to make sure that the entry is actually persisted
                    // before we can evict it.
                    record.setDirty(false);
                    request.value = record.getValueData();
                    storeExecutor.execute(new EvictStorer(cmap, request), request.key.hashCode());
                } else {
                    doOperation(request);
                    returnResponse(request);
                }
            } else {
                returnRedoResponse(request, REDO_MAP_LOCKED);
            }
        }

        void doOperation(Request request) {
            if (!testLock(request)) {
                request.response = Boolean.FALSE;
            } else {
                CMap cmap = getOrCreateMap(request.name);
                request.response = cmap.evict(request);
            }
        }

        class EvictStorer extends AbstractMapStoreOperation {

            EvictStorer(CMap cmap, Request request) {
                super(cmap, request);
            }

            @Override
            void doMapStoreOperation() {
                Object key = toObject(request.key);
                Object value = toObject(request.value);
                cmap.store.store(key, value);
                afterMapStore();
            }

            public void process() {
                if (success) doOperation(request);
                returnResponse(request);
            }
        }
    }

    class MergeOperationHandler extends MTargetAwareOperationHandler {
        public void handle(Request request) {
            CMap cmap = getOrCreateMap(request.name);
            if (cmap.isNotLocked(request)) {
                Record record = cmap.getRecord(request);
                boolean doesNotExist = (
                        record == null
                                || !record.isActive()
                                || !record.isValid()
                                || !record.hasValueData());
                DataRecordEntry existing = (doesNotExist) ? null : new DataRecordEntry(record);
                node.executorManager.executeNow(new MergeLoader(cmap, request, existing));
            } else {
                returnRedoResponse(request, REDO_MAP_LOCKED);
            }
        }

        void doOperation(Request request) {
        }

        class MergeLoader extends AbstractMapStoreOperation {

            private DataRecordEntry existingRecord;

            MergeLoader(CMap cmap, Request request, DataRecordEntry existingRecord) {
                super(cmap, request);
                this.existingRecord = existingRecord;
            }

            @Override
            void doMapStoreOperation() {
                Object winner = null;
                success = false;
                if (cmap.mergePolicy != null) {
                    if (existingRecord == null && cmap.loader != null) {
                        existingRecord = new MGetDataRecordEntry().get(request.name, request.key);
                    }
                    DataRecordEntry newEntry = (DataRecordEntry) toObject(request.value);
                    Object key = newEntry.getKey();
                    if (key != null && newEntry.hasValue()) {
                        winner = cmap.mergePolicy.merge(cmap.getName(), newEntry, existingRecord);
                        if (winner != null) {
                            if (cmap.isMultiMap()) {
                                MPutMulti mput = node.concurrentMapManager.new MPutMulti();
                                mput.put(request.name, request.key, winner);
                            } else {
                                ConcurrentMapManager.MPut mput = node.concurrentMapManager.new MPut();
                                mput.put(request.name, request.key, winner, -1);
                            }
                            success = true;
                        }
                    }
                }
            }

            public void process() {
                request.response = (success) ? Boolean.TRUE : Boolean.FALSE;
                returnResponse(request);
            }
        }
    }

    class GetMapEntryOperationHandler extends MTargetAwareOperationHandler {
        public void handle(Request request) {
            CMap cmap = getOrCreateMap(request.name);
            Record record = cmap.getRecord(request);
            if (cmap.loader != null && (record == null || record.isLoadable())) {
                storeExecutor.execute(new GetMapEntryLoader(cmap, request), request.key.hashCode());
            } else {
                doOperation(request);
                returnResponse(request);
            }
        }

        void doOperation(Request request) {
            CMap cmap = getOrCreateMap(request.name);
            request.response = cmap.getMapEntry(request);
        }

        class GetMapEntryLoader extends AbstractMapStoreOperation {

            GetMapEntryLoader(CMap cmap, Request request) {
                super(cmap, request);
            }

            @Override
            void doMapStoreOperation() {
                Object value = cmap.loader.load(toObject(request.key));
                if (value != null) {
                    setIndexValues(request, value);
                    request.value = toData(value);
                    putFromLoad(request);
                } else {
                    success = false;
                }
            }

            public void process() {
                if (success) {
                    Record record = cmap.createNewTransientRecord(request.key, request.value);
                    request.response = new CMap.CMapEntry(record);
                } else {
                    request.response = null;
                }
                returnResponse(request);
            }
        }
    }

    class GetDataRecordEntryOperationHandler extends MTargetAwareOperationHandler {
        public void handle(Request request) {
            CMap cmap = getOrCreateMap(request.name);
            if (cmap.isNotLocked(request)) {
                Record record = cmap.getRecord(request);
                if (cmap.loader != null && (record == null || record.isLoadable())) {
                    storeExecutor.execute(new GetDataRecordEntryLoader(cmap, request), request.key.hashCode());
                } else {
                    doOperation(request);
                    returnResponse(request);
                }
            } else {
                returnRedoResponse(request, REDO_MAP_LOCKED);
            }
        }

        void doOperation(Request request) {
            CMap cmap = getOrCreateMap(request.name);
            Record record = cmap.getRecord(request.key);
            request.response = (record == null) ? null : new DataRecordEntry(record);
        }

        class GetDataRecordEntryLoader extends AbstractMapStoreOperation {

            GetDataRecordEntryLoader(CMap cmap, Request request) {
                super(cmap, request);
            }

            @Override
            void doMapStoreOperation() {
                Object value = cmap.loader.load(toObject(request.key));
                if (value != null) {
                    setIndexValues(request, value);
                    request.value = toData(value);
                } else {
                    success = false;
                }
            }

            public void process() {
                if (success) {
                    Record record = cmap.createNewTransientRecord(request.key, request.value);
                    record.setIndexes(request.indexes, request.indexTypes);
                    request.response = new DataRecordEntry(record);
                } else {
                    request.response = null;
                }
                returnResponse(request);
            }
        }
    }

    class GetOperationHandler extends MTargetAwareOperationHandler {
        public void handle(Request request) {
            CMap cmap = getOrCreateMap(request.name);
            Record record = cmap.getRecord(request);
            if (cmap.loader != null && (record == null || record.isLoadable())) {
                storeExecutor.execute(new GetLoader(cmap, request), request.key.hashCode());
            } else {
                doOperation(request);
                returnResponse(request);
            }
        }

        void doOperation(Request request) {
            CMap cmap = getOrCreateMap(request.name);
            Data value = cmap.get(request);
            request.clearForResponse();
            request.response = value;
        }

        class GetLoader extends AbstractMapStoreOperation {

            GetLoader(CMap cmap, Request request) {
                super(cmap, request);
            }

            @Override
            void doMapStoreOperation() {
                Object value = cmap.loader.load(toObject(request.key));
                if (value != null) {
                    setIndexValues(request, value);
                    request.value = toData(value);
                    putFromLoad(request);
                } else {
                    success = false;
                }
            }

            public void process() {
                if (success) request.response = request.value;
                returnResponse(request);
            }
        }
    }

    class ContainsKeyOperationHandler extends MTargetAwareOperationHandler {
        public void handle(Request request) {
            CMap cmap = getOrCreateMap(request.name);
            if (cmap.isNotLocked(request)) {
                Record record = cmap.getRecord(request);
                if (cmap.loader != null && (record == null || record.isLoadable())) {
                    storeExecutor.execute(new ContainsKeyLoader(cmap, request), request.key.hashCode());
                } else {
                    doOperation(request);
                    returnResponse(request);
                }
            } else {
                returnRedoResponse(request, REDO_MAP_LOCKED);
            }
        }

        void doOperation(Request request) {
            CMap cmap = getOrCreateMap(request.name);
            request.response = cmap.containsKey(request);
        }

        class ContainsKeyLoader extends AbstractMapStoreOperation {

            ContainsKeyLoader(CMap cmap, Request request) {
                super(cmap, request);
            }

            @Override
            void doMapStoreOperation() {
                Object value = cmap.loader.load(toObject(request.key));
                if (value != null) {
                    setIndexValues(request, value);
                    request.value = toData(value);
                    putFromLoad(request);
                } else {
                    success = false;
                }
            }

            public void process() {
                request.response = (success) ? Boolean.TRUE : Boolean.FALSE;
                returnResponse(request);
            }
        }
    }

    abstract class AbstractMapStoreOperation implements Runnable, Processable {
        final protected CMap cmap;
        final protected Request request;
        protected boolean success = true;

        protected AbstractMapStoreOperation(CMap cmap, Request request) {
            this.cmap = cmap;
            this.request = request;
        }

        public void run() {
            try {
                doMapStoreOperation();
            } catch (Exception e) {
                success = false;
                if (e instanceof ClassCastException) {
                    CMap cmap = getMap(request.name);
                    if (cmap.isMapForQueue() && e.getMessage().contains("java.lang.Long cannot be")) {
                        logger.log(Level.SEVERE, "This is MapStore for Queue. Make sure you treat the key as Long");
                    }
                }
                logger.log(Level.WARNING, "Store thrown exception for " + request.operation, e);
                request.response = toData(new AddressAwareException(e, thisAddress));
            } finally {
                enqueueAndReturn(AbstractMapStoreOperation.this);
            }
        }

        abstract void doMapStoreOperation();

        protected final void afterMapStore() {
            Record storedRecord = cmap.getRecord(request);
            if (storedRecord != null) {
                storedRecord.setLastStoredTime(Clock.currentTimeMillis());
                storedRecord.setDirty(false);
            }
        }
    }

    class ValueCountOperationHandler extends MTargetAwareOperationHandler {
        void doOperation(Request request) {
            CMap cmap = getOrCreateMap(request.name);
            request.response = cmap.valueCount(request.key);
        }
    }

    class UnlockOperationHandler extends SchedulableOperationHandler {
        protected boolean shouldSchedule(Request request) {
            return false;
        }

        void doOperation(Request request) {
            boolean unlocked = true;
            CMap cmap = getOrCreateMap(request.name);
            Record record = cmap.getRecord(request);
            if (record != null) {
                unlocked = record.unlock(request.lockThreadId, request.lockAddress);
                if (unlocked) {
                    record.incrementVersion();
                    request.version = record.getVersion();
                    request.lockCount = record.getLockCount();
                    if (record.valueCount() == 0 && record.isEvictable()) {
                        cmap.markAsEvicted(record);
                    }
                    cmap.fireScheduledActions(record);
                }
            }
            if (unlocked) {
                request.response = Boolean.TRUE;
            } else {
                request.response = Boolean.FALSE;
            }
        }
    }

    class ForceUnlockOperationHandler extends SchedulableOperationHandler {
        protected boolean shouldSchedule(Request request) {
            return false;
        }

        void doOperation(Request request) {
            boolean unlocked = false;
            CMap cmap = getOrCreateMap(request.name);
            Record record = cmap.getRecord(request);
            if (record != null) {
                DistributedLock lock = record.getLock();
                if (lock != null && lock.getLockCount() > 0) {
                    record.clearLock();
                    unlocked = true;
                    record.incrementVersion();
                    request.version = record.getVersion();
                    request.lockCount = 0;
                    if (record.valueCount() == 0 &&
                            !record.hasScheduledAction()) {
                        cmap.markAsEvicted(record);
                    }
                    cmap.fireScheduledActions(record);
                }
            }
            if (unlocked) {
                request.response = Boolean.TRUE;
            } else {
                request.response = Boolean.FALSE;
            }
        }
    }

    class LockOperationHandler extends SchedulableOperationHandler {
        protected void onNoTimeToSchedule(Request request) {
            request.response = -1L;
            returnResponse(request);
        }

        public void handle(Request request) {
            final CMap cmap = getOrCreateMap(request.name);
            if (cmap.isNotLocked(request)) {
                if (shouldSchedule(request)) {
                    if (request.hasEnoughTimeToSchedule()) {
                        if (systemLogService.shouldLog(INFO)) {
                            systemLogService.info(request,
                                    MapSystemLogFactory.newScheduleRequest(request, cmap.getRecord(request)));
                        }
                        schedule(request);
                    } else {
                        if (systemLogService.shouldLog(INFO)) {
                            systemLogService.info(request, "NoTimeToSchedule", request.name, request.operation);
                        }
                        onNoTimeToSchedule(request);
                    }
                } else {
                    Record record = cmap.getRecord(request.key);
                    if (request.operation == CONCURRENT_MAP_TRY_LOCK_AND_GET
                            && cmap.loader != null
                            && (record == null || !record.hasValueData())) {
                        storeExecutor.execute(new LockLoader(cmap, request), request.key.hashCode());
                    } else if (cmap.isMultiMap() && request.value != null) {
                        Collection<ValueHolder> col = record.getMultiValues();
                        if (col != null && col.size() > 0) {
                            storeExecutor.execute(new MultiMapContainsTask(request, col), request.key.hashCode());
                        } else {
                            doOperation(request);
                            returnResponse(request);
                        }
                    } else {
                        doOperation(request);
                        returnResponse(request);
                    }
                }
            } else {
                returnRedoResponse(request, REDO_MAP_LOCKED);
            }
        }

        class MultiMapContainsTask implements Runnable, Processable {
            private final Request request;
            private final Collection<ValueHolder> values;

            MultiMapContainsTask(Request request, Collection<ValueHolder> values) {
                this.request = request;
                this.values = values;
            }

            public void run() {
                if (!values.contains(new ValueHolder(request.value))) {
                    request.value = null;
                }
                enqueueAndReturn(MultiMapContainsTask.this);
            }

            public void process() {
                doOperation(request);
                returnResponse(request);
            }
        }

        class LockLoader extends AbstractMapStoreOperation {
            Data valueData = null;

            LockLoader(CMap cmap, Request request) {
                super(cmap, request);
            }

            @Override
            void doMapStoreOperation() {
                Object value = cmap.loader.load(toObject(request.key));
                valueData = toData(value);
            }

            public void process() {
                if (valueData != null) {
                    Record record = cmap.getRecord(request);
                    if (record == null) {
                        record = cmap.createAndAddNewRecord(request.key, valueData);
                    } else {
                        record.setValueData(valueData);
                    }
                }
                doOperation(request);
                request.value = valueData;
                returnResponse(request);
            }
        }

        void doOperation(Request request) {
            CMap cmap = getOrCreateMap(request.name);
            cmap.lock(request);
        }
    }

    void scheduleRequest(final SchedulableOperationHandler handler, final Request request) {
        final Record record = ensureRecord(request);
        request.scheduled = true;
        ScheduledAction scheduledAction = new ScheduledAction(request) {
            @Override
            public boolean consume() {
                handler.handle(request);
                return true;
            }

            @Override
            public void onExpire() {
                handler.onNoTimeToSchedule(request);
            }

            @Override
            public void onMigrate() {
                returnRedoResponse(request, REDO_PARTITION_MIGRATING);
            }
        };
        record.addScheduledAction(scheduledAction);
        node.clusterManager.registerScheduledAction(scheduledAction);
    }

    class IsKeyLockedOperationHandler extends MTargetAwareOperationHandler {

        @Override
        void doOperation(Request request) {
            final CMap cmap = getOrCreateMap(request.name);
            if (cmap.isNotLocked(request)) {
                Record record = cmap.getRecord(request.key);
                request.response = record != null && record.isLocked();
                returnResponse(request);
            } else {
                returnRedoResponse(request, REDO_MAP_LOCKED);
            }
        }

    }

    abstract class SchedulableOperationHandler extends MTargetAwareOperationHandler {

        protected boolean shouldSchedule(Request request) {
            return (!testLock(request));
        }

        protected void onNoTimeToSchedule(Request request) {
            if (request.local) {
                request.response = distributedTimeoutException;
            } else {
                request.response = dataTimeoutException;
            }
            returnResponse(request);
        }

        protected void schedule(Request request) {
            scheduleRequest(SchedulableOperationHandler.this, request);
        }

        public void handle(Request request) {
            boolean shouldSchedule = shouldSchedule(request);
            SystemLogService css = systemLogService;
            if (css.shouldLog(TRACE)) {
                css.logObject(request, TRACE, "ShouldSchedule ");
            }
            if (shouldSchedule) {
                if (request.hasEnoughTimeToSchedule()) {
                    if (css.shouldLog(INFO)) {
                        css.info(request,
                                MapSystemLogFactory.newScheduleRequest(request, recordExist(request)));
                    }
                    schedule(request);
                } else {
                    if (css.shouldLog(INFO)) {
                        css.info(request, "NoTimeToSchedule", request.name, request.operation);
                    }
                    onNoTimeToSchedule(request);
                }
            } else {
                doOperation(request);
                returnResponse(request);
            }
        }
    }

    class ContainsEntryOperationHandler extends ResponsiveOperationHandler {

        public void handle(Request request) {
            CMap cmap = getOrCreateMap(request.name);
            final boolean isMigrating = isMigrating(request);
            if (cmap.isNotLocked(request) && !isMigrating) {
                Record record = cmap.getRecord(request);
                if (record == null || !record.isActive() || !record.isValid()) {
                    request.response = Boolean.FALSE;
                    returnResponse(request);
                } else {
                    node.executorManager.executeQueryTask(new ContainsEntryTask(request, record));
                }
            } else {
                returnRedoResponse(request, isMigrating ? REDO_PARTITION_MIGRATING : REDO_MAP_LOCKED);
            }
        }

        class ContainsEntryTask implements Runnable {
            final Request request;
            final Record record;

            ContainsEntryTask(Request request, Record record) {
                this.request = request;
                this.record = record;
            }

            public void run() {
                CMap cmap = getMap(request.name);
                Data value = request.value;
                request.response = Boolean.FALSE;
                if (cmap.isMultiMap()) {
                    Collection<ValueHolder> multiValues = record.getMultiValues();
                    if (multiValues != null) {
                        ValueHolder theValueHolder = new ValueHolder(value);
                        request.response = multiValues.contains(theValueHolder);
                    }
                } else {
                    Object obj = toObject(value);
                    request.response = obj.equals(record.getValue());
                }
                returnResponse(request);
            }
        }
    }

    class ContainsValueOperationHandler extends MigrationAwareExecutedOperationHandler {

        @Override
        Runnable createRunnable(final Request request) {
            return new ContainsValueTask(request);
        }

        class ContainsValueTask implements Runnable {
            final Request request;

            ContainsValueTask(Request request) {
                this.request = request;
            }

            public void run() {
                CMap cmap = getMap(request.name);
                Data value = request.value;
                request.response = Boolean.FALSE;
                if (cmap != null) {
                    MapIndexService mapIndexService = cmap.getMapIndexService();
                    long now = Clock.currentTimeMillis();
                    if (cmap.isMultiMap()) {
                        Collection<Record> records = mapIndexService.getOwnedRecords();
                        ValueHolder theValueHolder = new ValueHolder(value);
                        for (Record record : records) {
                            if (record.isActive() && record.isValid(now)) {
                                Collection<ValueHolder> multiValues = record.getMultiValues();
                                if (multiValues != null) {
                                    if (multiValues.contains(theValueHolder)) {
                                        request.response = Boolean.TRUE;
                                        break;
                                    }
                                }
                            }
                        }
                    } else {
                        Collection<? extends MapEntry> results = null;
                        Index index = mapIndexService.getValueIndex();
                        if (index != null) {
                            results = index.getRecords((long) value.hashCode());
                        } else {
                            results = mapIndexService.getOwnedRecords();
                        }
                        if (results != null) {
                            Object obj = toObject(value);
                            for (MapEntry entry : results) {
                                Record record = (Record) entry;
                                if (record.isActive() && record.isValid(now)) {
                                    if (obj.equals(record.getValue())) {
                                        request.response = Boolean.TRUE;
                                        break;
                                    }
                                }
                            }
                        }
                    }
                }
                returnResponse(request);
            }
        }
    }

    abstract class ExecutedOperationHandler extends ResponsiveOperationHandler {
        public void process(Packet packet) {
            Request request = Request.copyFromPacket(packet);
            request.local = false;
            handle(request);
        }

        public void handle(final Request request) {
            node.executorManager.executeQueryTask(createRunnable(request));
        }

        abstract Runnable createRunnable(Request request);
    }

    abstract class MigrationAwareExecutedOperationHandler extends ExecutedOperationHandler {
        @Override
        public void handle(Request request) {
            CMap cmap = getOrCreateMap(request.name);
            final boolean isMigrating = isMigrating(request);
            if (cmap.isNotLocked(request) && !isMigrating) {
                super.handle(request);
            } else {
                returnRedoResponse(request, isMigrating ? REDO_PARTITION_MIGRATING : REDO_MAP_LOCKED);
            }
        }
    }

    public Pairs queryMap(CMap cmap, ClusterOperation operation, Predicate predicate) throws QueryException {
        try {
            final QueryContext queryContext = new QueryContext(cmap.getName(), predicate, cmap.getMapIndexService());
            Set<MapEntry> results = cmap.getMapIndexService().doQuery(queryContext);
            boolean evaluateValues = (predicate != null && !queryContext.isStrong());
            return createResultPairs(operation, results, evaluateValues, predicate);
        } catch (Throwable e) {
            throw new QueryException(e);
        }
    }

    private Pairs createResultPairs(ClusterOperation operation, Collection<MapEntry> colRecords, boolean evaluateEntries, Predicate predicate) {
        Pairs pairs = new Pairs();
        if (colRecords != null) {
            long now = currentTimeMillis();
            for (MapEntry mapEntry : colRecords) {
                Record record = (Record) mapEntry;
                if (record.isActive() && record.isValid(now)) {
                    if (record.getKeyData() == null || record.getKeyData().size() == 0) {
                        throw new RuntimeException("Key cannot be null or zero-size: " + record.getKeyData());
                    }
                    boolean match = (!evaluateEntries) || predicate.apply(record);
                    if (match) {
                        boolean onlyKeys = (operation == CONCURRENT_MAP_ITERATE_KEYS_ALL ||
                                operation == CONCURRENT_MAP_ITERATE_KEYS);
                        Data key = record.getKeyData();
                        if (record.hasValueData()) {
                            Data value = (onlyKeys) ? null : record.getValueData();
                            pairs.addKeyValue(new KeyValue(key, value));
                        } else if (record.getMultiValues() != null) {
                            int size = record.getMultiValues().size();
                            if (size > 0) {
                                if (operation == CONCURRENT_MAP_ITERATE_KEYS) {
                                    pairs.addKeyValue(new KeyValue(key, null));
                                } else {
                                    Collection<ValueHolder> values = record.getMultiValues();
                                    for (ValueHolder valueHolder : values) {
                                        pairs.addKeyValue(new KeyValue(key, valueHolder.getData()));
                                    }
                                }
                            }
                        }
                    }
                }
            }
        }
        return pairs;
    }

    Record recordExist(Request req) {
        CMap cmap = maps.get(req.name);
        if (cmap == null)
            return null;
        return cmap.getRecord(req);
    }

    Record ensureRecord(Request req) {
        return ensureRecord(req, req.value);
    }

    Record ensureRecord(Request req, Data defaultValue) {
        checkServiceThread();
        CMap cmap = getOrCreateMap(req.name);
        Record record = cmap.getRecord(req);
        if (record == null || !record.isActive() || !record.isValid()) {
            final Map<Address, Boolean> listeners = record != null ? record.getListeners() : null;
            record = cmap.createAndAddNewRecord(req.key, defaultValue);
            record.setMapListeners(listeners);
        }
        return record;
    }

    final boolean testLock(Request req) {
        Record record = recordExist(req);
        return record == null || record.testLock(req.lockThreadId, req.lockAddress);
    }
}
>>>>>>> ca33cf86
<|MERGE_RESOLUTION|>--- conflicted
+++ resolved
@@ -1,4 +1,3 @@
-<<<<<<< HEAD
 ///*
 // * Copyright (c) 2008-2012, Hazel Bilisim Ltd. All Rights Reserved.
 // *
@@ -557,7777 +556,4 @@
 //            doOp();
 //            return (Boolean) getResultAsObject();
 //        }
-//
-=======
-/*
- * Copyright (c) 2008-2012, Hazel Bilisim Ltd. All Rights Reserved.
- *
- * Licensed under the Apache License, Version 2.0 (the "License");
- * you may not use this file except in compliance with the License.
- * You may obtain a copy of the License at
- *
- * http://www.apache.org/licenses/LICENSE-2.0
- *
- * Unless required by applicable law or agreed to in writing, software
- * distributed under the License is distributed on an "AS IS" BASIS,
- * WITHOUT WARRANTIES OR CONDITIONS OF ANY KIND, either express or implied.
- * See the License for the specific language governing permissions and
- * limitations under the License.
- */
-
-package com.hazelcast.impl;
-
-import com.hazelcast.config.MapConfig;
-import com.hazelcast.config.SemaphoreConfig;
-import com.hazelcast.core.*;
-import com.hazelcast.impl.base.*;
-import com.hazelcast.impl.concurrentmap.*;
-import com.hazelcast.impl.executor.ParallelExecutor;
-import com.hazelcast.impl.monitor.AtomicNumberOperationsCounter;
-import com.hazelcast.impl.monitor.CountDownLatchOperationsCounter;
-import com.hazelcast.impl.monitor.LocalMapStatsImpl;
-import com.hazelcast.impl.monitor.SemaphoreOperationsCounter;
-import com.hazelcast.impl.partition.PartitionInfo;
-import com.hazelcast.impl.wan.WanMergeListener;
-import com.hazelcast.merge.MergePolicy;
-import com.hazelcast.nio.Address;
-import com.hazelcast.nio.Data;
-import com.hazelcast.nio.Packet;
-import com.hazelcast.nio.Serializer;
-import com.hazelcast.partition.Partition;
-import com.hazelcast.query.Index;
-import com.hazelcast.query.MapIndexService;
-import com.hazelcast.query.Predicate;
-import com.hazelcast.query.QueryContext;
-import com.hazelcast.util.Clock;
-import com.hazelcast.util.DistributedTimeoutException;
-
-import java.util.*;
-import java.util.concurrent.*;
-import java.util.logging.Level;
-
-import static com.hazelcast.core.Instance.InstanceType;
-import static com.hazelcast.impl.ClusterOperation.*;
-import static com.hazelcast.impl.Constants.RedoType.*;
-import static com.hazelcast.impl.TransactionImpl.DEFAULT_TXN_TIMEOUT;
-import static com.hazelcast.impl.base.SystemLogService.Level.INFO;
-import static com.hazelcast.impl.base.SystemLogService.Level.TRACE;
-import static com.hazelcast.nio.IOUtil.toData;
-import static com.hazelcast.nio.IOUtil.toObject;
-import static com.hazelcast.util.Clock.currentTimeMillis;
-
-public class ConcurrentMapManager extends BaseManager {
-    private static final String BATCH_OPS_EXECUTOR_NAME = "hz.batch";
-
-    final int partitionCount;
-    final int maxBackupCount;
-    final long globalRemoveDelayMillis;
-    final boolean backupRedoEnabled;
-    final boolean logState;
-    long lastLogStateTime = currentTimeMillis();
-    final ConcurrentMap<String, CMap> maps;
-    final ConcurrentMap<String, NearCache> mapCaches;
-    final PartitionServiceImpl partitionServiceImpl;
-    final PartitionManager partitionManager;
-    long newRecordId = 0;
-    final ParallelExecutor storeExecutor;
-    final ParallelExecutor evictionExecutor;
-    final RecordFactory recordFactory;
-    final Collection<WanMergeListener> colWanMergeListeners = new CopyOnWriteArrayList<WanMergeListener>();
-
-    ConcurrentMapManager(final Node node) {
-        super(node);
-        recordFactory = node.initializer.getRecordFactory();
-        storeExecutor = node.executorManager.newParallelExecutor(
-                node.groupProperties.EXECUTOR_STORE_THREAD_COUNT.getInteger());
-        evictionExecutor = node.executorManager.newParallelExecutor(node.groupProperties.EXECUTOR_STORE_THREAD_COUNT.getInteger());
-        partitionCount = node.groupProperties.CONCURRENT_MAP_PARTITION_COUNT.getInteger();
-        maxBackupCount = MapConfig.MAX_BACKUP_COUNT;
-        backupRedoEnabled = node.groupProperties.BACKUP_REDO_ENABLED.getBoolean();
-        int removeDelaySeconds = node.groupProperties.REMOVE_DELAY_SECONDS.getInteger();
-        if (removeDelaySeconds <= 0) {
-            logger.log(Level.WARNING, GroupProperties.PROP_REMOVE_DELAY_SECONDS
-                    + " must be greater than zero. Setting to 1.");
-            removeDelaySeconds = 1;
-        }
-        globalRemoveDelayMillis = removeDelaySeconds * 1000L;
-        logState = node.groupProperties.LOG_STATE.getBoolean();
-        maps = new ConcurrentHashMap<String, CMap>(10, 0.75f, 1);
-        mapCaches = new ConcurrentHashMap<String, NearCache>(10, 0.75f, 1);
-        partitionManager = new PartitionManager(this);
-        partitionServiceImpl = new PartitionServiceImpl(this);
-        node.executorManager.getScheduledExecutorService().scheduleAtFixedRate(new Runnable() {
-            public void run() {
-                startCleanup(true, false);
-            }
-        }, 1, 1, TimeUnit.SECONDS);
-        registerPacketProcessor(CONCURRENT_MAP_GET_MAP_ENTRY, new GetMapEntryOperationHandler());
-        registerPacketProcessor(CONCURRENT_MAP_GET_DATA_RECORD_ENTRY, new GetDataRecordEntryOperationHandler());
-        registerPacketProcessor(CONCURRENT_MAP_GET, new GetOperationHandler());
-        registerPacketProcessor(CONCURRENT_MAP_ASYNC_MERGE, new AsyncMergePacketProcessor());
-        registerPacketProcessor(CONCURRENT_MAP_WAN_MERGE, new WanMergePacketProcessor());
-        registerPacketProcessor(CONCURRENT_MAP_MERGE, new MergeOperationHandler());
-        registerPacketProcessor(CONCURRENT_MAP_TRY_PUT, new PutOperationHandler());
-        registerPacketProcessor(CONCURRENT_MAP_SET, new PutOperationHandler());
-        registerPacketProcessor(CONCURRENT_MAP_PUT, new PutOperationHandler());
-        registerPacketProcessor(CONCURRENT_MAP_PUT_AND_UNLOCK, new PutOperationHandler());
-        registerPacketProcessor(CONCURRENT_MAP_PUT_IF_ABSENT, new PutOperationHandler());
-        registerPacketProcessor(CONCURRENT_MAP_REPLACE_IF_NOT_NULL, new PutOperationHandler());
-        registerPacketProcessor(CONCURRENT_MAP_PUT_TRANSIENT, new PutTransientOperationHandler());
-        registerPacketProcessor(CONCURRENT_MAP_PUT_FROM_LOAD, new PutFromLoadOperationHandler());
-        registerPacketProcessor(CONCURRENT_MAP_REPLACE_IF_SAME, new ReplaceOperationHandler());
-        registerPacketProcessor(CONCURRENT_MAP_PUT_MULTI, new PutMultiOperationHandler());
-        registerPacketProcessor(CONCURRENT_MAP_REMOVE, new RemoveOperationHandler());
-        registerPacketProcessor(CONCURRENT_MAP_EVICT, new EvictOperationHandler());
-        registerPacketProcessor(CONCURRENT_MAP_REMOVE_IF_SAME, new RemoveIfSameOperationHandler());
-        registerPacketProcessor(CONCURRENT_MAP_REMOVE_ITEM, new RemoveItemOperationHandler());
-        registerPacketProcessor(CONCURRENT_MAP_BACKUP_PUT, new BackupOperationHandler());
-        registerPacketProcessor(CONCURRENT_MAP_BACKUP_PUT_AND_UNLOCK, new BackupOperationHandler());
-        registerPacketProcessor(CONCURRENT_MAP_BACKUP_ADD, new BackupOperationHandler());
-        registerPacketProcessor(CONCURRENT_MAP_BACKUP_REMOVE_MULTI, new BackupOperationHandler());
-        registerPacketProcessor(CONCURRENT_MAP_BACKUP_REMOVE, new BackupOperationHandler());
-        registerPacketProcessor(CONCURRENT_MAP_BACKUP_LOCK, new BackupOperationHandler());
-        registerPacketProcessor(CONCURRENT_MAP_LOCK, new LockOperationHandler());
-        registerPacketProcessor(CONCURRENT_MAP_IS_KEY_LOCKED, new IsKeyLockedOperationHandler());
-        registerPacketProcessor(CONCURRENT_MAP_TRY_LOCK_AND_GET, new LockOperationHandler());
-        registerPacketProcessor(CONCURRENT_MAP_UNLOCK, new UnlockOperationHandler());
-        registerPacketProcessor(CONCURRENT_MAP_FORCE_UNLOCK, new ForceUnlockOperationHandler());
-        registerPacketProcessor(CONCURRENT_MAP_LOCK_MAP, new LockMapOperationHandler());
-        registerPacketProcessor(CONCURRENT_MAP_UNLOCK_MAP, new LockMapOperationHandler());
-        registerPacketProcessor(CONCURRENT_MAP_REMOVE_MULTI, new RemoveMultiOperationHandler());
-        registerPacketProcessor(CONCURRENT_MAP_ADD_TO_LIST, new AddOperationHandler());
-        registerPacketProcessor(CONCURRENT_MAP_ADD_TO_SET, new AddOperationHandler());
-        registerPacketProcessor(CONCURRENT_MAP_CONTAINS_KEY, new ContainsKeyOperationHandler());
-        registerPacketProcessor(CONCURRENT_MAP_CONTAINS_ENTRY, new ContainsEntryOperationHandler());
-        registerPacketProcessor(CONCURRENT_MAP_CONTAINS_VALUE, new ContainsValueOperationHandler());
-        registerPacketProcessor(CONCURRENT_MAP_VALUE_COUNT, new ValueCountOperationHandler());
-        registerPacketProcessor(CONCURRENT_MAP_INVALIDATE, new InvalidateOperationHandler());
-        registerPacketProcessor(ATOMIC_NUMBER_ADD_AND_GET, new AtomicNumberAddAndGetOperationHandler());
-        registerPacketProcessor(ATOMIC_NUMBER_COMPARE_AND_SET, new AtomicNumberCompareAndSetOperationHandler());
-        registerPacketProcessor(ATOMIC_NUMBER_GET_AND_ADD, new AtomicNumberGetAndAddOperationHandler());
-        registerPacketProcessor(ATOMIC_NUMBER_GET_AND_SET, new AtomicNumberGetAndSetOperationHandler());
-        registerPacketProcessor(COUNT_DOWN_LATCH_AWAIT, new CountDownLatchAwaitOperationHandler());
-        registerPacketProcessor(COUNT_DOWN_LATCH_COUNT_DOWN, new CountDownLatchCountDownOperationHandler());
-        registerPacketProcessor(COUNT_DOWN_LATCH_DESTROY, new CountDownLatchDestroyOperationHandler());
-        registerPacketProcessor(COUNT_DOWN_LATCH_GET_COUNT, new CountDownLatchGetCountOperationHandler());
-        registerPacketProcessor(COUNT_DOWN_LATCH_GET_OWNER, new CountDownLatchGetOwnerOperationHandler());
-        registerPacketProcessor(COUNT_DOWN_LATCH_SET_COUNT, new CountDownLatchSetCountOperationHandler());
-        registerPacketProcessor(SEMAPHORE_ATTACH_DETACH_PERMITS, new SemaphoreAttachDetachOperationHandler());
-        registerPacketProcessor(SEMAPHORE_CANCEL_ACQUIRE, new SemaphoreCancelAcquireOperationHandler());
-        registerPacketProcessor(SEMAPHORE_DESTROY, new SemaphoreDestroyOperationHandler());
-        registerPacketProcessor(SEMAPHORE_DRAIN_PERMITS, new SemaphoreDrainOperationHandler());
-        registerPacketProcessor(SEMAPHORE_GET_ATTACHED_PERMITS, new SemaphoreGetAttachedOperationHandler());
-        registerPacketProcessor(SEMAPHORE_GET_AVAILABLE_PERMITS, new SemaphoreGetAvailableOperationHandler());
-        registerPacketProcessor(SEMAPHORE_REDUCE_PERMITS, new SemaphoreReduceOperationHandler());
-        registerPacketProcessor(SEMAPHORE_RELEASE, new SemaphoreReleaseOperationHandler());
-        registerPacketProcessor(SEMAPHORE_TRY_ACQUIRE, new SemaphoreTryAcquireOperationHandler());
-    }
-
-    public PartitionManager getPartitionManager() {
-        return partitionManager;
-    }
-
-    public void addWanMergeListener(WanMergeListener listener) {
-        colWanMergeListeners.add(listener);
-    }
-
-    public void removeWanMergeListener(WanMergeListener listener) {
-        colWanMergeListeners.remove(listener);
-    }
-
-    public void onRestart() {
-        enqueueAndWait(new Processable() {
-            public void process() {
-                partitionManager.reset();
-                for (CMap cmap : maps.values()) {
-                    // do not invalidate records,
-                    // values will be invalidated after merge
-                    cmap.reset(false);
-                }
-            }
-        }, 5);
-    }
-
-    public void reset() {
-        maps.clear();
-        mapCaches.clear();
-        partitionManager.reset();
-    }
-
-    public void shutdown() {
-        for (CMap cmap : maps.values()) {
-            try {
-                logger.log(Level.FINEST, "Destroying CMap[" + cmap.name + "]");
-                flush(cmap.name);
-                cmap.destroy();
-            } catch (Throwable e) {
-                if (node.isActive()) {
-                    logger.log(Level.SEVERE, e.getMessage(), e);
-                }
-            }
-        }
-        reset();
-        partitionManager.shutdown();
-    }
-
-    public void flush(String name) {
-        CMap cmap = getMap(name);
-        if (cmap != null && cmap.store != null && cmap.writeDelayMillis > 0) {
-            final Set<Record> dirtyRecords = new HashSet<Record>();
-            for (Record record : cmap.mapRecords.values()) {
-                if (record.isDirty()) {
-                    PartitionInfo partition = partitionManager.getPartition(record.getBlockId());
-                    Address owner = partition.getOwner();
-                    if (owner != null && thisAddress.equals(owner)) {
-                        dirtyRecords.add(record);
-                        record.setDirty(false);  // set dirty to false, we will store these soon
-                    }
-                }
-            }
-            try {
-                cmap.runStoreUpdate(dirtyRecords);
-            } catch (Throwable e) {
-                for (Record dirtyRecord : dirtyRecords) {
-                    dirtyRecord.setDirty(true);
-                }
-                Util.throwUncheckedException(e);
-            }
-        }
-    }
-
-    public void syncForDead(MemberImpl deadMember) {
-        syncForDeadSemaphores(deadMember.getAddress());
-        syncForDeadCountDownLatches(deadMember.getAddress());
-        partitionManager.syncForDead(deadMember);
-    }
-
-    void syncForDeadSemaphores(Address deadAddress) {
-        CMap cmap = maps.get(MapConfig.SEMAPHORE_MAP_NAME);
-        if (cmap != null) {
-            for (Record record : cmap.mapRecords.values()) {
-                DistributedSemaphore semaphore = (DistributedSemaphore) record.getValue();
-                if (semaphore.onDisconnect(deadAddress)) {
-                    record.setValueData(toData(semaphore));
-                    record.incrementVersion();
-                }
-            }
-        }
-    }
-
-    void syncForDeadCountDownLatches(Address deadAddress) {
-        final CMap cmap = maps.get(MapConfig.COUNT_DOWN_LATCH_MAP_NAME);
-        if (deadAddress != null && cmap != null) {
-            for (Record record : cmap.mapRecords.values()) {
-                DistributedCountDownLatch cdl = (DistributedCountDownLatch) record.getValue();
-                if (cdl != null && cdl.isOwnerOrMemberAddress(deadAddress)) {
-                    List<ScheduledAction> scheduledActions = record.getScheduledActions();
-                    if (scheduledActions != null) {
-                        for (ScheduledAction sa : scheduledActions) {
-                            node.clusterManager.deregisterScheduledAction(sa);
-                            final Request sr = sa.getRequest();
-                            sr.clearForResponse();
-                            sr.lockAddress = deadAddress;
-                            sr.longValue = CountDownLatchProxy.OWNER_LEFT;
-                            returnResponse(sr);
-                        }
-                        scheduledActions.clear();
-                    }
-                    cdl.setOwnerLeft();
-                }
-            }
-        }
-    }
-
-    public void syncForAdd() {
-        partitionManager.syncForAdd();
-    }
-
-    void logState() {
-        long now = currentTimeMillis();
-        if (logState && ((now - lastLogStateTime) > 15000)) {
-            StringBuffer sbState = new StringBuffer(thisAddress + " State[" + new Date(now));
-            sbState.append("]");
-            Collection<Call> calls = mapCalls.values();
-            sbState.append("\nCall Count:").append(calls.size());
-            sbState.append(partitionManager.toString());
-            Collection<CMap> cmaps = maps.values();
-            for (CMap cmap : cmaps) {
-                cmap.appendState(sbState);
-            }
-            CpuUtilization cpuUtilization = node.getCpuUtilization();
-            node.connectionManager.appendState(sbState);
-            node.executorManager.appendState(sbState);
-            node.clusterManager.appendState(sbState);
-            long total = Runtime.getRuntime().totalMemory();
-            long free = Runtime.getRuntime().freeMemory();
-            sbState.append("\nCluster Size:").append(lsMembers.size());
-            sbState.append("\n").append(cpuUtilization);
-            sbState.append("\nUsed Memory:");
-            sbState.append((total - free) / 1024 / 1024);
-            sbState.append("MB");
-            logger.log(Level.INFO, sbState.toString());
-            lastLogStateTime = now;
-        }
-    }
-
-    /**
-     * Should be called from ExecutorService threads.
-     *
-     * @param mergingEntry
-     */
-    public void mergeWanRecord(DataRecordEntry mergingEntry) {
-        String name = mergingEntry.getName();
-        DataRecordEntry existingEntry = new MGetDataRecordEntry().get(name, mergingEntry.getKeyData());
-        final CMap cmap = node.concurrentMapManager.getMap(name);
-        MProxy mproxy = (MProxy) node.factory.getOrCreateProxyByName(name);
-        MergePolicy mergePolicy = cmap.wanMergePolicy;
-        if (mergePolicy == null) {
-            logger.log(Level.SEVERE, "Received wan merge but no merge policy defined!");
-        } else {
-            Object winner = mergePolicy.merge(cmap.getName(), mergingEntry, existingEntry);
-            if (winner != null) {
-                if (winner == MergePolicy.REMOVE_EXISTING) {
-                    mproxy.removeForSync(mergingEntry.getKey());
-                    notifyWanMergeListeners(WanMergeListener.EventType.REMOVED);
-                } else {
-                    mproxy.putForSync(mergingEntry.getKeyData(), winner);
-                    notifyWanMergeListeners(WanMergeListener.EventType.UPDATED);
-                }
-            } else {
-                notifyWanMergeListeners(WanMergeListener.EventType.IGNORED);
-            }
-        }
-    }
-
-    void notifyWanMergeListeners(WanMergeListener.EventType eventType) {
-        for (WanMergeListener wanMergeListener : colWanMergeListeners) {
-            if (eventType == WanMergeListener.EventType.UPDATED) {
-                wanMergeListener.entryUpdated();
-            } else if (eventType == WanMergeListener.EventType.REMOVED) {
-                wanMergeListener.entryRemoved();
-            } else {
-                wanMergeListener.entryIgnored();
-            }
-        }
-    }
-
-    public int getPartitionCount() {
-        return partitionCount;
-    }
-
-    public Map<String, CMap> getCMaps() {
-        return maps;
-    }
-
-    Object tryLockAndGet(String name, Object key, long timeout) throws TimeoutException {
-        try {
-            MLock mlock = new MLock();
-            boolean locked = mlock.lockAndGetValue(name, key, timeout);
-            if (!locked) {
-                throw new TimeoutException();
-            } else {
-                return toObject(mlock.oldValue);
-            }
-        } catch (OperationTimeoutException e) {
-            throw new TimeoutException();
-        }
-    }
-
-    void putAndUnlock(String name, Object key, Object value) {
-        ThreadContext tc = ThreadContext.get();
-        Data dataKey = toData(key);
-        CMap cmap = getMap(name);
-        final LocalLock localLock = cmap.mapLocalLocks.get(dataKey);
-        final boolean shouldUnlock = localLock != null
-                && localLock.getThreadId() == tc.getThreadId();
-        final boolean shouldRemove = shouldUnlock && localLock.getCount() == 1;
-        MPut mput = tc.getCallCache(node.factory).getMPut();
-        if (shouldRemove) {
-            mput.txnalPut(CONCURRENT_MAP_PUT_AND_UNLOCK, name, key, value, -1, -1);
-            // remove if current LocalLock is not changed
-            cmap.mapLocalLocks.remove(dataKey, localLock);
-        } else if (shouldUnlock) {
-            mput.txnalPut(CONCURRENT_MAP_PUT, name, key, value, -1, -1);
-            localLock.decrementAndGet();
-        } else {
-            mput.clearRequest();
-            final String error = "Current thread is not owner of lock. putAndUnlock could not be completed! " +
-                    "Thread-Id: " + tc.getThreadId() + ", LocalLock: " + localLock;
-            logger.log(Level.WARNING, error);
-            throw new IllegalStateException(error);
-        }
-        mput.clearRequest();
-    }
-
-    public void destroyEndpointThreads(Address endpoint, Set<Integer> threadIds) {
-        node.clusterManager.invalidateScheduledActionsFor(endpoint, threadIds);
-        for (CMap cmap : maps.values()) {
-            for (Record record : cmap.mapRecords.values()) {
-                DistributedLock lock = record.getLock();
-                if (lock != null && lock.isLocked()) {
-                    if (endpoint.equals(record.getLockAddress()) && threadIds.contains(record.getLock().getLockThreadId())) {
-                        record.clearLock();
-                        cmap.fireScheduledActions(record);
-                    }
-                }
-            }
-        }
-    }
-
-    public PartitionInfo getPartitionInfo(int partitionId) {
-        return partitionManager.getPartition(partitionId);
-    }
-
-    public void startCleanup(final boolean now, final boolean force) {
-        if (now) {
-            for (CMap cMap : maps.values()) {
-                cMap.startCleanup(force);
-            }
-        } else {
-            node.executorManager.executeNow(new Runnable() {
-                public void run() {
-                    for (CMap cMap : maps.values()) {
-                        cMap.startCleanup(force);
-                    }
-                }
-            });
-        }
-    }
-
-    public void executeCleanup(final CMap cmap, final boolean force) {
-        node.executorManager.executeNow(new Runnable() {
-            public void run() {
-                cmap.startCleanup(force);
-            }
-        });
-    }
-
-    public boolean lock(String name, Object key, long timeout) {
-        MLock mlock = new MLock();
-        final boolean booleanCall = timeout >= 0 ; // tryLock
-        try {
-            final boolean locked = mlock.lock(name, key, timeout);
-            if (!locked && !booleanCall) {
-                throw new OperationTimeoutException(mlock.request.operation.toString(),
-                        "Lock request is timed out! t: " + mlock.request.timeout);
-            }
-            return locked;
-        } catch (OperationTimeoutException e) {
-            if (!booleanCall) {
-                throw e;
-            } else {
-                return false;
-            }
-        }
-    }
-
-    class MLock extends MBackupAndMigrationAwareOp {
-        volatile Data oldValue = null;
-
-        public boolean unlock(String name, Object key, long timeout) {
-            Data dataKey = toData(key);
-            ThreadContext tc = ThreadContext.get();
-            CMap cmap = getMap(name);
-            if (cmap == null) return false;
-            LocalLock localLock = cmap.mapLocalLocks.get(dataKey);
-            if (localLock != null && localLock.getThreadId() == tc.getThreadId()) {
-                if (localLock.decrementAndGet() > 0) return true;
-                boolean unlocked = booleanCall(CONCURRENT_MAP_UNLOCK, name, dataKey, null, timeout, -1);
-                // remove if current LocalLock is not changed
-                cmap.mapLocalLocks.remove(dataKey, localLock);
-                if (unlocked) {
-                    request.lockAddress = null;
-                    request.lockCount = 0;
-                    backup(CONCURRENT_MAP_BACKUP_LOCK);
-                }
-                return unlocked;
-            }
-            return false;
-        }
-
-        public boolean forceUnlock(String name, Object key) {
-            Data dataKey = toData(key);
-            boolean unlocked = booleanCall(CONCURRENT_MAP_FORCE_UNLOCK, name, dataKey, null, 0, -1);
-            if (unlocked) {
-                backup(CONCURRENT_MAP_BACKUP_LOCK);
-            }
-            return unlocked;
-        }
-
-        public boolean lock(String name, Object key, long timeout) {
-            return lock(CONCURRENT_MAP_LOCK, name, key, null, timeout);
-        }
-
-        public boolean lockAndGetValue(String name, Object key, long timeout) {
-            return lock(CONCURRENT_MAP_TRY_LOCK_AND_GET, name, key, null, timeout);
-        }
-
-        public boolean lockAndGetValue(String name, Object key, Object value, long timeout) {
-            return lock(CONCURRENT_MAP_TRY_LOCK_AND_GET, name, key, value, timeout);
-        }
-
-        public boolean lock(ClusterOperation op, String name, Object key, Object value, long timeout) {
-            Data dataKey = toData(key);
-            ThreadContext tc = ThreadContext.get();
-            setLocal(op, name, dataKey, value, timeout, -1);
-            request.setLongRequest();
-            doOp();
-            long result = (Long) getResultAsObject();
-            if (result == -1L) {
-                return false;
-            }
-            else {
-                CMap cmap = getMap(name);
-                if (result == 0) {
-                    cmap.mapLocalLocks.remove(dataKey);
-                }
-                LocalLock localLock = cmap.mapLocalLocks.get(dataKey);
-                if (localLock == null || localLock.getThreadId() != tc.getThreadId()) {
-                    localLock = new LocalLock(tc.getThreadId());
-                    cmap.mapLocalLocks.put(dataKey, localLock);
-                }
-                if (localLock.incrementAndGet() == 1) {
-                    backup(CONCURRENT_MAP_BACKUP_LOCK);
-                }
-            }
-            return true;
-        }
-
-        public boolean isLocked(String name, Object key) {
-            Data dataKey = toData(key);
-            CMap cmap = getMap(name);
-            if(cmap != null) {
-                LocalLock localLock = cmap.mapLocalLocks.get(dataKey);
-                if(localLock != null && localLock.getCount() > 0) {
-                    return true;
-                }
-            }
-
-            setLocal(CONCURRENT_MAP_IS_KEY_LOCKED, name, dataKey, null, -1, -1);
-            request.setBooleanRequest();
-            doOp();
-            return (Boolean) getResultAsObject();
-        }
-
-        @Override
-        public void afterGettingResult(Request request) {
-            if (request.operation == CONCURRENT_MAP_TRY_LOCK_AND_GET) {
-                if (oldValue == null) {
-                    oldValue = request.value;
-                }
-            }
-            super.afterGettingResult(request);
-        }
-
-        @Override
-        public void handleNoneRedoResponse(Packet packet) {
-            if (request.operation == CONCURRENT_MAP_TRY_LOCK_AND_GET) {
-                oldValue = packet.getValueData();
-                request.value = packet.getValueData();
-            }
-            super.handleNoneRedoResponse(packet);
-        }
-
-        @Override
-        protected final void handleInterruption() {
-            logger.log(Level.WARNING, Thread.currentThread().getName() + " is interrupted! " +
-                                      "Hazelcast intentionally suppresses interruption during lock operations " +
-                                      "to avoid dead-lock conditions. Operation: " + request.operation);
-        }
-
-        @Override
-        protected final boolean isInterruptible() {
-            return false;
-        }
-
-        @Override
-        protected final boolean canTimeout() {
-            return false;
-        }
-    }
-
-    class MContainsKey extends MTargetAwareOp {
-        Object keyObject = null;
-        NearCache nearCache = null;
-
-        public boolean containsEntry(String name, Object key, Object value) {
-            return booleanCall(CONCURRENT_MAP_CONTAINS_ENTRY, name, key, value, 0, -1);
-        }
-
-        public boolean containsKey(String name, Object key) {
-            this.keyObject = key;
-            this.nearCache = mapCaches.get(name);
-            Data dataKey = toData(key);
-            if (nearCache != null) {
-                if (nearCache.containsKey(key)) {
-                    return true;
-                }
-            }
-            final CMap cMap = maps.get(name);
-            if (cMap != null) {
-                Record record = cMap.getOwnedRecord(dataKey);
-                if (record != null && record.isActive() && record.isValid() && record.hasValueData()) {
-                    if (cMap.isReadBackupData()) {
-                        return true;
-                    } else {
-                        PartitionServiceImpl.PartitionProxy partition = partitionServiceImpl.getPartition(record.getBlockId());
-                        if (partition != null && !partitionManager.isOwnedPartitionMigrating(partition.getPartitionId())
-                                && partition.getOwner() != null && partition.getOwner().localMember()) {
-                            return true;
-                        }
-                    }
-                }
-            }
-            return booleanCall(CONCURRENT_MAP_CONTAINS_KEY, name, dataKey, null, 0, -1);
-        }
-
-        @Override
-        public void reset() {
-            keyObject = null;
-            nearCache = null;
-            super.reset();
-        }
-
-        @Override
-        protected void setResult(Object obj) {
-            if (obj != null && obj == Boolean.TRUE) {
-                if (nearCache != null) {
-                    nearCache.setContainsKey(keyObject, request.key);
-                }
-            }
-            super.setResult(obj);
-        }
-
-        @Override
-        public boolean isMigrationAware() {
-            return true;
-        }
-
-        @Override
-        protected boolean isInterruptible() {
-            return true;
-        }
-    }
-
-    class MEvict extends MBackupAndMigrationAwareOp {
-        public boolean evict(String name, Object key) {
-            try {
-                return evict(CONCURRENT_MAP_EVICT, name, key);
-            } catch (OperationTimeoutException e) {
-                return false;
-            }
-        }
-
-        private boolean evict(ClusterOperation operation, String name, Object key) {
-            Data k = (key instanceof Data) ? (Data) key : toData(key);
-            request.setLocal(operation, name, k, null, 0, maxOperationTimeout, -1, thisAddress);
-            request.setBooleanRequest();
-            doOp();
-            boolean result = getResultAsBoolean();
-            if (result) {
-                backup(CONCURRENT_MAP_BACKUP_REMOVE);
-            }
-            return result;
-        }
-
-        @Override
-        public final void handleNoneRedoResponse(Packet packet) {
-            NearCache nearCache = mapCaches.get(request.name);
-            if (nearCache != null) {
-                nearCache.invalidate(request.key);
-            }
-            super.handleNoneRedoResponse(packet);
-        }
-    }
-
-    class MGetMapEntry extends MTargetAwareOp {
-        public MapEntry get(String name, Object key) {
-            Object result = objectCall(CONCURRENT_MAP_GET_MAP_ENTRY, name, key, null, 0, -1);
-            if (result instanceof Data) {
-                result = toObject((Data) result);
-            }
-            CMap.CMapEntry mapEntry = (CMap.CMapEntry) result;
-            if (mapEntry != null) {
-                mapEntry.setHazelcastInstance(node.factory);
-                mapEntry.set(name, key);
-            }
-            return mapEntry;
-        }
-
-        @Override
-        protected boolean isInterruptible() {
-            return true;
-        }
-    }
-
-    class MGetDataRecordEntry extends MTargetAwareOp {
-        public DataRecordEntry get(String name, Object key) {
-            Object result = objectCall(CONCURRENT_MAP_GET_DATA_RECORD_ENTRY, name, key, null, 0, -1);
-            if (result instanceof Data) {
-                result = toObject((Data) result);
-            }
-            return (DataRecordEntry) result;
-        }
-    }
-
-    class MAddKeyListener extends MTargetAwareOp {
-
-        public boolean addListener(String name, boolean add, Object key, boolean includeValue) {
-            ClusterOperation operation = (add) ? ADD_LISTENER : REMOVE_LISTENER;
-            setLocal(operation, name, key, null, -1, -1);
-            request.longValue = (includeValue) ? 1 : 0;
-            request.setBooleanRequest();
-            doOp();
-            return getResultAsBoolean();
-        }
-
-        @Override
-        public boolean isMigrationAware() {
-            return true;
-        }
-    }
-
-    public void putTransient(String name, Object key, Object value, long ttl) {
-        MPut mput = new MPut();
-        mput.putTransient(name, key, value, ttl);
-    }
-
-    public boolean putFromLoad(String name, Object key, Object value) {
-        try {
-            MPut mput = new MPut();
-            return (Boolean) mput.putFromLoad(name, key, value);
-        } catch (OperationTimeoutException e) {
-            return false;
-        }
-    }
-
-    // used by GetMapEntryOperationHandler, GetOperationHandler, ContainsKeyOperationHandler
-    private void putFromLoad(final Request request) {
-        final MPut mput = new MPut();
-        try {
-            mput.request.setFromRequest(request);
-            mput.request.timeout = 0;
-            mput.request.ttl = -1;
-            mput.request.local = true;
-            mput.request.operation = CONCURRENT_MAP_PUT_FROM_LOAD;
-            mput.request.longValue = (request.value == null) ? Integer.MIN_VALUE : request.value.hashCode();
-            request.setBooleanRequest();
-            final Data value = request.value;
-            mput.doOp();
-            boolean success = mput.getResultAsBoolean();
-            if (success) {
-                mput.request.value = value;
-                mput.backup(CONCURRENT_MAP_BACKUP_PUT);
-            }
-        } catch (OperationTimeoutException e) {
-            logger.log(Level.FINEST, "Put-after-load for Operation[" + request.operation + "] has been timed out!");
-        }
-    }
-
-    Map getAll(String name, Set keys) {
-        Set theKeys = keys;
-        Map map = new HashMap(keys.size());
-        CMap cmap = getMap(name);
-        if (cmap != null && cmap.nearCache != null) {
-            theKeys = new HashSet(keys);
-            for (Iterator iterator = theKeys.iterator(); iterator.hasNext(); ) {
-                Object key = iterator.next();
-                Object value = cmap.nearCache.get(key);
-                if (value != null) {
-                    map.put(key, value);
-                    iterator.remove();
-                }
-            }
-        }
-        if (theKeys.size() > 1) {
-            Pairs results = getAllPairs(name, theKeys);
-            final List<KeyValue> lsKeyValues = results.getKeyValues();
-            cmap = getMap(name);
-            if (lsKeyValues.size() > 0 && cmap != null) {
-                final NearCache nearCache = cmap.nearCache;
-                if (nearCache != null) {
-                    final Map<Data, Object> keyObjects = new HashMap<Data, Object>(lsKeyValues.size());
-                    for (KeyValue keyValue : lsKeyValues) {
-                        keyObjects.put(keyValue.getKeyData(), keyValue.getKey());
-                    }
-                    enqueueAndReturn(new Processable() {
-                        public void process() {
-                            for (KeyValue keyValue : lsKeyValues) {
-                                final Object key = keyObjects.get(keyValue.getKeyData());
-                                if (key != null) {
-                                    nearCache.put(key, keyValue.getKeyData(), keyValue.getValueData());
-                                }
-                            }
-                        }
-                    });
-                }
-            }
-            for (KeyValue keyValue : lsKeyValues) {
-                map.put(keyValue.getKey(), keyValue.getValue());
-            }
-        } else if (theKeys.size() == 1) {
-            Object key = theKeys.iterator().next();
-            Object value = new MGet().get(name, key, -1);
-            if (value != null) {
-                map.put(key, value);
-            }
-        }
-        return map;
-    }
-
-    Pairs getAllPairs(String name, Set keys) {
-        while (true) {
-            try {
-                return doGetAll(name, keys);
-            } catch (Throwable e) {
-                if (e instanceof MemberLeftException) {
-                    try {
-                        Thread.sleep(redoWaitMillis);
-                    } catch (InterruptedException e1) {
-                        handleInterruptedException(true, CONCURRENT_MAP_GET_ALL);
-                    }
-                } else if (e instanceof InterruptedException) {
-                    handleInterruptedException(true, CONCURRENT_MAP_GET_ALL);
-                } else if (e instanceof RuntimeException) {
-                    throw (RuntimeException) e;
-                } else {
-                    throw new RuntimeException(e);
-                }
-            }
-        }
-    }
-
-    Pairs doGetAll(String name, Set keys) throws ExecutionException, InterruptedException {
-        Pairs results = new Pairs(keys.size());
-        final Map<Member, Keys> targetMembers = new HashMap<Member, Keys>(10);
-        for (Object key : keys) {
-            Data dKey = toData(key);
-            Member owner = partitionServiceImpl.getPartition(dKey).getOwner();
-            if (owner == null) {
-                owner = thisMember;
-            }
-            Keys targetKeys = targetMembers.get(owner);
-            if (targetKeys == null) {
-                targetKeys = new Keys();
-                targetMembers.put(owner, targetKeys);
-            }
-            targetKeys.add(dKey);
-        }
-        List<Future<Pairs>> lsFutures = new ArrayList<Future<Pairs>>(targetMembers.size());
-        for (Member member : targetMembers.keySet()) {
-            Keys targetKeys = targetMembers.get(member);
-            GetAllCallable callable = new GetAllCallable(name, targetKeys);
-            DistributedTask<Pairs> dt = new DistributedTask<Pairs>(callable, member);
-            lsFutures.add(dt);
-            node.factory.getExecutorService(BATCH_OPS_EXECUTOR_NAME).execute(dt);
-        }
-        for (Future<Pairs> future : lsFutures) {
-            Pairs pairs = future.get();
-            if (pairs != null && pairs.getKeyValues() != null) {
-                for (KeyValue keyValue : pairs.getKeyValues()) {
-                    results.addKeyValue(keyValue);
-                }
-            }
-        }
-        return results;
-    }
-
-    int size(String name) {
-        while (true) {
-            try {
-                int size = trySize(name);
-                TransactionImpl txn = ThreadContext.get().getCallContext().getTransaction();
-                if (txn != null) {
-                    size += txn.size(name);
-                }
-                return size;
-            } catch (Throwable e) {
-                if (e instanceof MemberLeftException || e instanceof IllegalPartitionState) {
-                    try {
-                        Thread.sleep(redoWaitMillis);
-                    } catch (InterruptedException e1) {
-                        handleInterruptedException(true, CONCURRENT_MAP_SIZE);
-                    }
-                } else if (e instanceof InterruptedException) {
-                    handleInterruptedException(true, CONCURRENT_MAP_SIZE);
-                } else {
-                    Util.throwUncheckedException(e);
-                    return -1; // not reachable
-                }
-            }
-        }
-    }
-
-    int trySize(String name) throws ExecutionException, InterruptedException {
-        int totalSize = 0;
-        Set<Member> members = node.getClusterImpl().getMembers();
-        List<Future<Integer>> lsFutures = new ArrayList<Future<Integer>>();
-        int expectedPartitionVersion = partitionManager.getVersion();
-        for (Member member : members) {
-            if (!member.isLiteMember()) {
-                MapSizeCallable callable = new MapSizeCallable(name, expectedPartitionVersion);
-                DistributedTask<Integer> dt = new DistributedTask<Integer>(callable, member);
-                lsFutures.add(dt);
-                node.factory.getExecutorService(BATCH_OPS_EXECUTOR_NAME).execute(dt);
-            }
-        }
-        for (Future<Integer> future : lsFutures) {
-            Integer partialSize = future.get();
-            if (partialSize != null) {
-                if (partialSize == -1) {
-                    throw new IllegalPartitionState("Unexpected partition version!");
-                }
-                totalSize += partialSize;
-            }
-        }
-        return totalSize;
-    }
-
-    Entries query(String name, ClusterOperation operation, Predicate predicate) {
-        Data predicateData = toData(predicate);
-        while (true) {
-            try {
-                Entries entries = new Entries(this, name, operation, predicate);
-                tryQuery(entries, name, operation, predicateData);
-                return entries;
-            } catch (Throwable e) {
-                if (e instanceof MemberLeftException || e instanceof IllegalPartitionState) {
-                    try {
-                        Thread.sleep(redoWaitMillis);
-                    } catch (InterruptedException e1) {
-                        handleInterruptedException(true, operation);
-                    }
-                } else if (e instanceof InterruptedException) {
-                    handleInterruptedException(true, operation);
-                } else if (e instanceof ExecutionException) {
-                    Throwable cause = e.getCause();
-                    if (cause != null && cause instanceof RuntimeException) {
-                        throw (RuntimeException) cause;
-                    } else {
-                        throw new RuntimeException(e);
-                    }
-                } else {
-                    Util.throwUncheckedException(e);
-                    return null; // not reachable
-                }
-            }
-        }
-    }
-
-    void tryQuery(Entries entries, String name, ClusterOperation operation, Data predicateData) throws ExecutionException, InterruptedException {
-        Set<Member> members = node.getClusterImpl().getMembers();
-        List<Future<Pairs>> lsFutures = new ArrayList<Future<Pairs>>();
-        int expectedPartitionVersion = partitionManager.getVersion();
-        for (Member member : members) {
-            if (!member.isLiteMember()) {
-                Callable callable = new MapQueryCallable(name, operation, predicateData, expectedPartitionVersion);
-                DistributedTask<Pairs> dt = new DistributedTask<Pairs>(callable, member);
-                lsFutures.add(dt);
-                node.factory.getExecutorService(BATCH_OPS_EXECUTOR_NAME).execute(dt);
-            }
-        }
-        for (Future<Pairs> future : lsFutures) {
-            Pairs pairs = future.get();
-            if (pairs == null) {
-                throw new IllegalPartitionState("Unexpected partition version!");
-            } else {
-                entries.addEntries(pairs);
-            }
-        }
-    }
-
-    Entries queryLocal(String name, ClusterOperation operation, Predicate predicate) {
-        Entries entries = new Entries(this, name, operation, predicate);
-        CMap cmap = getMap(name);
-        if (cmap == null) return entries;
-        PartitionManager partitionManager = getPartitionManager();
-        while (true) {
-            int partitionVersion = partitionManager.getVersion();
-            Pairs pairs = queryMap(cmap, operation, predicate);
-            if (partitionManager.getVersion() == partitionVersion) {
-                entries.addEntries(pairs);
-                return entries;
-            }
-            entries.clearEntries();
-        }
-    }
-
-    void doPutAll(String name, Map entries) {
-        Pairs pairs = new Pairs(entries.size());
-        for (Object key : entries.keySet()) {
-            Object value = entries.get(key);
-            pairs.addKeyValue(new KeyValue(toData(key), toData(value)));
-        }
-        while (true) {
-            try {
-                doPutAll(name, pairs);
-                return;
-            } catch (Exception e) {
-                if (e instanceof MemberLeftException) {
-                    try {
-                        Thread.sleep(redoWaitMillis);
-                    } catch (InterruptedException e1) {
-                        handleInterruptedException(true, CONCURRENT_MAP_PUT_ALL);
-                    }
-                } else if (e instanceof InterruptedException) {
-                    handleInterruptedException(true, CONCURRENT_MAP_PUT_ALL);
-                } else if (e instanceof RuntimeException) {
-                    throw (RuntimeException) e;
-                } else {
-                    throw new RuntimeException(e);
-                }
-            }
-        }
-    }
-
-    void doPutAll(String name, Pairs pairs) throws ExecutionException, InterruptedException {
-        final Map<Member, Pairs> targetMembers = new HashMap<Member, Pairs>(10);
-        for (KeyValue keyValue : pairs.getKeyValues()) {
-            Member owner = partitionServiceImpl.getPartition(keyValue.getKeyData()).getOwner();
-            if (owner == null) {
-                owner = thisMember;
-            }
-            Pairs targetPairs = targetMembers.get(owner);
-            if (targetPairs == null) {
-                targetPairs = new Pairs();
-                targetMembers.put(owner, targetPairs);
-            }
-            targetPairs.addKeyValue(keyValue);
-        }
-        List<Future<Boolean>> lsFutures = new ArrayList<Future<Boolean>>(targetMembers.size());
-        for (Member member : targetMembers.keySet()) {
-            Pairs targetPairs = targetMembers.get(member);
-            if (targetPairs != null && targetMembers.size() > 0) {
-                PutAllCallable callable = new PutAllCallable(name, targetPairs);
-                DistributedTask<Boolean> dt = new DistributedTask<Boolean>(callable, member);
-                lsFutures.add(dt);
-                node.factory.getExecutorService(BATCH_OPS_EXECUTOR_NAME).execute(dt);
-            }
-        }
-        for (Future<Boolean> future : lsFutures) {
-            future.get();
-        }
-    }
-
-    class MGet extends MTargetAwareOp {
-        Object keyObject = null;
-
-        public Object get(String name, Object key, long timeout) {
-            this.keyObject = key;
-            final ThreadContext tc = ThreadContext.get();
-            TransactionImpl txn = tc.getCallContext().getTransaction();
-            if (txn != null && txn.getStatus() == Transaction.TXN_STATUS_ACTIVE) {
-                if (txn.has(name, key)) {
-                    Data value = txn.get(name, key);
-                    return tc.isClient() ? value : toObject(value);
-                } else {
-                    MLock mlock = new MLock();
-                    boolean locked = mlock
-                            .lockAndGetValue(name, key, DEFAULT_TXN_TIMEOUT);
-                    if (!locked)
-                        throwTxTimeoutException(key);
-                    Object oldObject = null;
-                    Data oldValue = mlock.oldValue;
-                    if (oldValue != null) {
-                        oldObject = tc.isClient() ? oldValue : tc.toObject(oldValue);
-                        txn.attachPutOp(name, key, oldValue, false);
-                    } else {
-                        txn.attachPutOp(name, key, null, false);
-                    }
-                    return oldObject;
-                }
-            }
-            final CMap cMap = maps.get(name);
-            Data dataKey = null;
-            if (cMap != null) {
-                NearCache nearCache = cMap.nearCache;
-                if (nearCache != null) {
-                    Object value = nearCache.get(key);
-                    if (value != null) {
-                        return value;
-                    }
-                }
-                dataKey = toData(key);
-                Record ownedRecord = cMap.getOwnedRecord(dataKey);
-                if (ownedRecord != null && ownedRecord.isActive() && ownedRecord.isValid()) {
-                    long version = ownedRecord.getVersion();
-                    Object result = null;
-                    if (tc.isClient()) {
-                        final Data valueData = ownedRecord.getValueData();
-                        if (valueData != null && valueData.size() > 0) {
-                            result = valueData;
-                        }
-                    } else {
-                        final Object value = ownedRecord.getValue();
-                        if (value != null) {
-                            result = value;
-                        }
-                    }
-                    if (result != null && ownedRecord.getVersion() == version) {
-                        ownedRecord.setLastAccessed();
-                        return result;
-                    }
-                }
-                if (cMap.isReadBackupData()) {
-                    final Record record = cMap.mapRecords.get(dataKey);
-                    if (record != null && record.isActive() && record.isValid()) {
-                        final Data valueData = record.getValueData();
-                        if (valueData != null && valueData.size() > 0) {
-                            return tc.isClient() ? valueData : toObject(valueData);
-                        }
-                    }
-                }
-            }
-            if (dataKey == null) {
-                dataKey = toData(key);
-            }
-            Object value = objectCall(CONCURRENT_MAP_GET, name, dataKey, null, timeout, -1);
-            if (value instanceof AddressAwareException) {
-                rethrowException(request.operation, (AddressAwareException) value);
-            }
-            return value;
-        }
-
-        @Override
-        public void reset() {
-            keyObject = null;
-            super.reset();
-        }
-
-        @Override
-        public final void handleNoneRedoResponse(Packet packet) {
-            final CMap cMap = maps.get(request.name);
-            if (cMap != null) {
-                NearCache nearCache = cMap.nearCache;
-                if (nearCache != null) {
-                    Data value = packet.getValueData();
-                    if (value != null && value.size() > 0) {
-                        nearCache.put(this.keyObject, request.key, packet.getValueData());
-                    }
-                }
-            }
-            super.handleNoneRedoResponse(packet);
-        }
-
-        @Override
-        public boolean isMigrationAware() {
-            return true;
-        }
-
-        @Override
-        protected boolean isInterruptible() {
-            return true;
-        }
-    }
-
-    class MValueCount extends MTargetAwareOp {
-        public Object count(String name, Object key, long timeout) {
-            request.setLongRequest();
-            return objectCall(CONCURRENT_MAP_VALUE_COUNT, name, key, null, timeout, -1);
-        }
-
-        @Override
-        public boolean isMigrationAware() {
-            return true;
-        }
-
-        @Override
-        protected boolean isInterruptible() {
-            return true;
-        }
-    }
-
-    class MRemoveItem extends MBackupAndMigrationAwareOp {
-
-        public boolean removeItem(String name, Object key) {
-            return removeItem(name, key, null);
-        }
-
-        public boolean removeItem(String name, Object key, Object value) {
-            ThreadContext threadContext = ThreadContext.get();
-            TransactionImpl txn = threadContext.getCallContext().getTransaction();
-            if (txn != null && txn.getStatus() == Transaction.TXN_STATUS_ACTIVE) {
-                try {
-                    boolean locked;
-                    if (!txn.has(name, key)) {
-                        MLock mlock = new MLock();
-                        locked = mlock
-                                .lockAndGetValue(name, key, DEFAULT_TXN_TIMEOUT);
-                        if (!locked)
-                            throwTxTimeoutException(key);
-                        Object oldObject = null;
-                        Data oldValue = mlock.oldValue;
-                        if (oldValue != null) {
-                            oldObject = threadContext.isClient() ? oldValue : threadContext.toObject(oldValue);
-                        }
-                        txn.attachRemoveOp(name, key, null, (oldObject == null));
-                        return (oldObject != null);
-                    } else {
-                        return (txn.attachRemoveOp(name, key, null, false) != null);
-                    }
-                } catch (Exception e1) {
-                    logger.log(Level.WARNING, e1.getMessage(), e1);
-                }
-                return false;
-            } else {
-                boolean removed = booleanCall(CONCURRENT_MAP_REMOVE_ITEM, name, key, value, 0, -1);
-                if (removed) {
-                    backup(CONCURRENT_MAP_BACKUP_REMOVE);
-                }
-                return removed;
-            }
-        }
-    }
-
-    class MRemove extends MBackupAndMigrationAwareOp {
-
-        public Object remove(String name, Object key) {
-            return txnalRemove(CONCURRENT_MAP_REMOVE, name, key, null, -1, -1L);
-        }
-
-        public boolean removeIfSame(String name, Object key, Object value) {
-            return txnalRemove(CONCURRENT_MAP_REMOVE_IF_SAME, name, key, value, -1, -1L) == Boolean.TRUE;
-        }
-
-        public Object tryRemove(String name, Object key, long timeout) throws TimeoutException {
-            try {
-                return txnalRemove(CONCURRENT_MAP_REMOVE, name, key, null, timeout, -1L);
-            } catch (OperationTimeoutException e) {
-                throw new TimeoutException();
-            }
-        }
-
-        public void removeForSync(String name, Object key) {
-            txnalRemove(CONCURRENT_MAP_REMOVE, name, key, null, -1, Long.MIN_VALUE);
-        }
-
-        private Object txnalRemove(ClusterOperation operation, String name,
-                                   Object key, Object value, long timeout, long txnId) {
-            ThreadContext threadContext = ThreadContext.get();
-            TransactionImpl txn = threadContext.getCallContext().getTransaction();
-            if (txn != null && txn.getStatus() == Transaction.TXN_STATUS_ACTIVE) {
-                if (!txn.has(name, key)) {
-                    MLock mlock = new MLock();
-                    boolean locked = mlock.lockAndGetValue(name, key, timeout);
-                    if (!locked) {
-                        throwTxTimeoutException(key);
-                    }
-                    Object oldObject = null;
-                    Data oldValue = mlock.oldValue;
-                    if (oldValue != null) {
-                        oldObject = threadContext.isClient() ? oldValue : threadContext.toObject(oldValue);
-                    }
-                    int removedValueCount = 0;
-                    if (oldObject != null) {
-                        if (oldObject instanceof DistributedTimeoutException) {
-                            return oldObject;
-                        }
-                        if (oldObject instanceof Values) {
-                            Values values = (Values) oldObject;
-                            removedValueCount = values.size();
-                        } else {
-                            removedValueCount = 1;
-                        }
-                    }
-                    txn.attachRemoveOp(name, key, toData(value), (oldObject == null), removedValueCount);
-                    return oldObject;
-                } else {
-                    Data oldValue = txn.attachRemoveOp(name, key, toData(value), false);
-                    Object oldObject = threadContext.isClient() ? oldValue : threadContext.toObject(oldValue);
-                    return oldObject;
-                }
-            } else {
-                setLocal(operation, name, key, value, timeout, -1);
-                if (txnId != -1) {
-                    request.txnId = txnId;
-                }
-                if (operation == CONCURRENT_MAP_REMOVE) {
-                    request.setObjectRequest();
-                    doOp();
-                    Object oldValue = getResultAsObject();
-                    if (oldValue != null) {
-                        if (oldValue instanceof AddressAwareException) {
-                            rethrowException(operation, (AddressAwareException) oldValue);
-                        }
-                        if (!(oldValue instanceof DistributedTimeoutException)) {
-                            backup(CONCURRENT_MAP_BACKUP_REMOVE);
-                        }
-                    }
-                    return oldValue;
-                } else {
-                    request.setBooleanRequest();
-                    doOp();
-                    boolean success = getResultAsBoolean();
-                    if (success) {
-                        backup(CONCURRENT_MAP_BACKUP_REMOVE);
-                    }
-                    return success;
-                }
-            }
-        }
-
-        @Override
-        public final void handleNoneRedoResponse(Packet packet) {
-            NearCache nearCache = mapCaches.get(request.name);
-            if (nearCache != null) {
-                nearCache.invalidate(request.key);
-            }
-            super.handleNoneRedoResponse(packet);
-        }
-    }
-
-    public void destroy(String name) {
-        CMap cmap = maps.remove(name);
-        if (cmap != null) {
-            cmap.destroy();
-        }
-        mapCaches.remove(name);
-    }
-
-    class MMultiGet extends MTargetAwareOp {
-
-        public Collection get(String name, Object key) {
-            final ThreadContext tc = ThreadContext.get();
-            TransactionImpl txn = tc.getCallContext().getTransaction();
-            Object value = objectCall(CONCURRENT_MAP_GET, name, key, null, 0, -1);
-            if (value instanceof AddressAwareException) {
-                rethrowException(request.operation, (AddressAwareException) value);
-            }
-            Collection currentValues = (Collection) value;
-            if (txn != null && txn.getStatus() == Transaction.TXN_STATUS_ACTIVE) {
-                List allValues = new ArrayList();
-                if (currentValues != null) {
-                    allValues.addAll(currentValues);
-                }
-                txn.getMulti(name, key, allValues);
-                if (allValues.size() == 0) {
-                    return Collections.emptySet();
-                }
-                return allValues;
-            } else {
-                return currentValues;
-            }
-        }
-
-        @Override
-        public boolean isMigrationAware() {
-            return true;
-        }
-
-        @Override
-        protected boolean isInterruptible() {
-            return true;
-        }
-    }
-
-    class MPutMulti extends MBackupAndMigrationAwareOp {
-
-        boolean put(String name, Object key, Object value) {
-            ThreadContext threadContext = ThreadContext.get();
-            TransactionImpl txn = threadContext.getCallContext().getTransaction();
-            if (txn != null && txn.getStatus() == Transaction.TXN_STATUS_ACTIVE) {
-                if (!txn.has(name, key)) {
-                    MLock mlock = new MLock();
-                    boolean locked = mlock.lock(name, key, DEFAULT_TXN_TIMEOUT);
-                    if (!locked)
-                        throwTxTimeoutException(key);
-                }
-                if (txn.has(name, key, value)) {
-                    return false;
-                }
-                txn.attachPutMultiOp(name, key, toData(value));
-                return true;
-            } else {
-                boolean result = booleanCall(CONCURRENT_MAP_PUT_MULTI, name, key, value, -1, -1);
-                if (result) {
-                    backup(CONCURRENT_MAP_BACKUP_PUT);
-                }
-                return result;
-            }
-        }
-    }
-
-    boolean isMapIndexed(String name) {
-        CMap cmap = getMap(name);
-        return cmap != null && (cmap.getMapIndexService().hasIndexedAttributes());
-    }
-
-    void setIndexValues(Request request, Object value) {
-        CMap cmap = getMap(request.name);
-        if (cmap != null) {
-            Long[] indexes = cmap.getMapIndexService().getIndexValues(value);
-            if (indexes != null) {
-                byte[] indexTypes = cmap.getMapIndexService().getIndexTypes();
-                request.setIndexes(indexes, indexTypes);
-                for (byte b : indexTypes) {
-                    if (b == -1) {
-                        throw new RuntimeException("Index type cannot be -1: " + b);
-                    }
-                }
-            }
-        }
-    }
-
-    class MAtomicNumber extends MDefaultBackupAndMigrationAwareOp {
-        AtomicNumberOperationsCounter operationsCounter;
-
-        public long addAndGet(Data name, long delta) {
-            return doAtomicOp(ATOMIC_NUMBER_ADD_AND_GET, name, delta, null);
-        }
-
-        public boolean compareAndSet(Data name, long expectedValue, long newValue) {
-            return doAtomicOp(ATOMIC_NUMBER_COMPARE_AND_SET, name, newValue, toData(expectedValue)) == 1;
-        }
-
-        public long getAndAdd(Data name, long delta) {
-            return doAtomicOp(ATOMIC_NUMBER_GET_AND_ADD, name, delta, null);
-        }
-
-        public long getAndSet(Data name, long newValue) {
-            return doAtomicOp(ATOMIC_NUMBER_GET_AND_SET, name, newValue, null);
-        }
-
-        public void destroy(Data name) {
-            new MRemove().remove(MapConfig.ATOMIC_LONG_MAP_NAME, name);
-        }
-
-        void setOperationsCounter(AtomicNumberOperationsCounter operationsCounter) {
-            this.operationsCounter = operationsCounter;
-        }
-
-        private long doAtomicOp(ClusterOperation op, Data name, long value, Data expected) {
-            long begin = currentTimeMillis();
-            setLocal(op, MapConfig.ATOMIC_LONG_MAP_NAME, name, expected, 0, 0);
-            request.longValue = value;
-            doOp();
-            Data backup = (Data) getResultAsIs();
-            long responseValue = request.longValue;
-            if (backup != null) {
-                request.value = backup;
-                request.longValue = 0L;
-                backup(CONCURRENT_MAP_BACKUP_PUT);
-                operationsCounter.incrementModified(currentTimeMillis() - begin);
-            } else {
-                operationsCounter.incrementNonModified(currentTimeMillis() - begin);
-            }
-            return responseValue;
-        }
-    }
-
-    class MCountDownLatch extends MDefaultBackupAndMigrationAwareOp {
-        CountDownLatchOperationsCounter operationsCounter;
-        long begin;
-
-        public boolean await(Data name, long timeout, TimeUnit unit) throws InstanceDestroyedException, MemberLeftException {
-            try {
-                int awaitResult = doCountDownLatchOp(COUNT_DOWN_LATCH_AWAIT, name, 0, unit.toMillis(timeout));
-                switch (awaitResult) {
-                    case CountDownLatchProxy.INSTANCE_DESTROYED:
-                        throw new InstanceDestroyedException(InstanceType.COUNT_DOWN_LATCH, (String) toObject(name));
-                    case CountDownLatchProxy.OWNER_LEFT:
-                        Member owner = new MemberImpl(request.lockAddress, thisAddress.equals(request.lockAddress));
-                        throw new MemberLeftException(owner);
-                    case CountDownLatchProxy.AWAIT_DONE:
-                        return true;
-                    case CountDownLatchProxy.AWAIT_FAILED:
-                    default:
-                        return false;
-                }
-            } finally {
-                operationsCounter.incrementAwait(currentTimeMillis() - begin);
-            }
-        }
-
-        public boolean countDown(Data name) {
-            final int threadsReleased = doCountDownLatchOp(COUNT_DOWN_LATCH_COUNT_DOWN, name, 0, -1);
-            operationsCounter.incrementCountDown(currentTimeMillis() - begin, threadsReleased);
-            return threadsReleased > 0;
-        }
-
-        public int getCount(Data name) {
-            final int count = doCountDownLatchOp(COUNT_DOWN_LATCH_GET_COUNT, name, 0, -1);
-            operationsCounter.incrementOther(currentTimeMillis() - begin);
-            return count;
-        }
-
-        public Address getOwnerAddress(Data name) {
-            begin = currentTimeMillis();
-            setLocal(COUNT_DOWN_LATCH_GET_OWNER, MapConfig.COUNT_DOWN_LATCH_MAP_NAME, name, null, 0, -1);
-            doOp();
-            return (Address) getResultAsObject(false);
-        }
-
-        public boolean setCount(Data name, int count, Address ownerAddress) {
-            int countSet = doCountDownLatchOp(COUNT_DOWN_LATCH_SET_COUNT, name, count, -1, ownerAddress);
-            operationsCounter.incrementOther(currentTimeMillis() - begin);
-            return countSet == 1;
-        }
-
-        public void destroy(Data name) {
-            doCountDownLatchOp(COUNT_DOWN_LATCH_DESTROY, name, 0, -1);
-            //new MRemove().remove(MapConfig.COUNT_DOWN_LATCH_MAP_NAME, name, -1);
-        }
-
-        void setOperationsCounter(CountDownLatchOperationsCounter operationsCounter) {
-            this.operationsCounter = operationsCounter;
-        }
-
-        private int doCountDownLatchOp(ClusterOperation op, Data name, int value, long timeout) {
-            return doCountDownLatchOp(op, name, value, timeout, thisAddress);
-        }
-
-        private int doCountDownLatchOp(ClusterOperation op, Data name, int value, long timeout, Address endPoint) {
-            begin = currentTimeMillis();
-            setLocal(op, MapConfig.COUNT_DOWN_LATCH_MAP_NAME, name, null, timeout, -1);
-            request.longValue = value;
-            request.lockAddress = endPoint;
-            doOp();
-            Data backup = (Data) getResultAsIs();
-            int responseValue = (int) request.longValue;
-            if (backup != null) {
-                request.value = backup;
-                request.longValue = 0L;
-                backup(CONCURRENT_MAP_BACKUP_PUT);
-            }
-            return responseValue;
-        }
-
-        @Override
-        protected boolean isInterruptible() {
-            return false;
-        }
-
-        @Override
-        protected boolean canTimeout() {
-            return false;
-        }
-    }
-
-    class MSemaphore extends MDefaultBackupAndMigrationAwareOp {
-        SemaphoreOperationsCounter operationsCounter;
-        long begin;
-
-        public void attachDetach(Data name, int permitsDelta) {
-            doSemaphoreOp(SEMAPHORE_ATTACH_DETACH_PERMITS, name, permitsDelta, null, -1);
-            operationsCounter.incrementNonAcquires(currentTimeMillis() - begin, permitsDelta);
-        }
-
-        public boolean cancelAcquire(Data name) {
-            setLocal(SEMAPHORE_CANCEL_ACQUIRE, MapConfig.SEMAPHORE_MAP_NAME, name, null, -1, -1);
-            doOp();
-            getResult();
-            return request.longValue == 1;
-        }
-
-        public int drainPermits(Data name) {
-            int drainedPermits = doSemaphoreOp(SEMAPHORE_DRAIN_PERMITS, name, -1, null, -1);
-            operationsCounter.incrementNonAcquires(currentTimeMillis() - begin, 0);
-            return drainedPermits;
-        }
-
-        public int getAvailable(Data name) {
-            int availablePermits = doSemaphoreOp(SEMAPHORE_GET_AVAILABLE_PERMITS, name, -1, null, -1);
-            operationsCounter.incrementNonAcquires(currentTimeMillis() - begin, 0);
-            return availablePermits;
-        }
-
-        public int getAttached(Data name) {
-            int attachedPermits = doSemaphoreOp(SEMAPHORE_GET_ATTACHED_PERMITS, name, -1, false, -1);
-            operationsCounter.incrementNonAcquires(currentTimeMillis() - begin, 0);
-            return attachedPermits;
-        }
-
-        public void reduce(Data name, int permits) {
-            doSemaphoreOp(SEMAPHORE_REDUCE_PERMITS, name, permits, null, -1);
-            operationsCounter.incrementPermitsReduced(currentTimeMillis() - begin, 0);
-        }
-
-        public void release(Data name, int permits, Boolean detach) {
-            doSemaphoreOp(SEMAPHORE_RELEASE, name, permits, detach, -1);
-            operationsCounter.incrementReleases(currentTimeMillis() - begin, permits, detach);
-        }
-
-        public boolean tryAcquire(Data name, int permits, boolean attach, long timeout) throws InstanceDestroyedException {
-            try {
-                int acquireResult = doSemaphoreOp(SEMAPHORE_TRY_ACQUIRE, name, permits, attach, timeout);
-                switch (acquireResult) {
-                    case SemaphoreProxy.INSTANCE_DESTROYED:
-                        operationsCounter.incrementRejectedAcquires(currentTimeMillis() - begin);
-                        throw new InstanceDestroyedException(InstanceType.SEMAPHORE, (String) toObject(name));
-                    case SemaphoreProxy.ACQUIRED:
-                        operationsCounter.incrementAcquires(currentTimeMillis() - begin, permits, attach);
-                        return true;
-                    case SemaphoreProxy.ACQUIRE_FAILED:
-                    default:
-                        operationsCounter.incrementRejectedAcquires(currentTimeMillis() - begin);
-                        return false;
-                }
-            } catch (RuntimeInterruptedException e) {
-                operationsCounter.incrementRejectedAcquires(currentTimeMillis() - begin);
-                throw e;
-            }
-        }
-
-        public void destroy(Data name) {
-            doSemaphoreOp(SEMAPHORE_DESTROY, name, -1, null, -1);
-            new MRemove().remove(MapConfig.SEMAPHORE_MAP_NAME, name);
-        }
-
-        void setOperationsCounter(SemaphoreOperationsCounter operationsCounter) {
-            this.operationsCounter = operationsCounter;
-        }
-
-        private int doSemaphoreOp(ClusterOperation op, Data name, long longValue, Object value, long timeout) {
-            begin = currentTimeMillis();
-            int responseValue = 1;
-            if (longValue != 0L) {
-                setLocal(op, MapConfig.SEMAPHORE_MAP_NAME, name, value, timeout, -1);
-                request.longValue = longValue;
-                doOp();
-                Data backup = (Data) getResultAsIs();
-                responseValue = (int) request.longValue;
-                if (backup != null) {
-                    request.value = backup;
-                    request.longValue = 0L;
-                    backup(CONCURRENT_MAP_BACKUP_PUT);
-                    operationsCounter.incrementModified(currentTimeMillis() - begin);
-                } else {
-                    operationsCounter.incrementNonModified(currentTimeMillis() - begin);
-                }
-            }
-            return responseValue;
-        }
-
-        @Override
-        protected boolean isInterruptible() {
-            return false;
-        }
-
-        @Override
-        protected boolean canTimeout() {
-            return false;
-        }
-    }
-
-    class MPut extends MBackupAndMigrationAwareOp {
-
-        public boolean replace(String name, Object key, Object oldValue, Object newValue) {
-            Object result = txnalReplaceIfSame(CONCURRENT_MAP_REPLACE_IF_SAME, name, key, newValue, oldValue);
-            return (result == Boolean.TRUE);
-        }
-
-        public Object replace(String name, Object key, Object value) {
-            return txnalPut(CONCURRENT_MAP_REPLACE_IF_NOT_NULL, name, key, value, -1, -1);
-        }
-
-        public Object putIfAbsent(String name, Object key, Object value, long ttl) {
-            return txnalPut(CONCURRENT_MAP_PUT_IF_ABSENT, name, key, value, -1, ttl);
-        }
-
-        public Object put(String name, Object key, Object value, long ttl) {
-            return txnalPut(CONCURRENT_MAP_PUT, name, key, value, -1, ttl);
-        }
-
-        public Object putAfterCommit(String name, Object key, Object value, long ttl, long txnId) {
-            Object result = null;
-            if (txnId != -1) {
-                ThreadContext tc = ThreadContext.get();
-                Data dataKey = toData(key);
-                CMap cmap = getMap(name);
-                final LocalLock localLock = cmap.mapLocalLocks.get(dataKey);
-                final boolean shouldUnlock = localLock != null
-                        && localLock.getThreadId() == tc.getThreadId();
-                final boolean shouldRemove = shouldUnlock && localLock.getCount() == 1;
-                if (shouldRemove) {
-                    result = txnalPut(CONCURRENT_MAP_PUT_AND_UNLOCK, name, key, value, -1, ttl, txnId);
-                    // remove if current LocalLock is not changed
-                    cmap.mapLocalLocks.remove(dataKey, localLock);
-                } else if (shouldUnlock) {
-                    result = txnalPut(CONCURRENT_MAP_PUT, name, key, value, -1, ttl, -1);
-                    localLock.decrementAndGet();
-                } else {
-                    final String error = "Could not commit put operation! Current thread is not owner of " +
-                            "transaction lock! Thread-Id: " + tc.getThreadId() + ", LocalLock: " + localLock;
-                    logger.log(Level.WARNING, error);
-                    throw new IllegalStateException(error);
-                }
-            }
-            return result;
-        }
-
-        public Object putForSync(String name, Object key, Object value) {
-            Object result = txnalPut(CONCURRENT_MAP_SET, name, key, value, -1, -1, Long.MIN_VALUE);
-            return (result == Boolean.TRUE);
-        }
-
-        public Object putTransient(String name, Object key, Object value, long ttl) {
-            return txnalPut(CONCURRENT_MAP_PUT_TRANSIENT, name, key, value, -1, ttl);
-        }
-
-        public Object putFromLoad(String name, Object key, Object value) {
-            return txnalPut(CONCURRENT_MAP_PUT_FROM_LOAD, name, key, value, 0, -1);
-        }
-
-        public boolean set(String name, Object key, Object value, long ttl) {
-            Object result = txnalPut(CONCURRENT_MAP_SET, name, key, value, -1, ttl);
-            return (result == Boolean.TRUE);
-        }
-
-        public void merge(Record record) {
-            if (getInstanceType(record.getName()).isMultiMap()) {
-                Collection<ValueHolder> values = record.getMultiValues();
-                if (values != null && values.size() > 0) {
-                    for (ValueHolder valueHolder : values) {
-                        mergeOne(record, valueHolder.getData());
-                    }
-                }
-            } else {
-                mergeOne(record, record.getValueData());
-            }
-        }
-
-        public void mergeOne(Record record, Data valueData) {
-            DataRecordEntry dataRecordEntry = new DataRecordEntry(record, valueData, false);
-            request.setFromRecord(record);
-            request.operation = CONCURRENT_MAP_MERGE;
-            request.value = toData(dataRecordEntry);
-            request.setBooleanRequest();
-            doOp();
-            Boolean returnObject = getResultAsBoolean();
-            if (returnObject) {
-                request.value = valueData;
-                backup(CONCURRENT_MAP_BACKUP_PUT);
-            }
-        }
-
-        public boolean tryPut(String name, Object key, Object value, long timeout, long ttl) {
-            try {
-                Object result = txnalPut(CONCURRENT_MAP_TRY_PUT, name, key, value, timeout, ttl);
-                return (result == Boolean.TRUE);
-            } catch (OperationTimeoutException e) {
-                return false;
-            }
-        }
-
-        private Object txnalReplaceIfSame(ClusterOperation operation, String name, Object key, Object newValue, Object expectedValue) {
-            ThreadContext threadContext = ThreadContext.get();
-            TransactionImpl txn = threadContext.getCallContext().getTransaction();
-            if (txn != null && txn.getStatus() == Transaction.TXN_STATUS_ACTIVE) {
-                if (!txn.has(name, key)) {
-                    MLock mlock = new MLock();
-                    boolean locked = mlock
-                            .lockAndGetValue(name, key, DEFAULT_TXN_TIMEOUT);
-                    if (!locked)
-                        throwTxTimeoutException(key);
-                    Object oldObject = null;
-                    Data oldValue = mlock.oldValue;
-                    if (oldValue != null) {
-                        oldObject = threadContext.isClient() ? oldValue : threadContext.toObject(oldValue);
-                    }
-                    if (oldObject == null) {
-                        return Boolean.FALSE;
-                    } else {
-                        if (expectedValue.equals(oldValue)) {
-                            txn.attachPutOp(name, key, toData(newValue), false);
-                            return Boolean.TRUE;
-                        } else {
-                            return Boolean.FALSE;
-                        }
-                    }
-                } else {
-                    if (expectedValue.equals(toObject(txn.get(name, key)))) {
-                        txn.attachPutOp(name, key, toData(newValue), false);
-                        return Boolean.TRUE;
-                    } else {
-                        return Boolean.FALSE;
-                    }
-                }
-            } else {
-                Data dataExpected = toData(expectedValue);
-                Data dataNew = toData(newValue);
-                setLocal(operation, name, key, new MultiData(dataExpected, dataNew), -1, -1);
-                request.longValue = (request.value == null) ? Integer.MIN_VALUE : dataNew.hashCode();
-                setIndexValues(request, newValue);
-                request.setBooleanRequest();
-                doOp();
-                Object returnObject = getResultAsBoolean();
-                if (!Boolean.FALSE.equals(returnObject)) {
-                    request.value = dataNew;
-                    backup(CONCURRENT_MAP_BACKUP_PUT);
-                }
-                return returnObject;
-            }
-        }
-
-        Object txnalPut(ClusterOperation operation, String name, Object key, Object value, long timeout, long ttl) {
-            return txnalPut(operation, name, key, value, timeout, ttl, -1);
-        }
-
-        Object txnalPut(ClusterOperation operation, String name, Object key, Object value, long timeout, long ttl, long txnId) {
-            ThreadContext threadContext = ThreadContext.get();
-            TransactionImpl txn = threadContext.getTransaction();
-            SystemLogService css = node.getSystemLogService();
-            if (css.shouldLog(INFO)) {
-                css.logObject(MPut.this, INFO, operation);
-            }
-            if (txn != null && txn.getStatus() == Transaction.TXN_STATUS_ACTIVE) {
-                if (!txn.has(name, key)) {
-                    MLock mlock = new MLock();
-                    boolean locked = mlock
-                            .lockAndGetValue(name, key, DEFAULT_TXN_TIMEOUT);
-                    if (!locked)
-                        throwTxTimeoutException(key);
-                    Object oldObject = null;
-                    Data oldValue = mlock.oldValue;
-                    if (oldValue != null) {
-                        oldObject = threadContext.isClient() ? oldValue : threadContext.toObject(oldValue);
-                    }
-                    if (operation == CONCURRENT_MAP_PUT_IF_ABSENT && oldObject != null) {
-                        txn.attachPutOp(name, key, oldValue, 0, ttl, false);
-                    } else {
-                        txn.attachPutOp(name, key, toData(value), 0, ttl, (oldObject == null));
-                    }
-                    if (operation == CONCURRENT_MAP_TRY_PUT) {
-                        return Boolean.TRUE;
-                    }
-                    return oldObject;
-                } else {
-                    if (operation == CONCURRENT_MAP_PUT_IF_ABSENT) {
-                        Data existingValue = txn.get(name, key);
-                        if (existingValue != null) {
-                            return threadContext.isClient() ? existingValue : threadContext.toObject(existingValue);
-                        }
-                    }
-                    Data resultData = txn.attachPutOp(name, key, toData(value), false);
-                    if (operation == CONCURRENT_MAP_TRY_PUT) {
-                        return Boolean.TRUE;
-                    }
-                    return threadContext.isClient() ? resultData : threadContext.toObject(resultData);
-                }
-            } else {
-                setLocal(operation, name, key, value, timeout, ttl);
-                request.txnId = txnId;
-                setIndexValues(request, value);
-                if (operation == CONCURRENT_MAP_TRY_PUT
-                        || operation == CONCURRENT_MAP_SET
-                        || operation == CONCURRENT_MAP_PUT_AND_UNLOCK
-                        || operation == CONCURRENT_MAP_PUT_FROM_LOAD
-                        || operation == CONCURRENT_MAP_PUT_TRANSIENT) {
-                    request.setBooleanRequest();
-                    Data valueData = request.value;
-                    doOp();
-                    Boolean successful = getResultAsBoolean();
-                    if (successful) {
-                        request.value = valueData;
-                        if (operation == CONCURRENT_MAP_PUT_AND_UNLOCK) {
-                            backup(CONCURRENT_MAP_BACKUP_PUT_AND_UNLOCK);
-                        } else {
-                            backup(CONCURRENT_MAP_BACKUP_PUT);
-                        }
-                    }
-                    return successful;
-                } else {
-                    request.setObjectRequest();
-                    if (css.shouldLog(TRACE)) {
-                        css.logObject(MPut.this, TRACE, "Calling doOp");
-                    }
-                    doOp();
-                    if (css.shouldLog(TRACE)) {
-                        css.logObject(MPut.this, TRACE, "Done doOp");
-                    }
-                    Object returnObject = getResultAsObject();
-                    if (css.shouldLog(INFO)) {
-                        css.logObject(MPut.this, INFO, returnObject);
-                    }
-                    if (operation == CONCURRENT_MAP_REPLACE_IF_NOT_NULL && returnObject == null) {
-                        return null;
-                    }
-                    if (returnObject instanceof AddressAwareException) {
-                        rethrowException(operation, (AddressAwareException) returnObject);
-                    }
-                    request.longValue = Long.MIN_VALUE;
-                    backup(CONCURRENT_MAP_BACKUP_PUT);
-                    if (css.shouldLog(TRACE)) {
-                        css.logObject(MPut.this, TRACE, "Backups completed returning result");
-                    }
-                    return returnObject;
-                }
-            }
-        }
-
-        @Override
-        protected final boolean canTimeout() {
-            switch (request.operation) {
-                case CONCURRENT_MAP_PUT_AND_UNLOCK:
-                case CONCURRENT_MAP_BACKUP_PUT_AND_UNLOCK:
-                    return false;
-                default:
-                    return true;
-            }
-        }
-    }
-
-    class MRemoveMulti extends MBackupAndMigrationAwareOp {
-
-        public Collection remove(String name, Object key) {
-            final ThreadContext tc = ThreadContext.get();
-            TransactionImpl txn = tc.getCallContext().getTransaction();
-            if (txn != null && txn.getStatus() == Transaction.TXN_STATUS_ACTIVE) {
-                Collection committedValues = null;
-                if (!txn.has(name, key)) {
-                    MLock mlock = new MLock();
-                    boolean locked = mlock.lockAndGetValue(name, key, DEFAULT_TXN_TIMEOUT);
-                    if (!locked) throwTxTimeoutException(key);
-                    committedValues = (Collection) toObject(mlock.oldValue);
-                } else {
-                    Object value = objectCall(CONCURRENT_MAP_GET, name, key, null, 0, -1);
-                    if (value instanceof AddressAwareException) {
-                        rethrowException(request.operation, (AddressAwareException) value);
-                    }
-                    committedValues = (Collection) value;
-                }
-                List allValues = new ArrayList();
-                int removedValueCount = 1;
-                if (committedValues != null) {
-                    allValues.addAll(committedValues);
-                    removedValueCount = committedValues.size();
-                }
-                txn.getMulti(name, key, allValues);
-                txn.attachRemoveOp(name, key, null, false, removedValueCount);
-                return allValues;
-            } else {
-                Collection result = (Collection) objectCall(CONCURRENT_MAP_REMOVE, name, key, null, -1, -1);
-                if (result != null) {
-                    backup(CONCURRENT_MAP_BACKUP_REMOVE);
-                }
-                return result;
-            }
-        }
-
-        boolean remove(String name, Object key, Object value) {
-            ThreadContext threadContext = ThreadContext.get();
-            TransactionImpl txn = threadContext.getCallContext().getTransaction();
-            if (txn != null && txn.getStatus() == Transaction.TXN_STATUS_ACTIVE) {
-                if (!txn.has(name, key)) {
-                    MLock mlock = new MLock();
-                    boolean locked = mlock.lockAndGetValue(name, key, value, DEFAULT_TXN_TIMEOUT);
-                    if (!locked) throwTxTimeoutException(key);
-                    Data oldValue = mlock.oldValue;
-                    boolean existingRecord = (oldValue != null);
-                    txn.attachRemoveOp(name, key, toData(value), !existingRecord);
-                    return existingRecord;
-                } else {
-                    MContainsKey mContainsKey = new MContainsKey();
-                    boolean containsEntry = mContainsKey.containsEntry(name, key, value);
-                    txn.attachRemoveOp(name, key, toData(value), !containsEntry);
-                    return containsEntry;
-                }
-            } else {
-                boolean result = booleanCall(CONCURRENT_MAP_REMOVE_MULTI, name, key, value, -1, -1);
-                if (result) {
-                    backup(CONCURRENT_MAP_BACKUP_REMOVE_MULTI);
-                }
-                return result;
-            }
-        }
-    }
-
-    abstract class MBackupAndMigrationAwareOp extends MBackupAwareOp {
-        @Override
-        public boolean isMigrationAware() {
-            return true;
-        }
-    }
-
-    abstract class MDefaultBackupAndMigrationAwareOp extends MBackupAndMigrationAwareOp {
-        @Override
-        void prepareForBackup() {
-            backupCount = Math.min(MapConfig.DEFAULT_BACKUP_COUNT, dataMemberCount.get() - 1);
-        }
-    }
-
-    abstract class MTargetAwareOp extends TargetAwareOp {
-
-        @Override
-        public void doOp() {
-            target = null;
-            super.doOp();
-        }
-
-        @Override
-        public void setTarget() {
-            if (target == null) {
-                target = getKeyOwner(request);
-            }
-        }
-    }
-
-    protected Address getBackupMember(final int partitionId, final int replicaIndex) {
-        return partitionManager.getPartition(partitionId).getReplicaAddress(replicaIndex);
-    }
-
-    class MBackup extends MTargetAwareOp {
-        protected int replicaIndex = 0;
-
-        public void sendBackup(ClusterOperation operation, int replicaIndex, Request reqBackup) {
-            reset();
-            this.replicaIndex = replicaIndex;
-            SystemLogService css = node.getSystemLogService();
-            if (css.shouldLog(TRACE)) {
-                css.trace(this, "SendingBackup callId.", callId);
-            }
-            request.setFromRequest(reqBackup);
-            request.operation = operation;
-            request.caller = thisAddress;
-            request.longValue = replicaIndex;
-            request.setBooleanRequest();
-            doOp();
-        }
-
-        public void reset() {
-            super.reset();
-            replicaIndex = 0;
-        }
-
-        @Override
-        public void process() {
-            target = getBackupMember(request.blockId, replicaIndex);
-            if (target == null) {
-                if (backupRedoEnabled && isValidBackup()) {
-                    setRedoResult(REDO_TARGET_UNKNOWN);
-                } else {
-                    setResult(Boolean.FALSE);
-                }
-            } else {
-                if (target.equals(thisAddress)) {
-                    doLocalOp();
-                } else {
-                    invoke();
-                }
-            }
-        }
-
-        // executed by ServiceThread
-        boolean isValidBackup() {
-            int maxBackupCount = dataMemberCount.get() - 1;
-            if (maxBackupCount > 0) {
-                CMap map = getOrCreateMap(request.name);
-                maxBackupCount = Math.min(map.getBackupCount(), maxBackupCount);
-            }
-            maxBackupCount = maxBackupCount > 0 ? maxBackupCount : 0;
-            return replicaIndex <= maxBackupCount;
-        }
-
-        boolean isMigrationAware() {
-            return backupRedoEnabled;
-        }
-
-        boolean isPartitionMigrating() {
-            return isMigrating(request, replicaIndex);
-        }
-
-        @Override
-        protected final void handleInterruption() {
-            logger.log(Level.WARNING, Thread.currentThread().getName() + " is interrupted! " +
-                                      "Hazelcast intentionally suppresses interruption during backup operations. " +
-                                      "Operation: " + request.operation);
-        }
-    }
-
-    class AsyncBackupProcessable implements Processable {
-        final Request request;
-        final int replicaIndex;
-
-        AsyncBackupProcessable(final Request request, final int replicaIndex) {
-            this.request = request;
-            this.replicaIndex = replicaIndex;
-        }
-
-        public void process() {
-            final Address target = getBackupMember(request.blockId, replicaIndex);
-            if (target != null) {
-                if (thisAddress.equals(target)) {
-                    processBackupRequest(request);
-                } else {
-                    final Packet packet = obtainPacket();
-                    packet.setFromRequest(request);
-                    // this is not a call! we do not expect any response!
-                    // @see BackupOperationHandler
-                    packet.callId = -1L;
-                    sendOrReleasePacket(packet, target);
-                }
-            }
-        }
-    }
-
-    abstract class MBackupAwareOp extends MTargetAwareOp {
-        protected volatile int backupCount = 0;
-        protected volatile int asyncBackupCount = 0;
-
-        protected void backup(ClusterOperation operation) {
-            final int localBackupCount = backupCount;
-            final int localAsyncBackupCount = asyncBackupCount;
-            final int totalBackupCount = localBackupCount + localAsyncBackupCount;
-            if (localBackupCount <= 0 && localAsyncBackupCount <= 0) {
-                return;
-            }
-            if (totalBackupCount > maxBackupCount) {
-                String msg = "Max backup is " + maxBackupCount + " but total backupCount is " + totalBackupCount;
-                logger.log(Level.SEVERE, msg);
-                throw new RuntimeException(msg);
-            }
-            if (request.key == null || request.key.size() == 0) {
-                throw new RuntimeException("Key is null! " + request.key);
-            }
-            final MBackup[] backupOps = new MBackup[localBackupCount];
-            for (int i = 0; i < totalBackupCount; i++) {
-                final int replicaIndex = i + 1;
-                if (i < localBackupCount) {
-                    MBackup backupOp = new MBackup();
-                    backupOps[i] = backupOp;
-                    backupOp.sendBackup(operation, replicaIndex, request);
-                } else {
-                    final Request reqBackup = Request.copyFromRequest(request);
-                    reqBackup.operation = operation;
-                    enqueueAndReturn(new AsyncBackupProcessable(reqBackup, replicaIndex));
-                }
-            }
-            for (int i = 0; i < localBackupCount; i++) {
-                MBackup backupOp = backupOps[i];
-                try {
-                    backupOp.getResultAsBoolean();
-                } catch (HazelcastException e) {
-                    final Level level = backupRedoEnabled ? Level.WARNING : Level.FINEST;
-                    logger.log(level, "Backup operation [" + operation + "] has failed! "
-                              + e.getClass().getName() + ": " +  e.getMessage());
-                    logger.log(Level.FINEST, e.getMessage(), e);
-                }
-            }
-        }
-
-        // executed by ServiceThread
-        void prepareForBackup() {
-            int localBackupCount = 0;
-            int localAsyncBackupCount = 0;
-            final int maxBackup = dataMemberCount.get() - 1;
-            if (maxBackup > 0) {
-                CMap map = getOrCreateMap(request.name);
-                localBackupCount = Math.min(map.getBackupCount(), maxBackup);
-                localAsyncBackupCount = Math.min(map.getAsyncBackupCount(), (maxBackup - localBackupCount));
-            }
-            backupCount = localBackupCount > 0 ? localBackupCount : 0;
-            asyncBackupCount = localAsyncBackupCount > 0 ? localAsyncBackupCount : 0;
-        }
-
-        @Override
-        public void process() {
-            prepareForBackup();
-            request.blockId = getPartitionId(request);
-            super.process();
-        }
-
-        @Override
-        public void handleNoneRedoResponse(Packet packet) {
-            handleRemoteResponse(packet);
-            super.handleNoneRedoResponse(packet);
-        }
-
-        public void handleRemoteResponse(Packet packet) {
-            request.local = true;
-            request.version = packet.version;
-            request.lockCount = packet.lockCount;
-            request.longValue = packet.longValue;
-        }
-    }
-
-    abstract class MigrationAwareSubCall extends SubCall {
-
-        protected MigrationAwareSubCall(Address target) {
-            super(target);
-        }
-
-        @Override
-        public void process() {
-            request.blockId = -1;
-            super.process();
-        }
-
-        @Override
-        public boolean isMigrationAware() {
-            return true;
-        }
-    }
-
-    final void fireMapEvent(Map<Address, Boolean> mapListeners, int eventType,
-                            Data oldValue, Record record, Address callerAddress) {
-        if (record.getListeners() == null && (mapListeners == null || mapListeners.size() == 0)) {
-            return;
-        }
-        fireMapEvent(mapListeners, record.getName(), eventType, record.getKeyData(),
-                oldValue, record.getValueData(), record.getListeners(), callerAddress);
-    }
-
-    public class MContainsValue extends MultiCall<Boolean> {
-        boolean contains = false;
-        final String name;
-        final Object value;
-
-        public MContainsValue(String name, Object value) {
-            this.name = name;
-            this.value = value;
-        }
-
-        SubCall createNewTargetAwareOp(Address target) {
-            return new MGetContainsValue(target);
-        }
-
-        boolean onResponse(Object response) {
-            if (response == Boolean.TRUE) {
-                this.contains = true;
-                return false;
-            }
-            return true;
-        }
-
-        void onCall() {
-            contains = false;
-        }
-
-        Boolean returnResult() {
-            return contains;
-        }
-
-        protected boolean excludeLiteMember() {
-            return true;
-        }
-
-        class MGetContainsValue extends MigrationAwareSubCall {
-            public MGetContainsValue(Address target) {
-                super(target);
-                setLocal(CONCURRENT_MAP_CONTAINS_VALUE, name, null, value, 0, -1);
-                request.setBooleanRequest();
-            }
-        }
-    }
-
-    public class MLockMap extends MultiCall<Boolean> {
-        private final String name;
-        private final ClusterOperation operation;
-        private volatile boolean result;
-
-        public MLockMap(String name, boolean lock) {
-            this.name = name;
-            this.operation = (lock) ? CONCURRENT_MAP_LOCK_MAP : CONCURRENT_MAP_UNLOCK_MAP;
-        }
-
-        SubCall createNewTargetAwareOp(Address target) {
-            return new MTargetLockMap(target);
-        }
-
-        boolean onResponse(Object response) {
-            return (Boolean.TRUE.equals(response));
-        }
-
-        void onCall() {
-        }
-
-        @Override
-        void onComplete() {
-            this.result = true;
-        }
-
-        Boolean returnResult() {
-            return result;
-        }
-
-        protected boolean excludeLiteMember() {
-            return true;
-        }
-
-        @Override
-        protected Address getFirstAddressToMakeCall() {
-            return node.getMasterAddress();
-        }
-
-        class MTargetLockMap extends SubCall {
-            public MTargetLockMap(Address target) {
-                super(target);
-                setLocal(operation, name, null, null, 0, -1);
-                request.setBooleanRequest();
-            }
-
-            @Override
-            protected final boolean canTimeout() {
-                return false;
-            }
-        }
-    }
-
-    public class MEmpty {
-
-        public boolean isEmpty(String name) {
-            NearCache nearCache = mapCaches.get(name);
-            if (nearCache != null && !nearCache.isEmpty()) {
-                return false;
-            }
-            final CMap cMap = maps.get(name);
-            if (cMap != null) {
-                long now = currentTimeMillis();
-                for (Record record : cMap.mapRecords.values()) {
-                    if (record.isActive() && record.isValid(now) && record.hasValueData()) {
-                        if (cMap.isReadBackupData()) {
-                            return false;
-                        } else {
-                            Partition partition = partitionServiceImpl.getPartition(record.getBlockId());
-                            if (partition != null && partition.getOwner() != null && partition.getOwner().localMember()) {
-                                return false;
-                            }
-                        }
-                    }
-                }
-            }
-            return size(name) == 0;
-        }
-    }
-
-    public LocalMapStatsImpl getLocalMapStats(String name) {
-        final CMap cmap = getMap(name);
-        if (cmap == null) {
-            return new LocalMapStatsImpl();
-        }
-        return cmap.getLocalMapStats();
-    }
-
-    public Address getKeyOwner(Request req) {
-        int partitionId = getPartitionId(req);
-        return getPartitionOwner(partitionId);
-    }
-
-    public Address getPartitionOwner(int partitionId) {
-        return partitionManager.getOwner(partitionId);
-    }
-
-    public Address getKeyOwner(Data key) {
-        int partitionId = getPartitionId(key);
-        return getPartitionOwner(partitionId);
-    }
-
-    public boolean isMigrating(Request req) {
-        return isMigrating(req, 0);
-    }
-
-    @Override
-    public boolean isMigrating(Request req, int replica) {
-        final Data key = req.key;
-        return key != null && partitionManager.isPartitionMigrating(getPartitionId(req), replica);
-    }
-
-    public int getPartitionId(Request req) {
-        req.blockId = getPartitionId(req.key);
-        return req.blockId;
-    }
-
-    public final int getPartitionId(Data key) {
-        int hash = key.getPartitionHash();
-        return (hash == Integer.MIN_VALUE) ? 0 : Math.abs(hash) % partitionCount;
-    }
-
-    public long newRecordId() {
-        checkServiceThread();
-        return newRecordId++;
-    }
-
-    void evictAsync(final String name, final Data key) {
-        evictionExecutor.execute(new FallThroughRunnable() {
-            public void doRun() {
-                MEvict mEvict = new MEvict();
-                mEvict.evict(name, key);
-            }
-        });
-    }
-
-    public CMap getMap(String name) {
-        return maps.get(name);
-    }
-
-    public CMap getOrCreateMap(String name) {
-        checkServiceThread();
-        CMap map = maps.get(name);
-        if (map == null) {
-            map = new CMap(this, name);
-            maps.put(name, map);
-        }
-        return map;
-    }
-
-    @Override
-    void registerListener(boolean add, String name, Data key, Address address, boolean includeValue) {
-        CMap cmap = getOrCreateMap(name);
-        if (add) {
-            cmap.addListener(key, address, includeValue);
-        } else {
-            cmap.removeListener(key, address);
-        }
-    }
-
-    class LockMapOperationHandler extends MigrationAwareOperationHandler {
-        void doOperation(Request request) {
-            CMap cmap = getOrCreateMap(request.name);
-            cmap.lockMap(request);
-        }
-    }
-
-    class BackupOperationHandler extends TargetAwareOperationHandler {
-
-        boolean isCallerKnownMember(Request request) {
-            return !backupRedoEnabled || super.isCallerKnownMember(request);
-        }
-
-        boolean isRightRemoteTarget(final Request request) {
-            if (!backupRedoEnabled) {
-                return true;
-            }
-            final int partitionId = getPartitionId(request);
-            final PartitionInfo partition = partitionManager.getPartition(partitionId);
-            return thisAddress.equals(partition.getReplicaAddress(getReplicaIndex(request)));
-        }
-
-        boolean isPartitionMigrating(final Request request) {
-            return backupRedoEnabled && isMigrating(request, getReplicaIndex(request));
-        }
-
-        private int getReplicaIndex(final Request request) {return (int) request.longValue;}
-
-        public void handle(Request request) {
-            doOperation(request);
-            // If request is not a Call, no need to return a response
-            // @see AsyncBackupProcessable
-            if (request.callId != -1) {
-                returnResponse(request);
-            }
-        }
-
-        void doOperation(Request request) {
-            Boolean value = processBackupRequest(request);
-            request.clearForResponse();
-            request.response = value;
-        }
-    }
-
-    /**
-     * Should be called by only ServiceThread
-     */
-    private boolean processBackupRequest(Request request) {
-        CMap cmap = getOrCreateMap(request.name);
-        return cmap.backup(request);
-    }
-
-    class AsyncMergePacketProcessor implements PacketProcessor {
-        public void process(final Packet packet) {
-            packet.operation = CONCURRENT_MAP_WAN_MERGE;
-            final Data key = packet.getKeyData();
-            Address address = getKeyOwner(key);
-            if (thisAddress.equals(address)) {
-                WanMergePacketProcessor p = (WanMergePacketProcessor) getPacketProcessor(CONCURRENT_MAP_WAN_MERGE);
-                p.process(packet);
-            } else {
-                sendOrReleasePacket(packet, address);
-            }
-        }
-    }
-
-    class WanMergePacketProcessor implements PacketProcessor {
-        final ParallelExecutor parallelExecutor = node.executorManager.newParallelExecutor(20);
-
-        public void process(final Packet packet) {
-            final DataRecordEntry dataRecordEntry = (DataRecordEntry) toObject(packet.getValueData());
-            node.concurrentMapManager.getOrCreateMap(packet.name);
-            parallelExecutor.execute(new Runnable() {
-                public void run() {
-                    mergeWanRecord(dataRecordEntry);
-                }
-            });
-        }
-    }
-
-    class InvalidateOperationHandler implements PacketProcessor {
-
-        public void process(Packet packet) {
-            CMap cmap = getMap(packet.name);
-            if (cmap != null) {
-                NearCache nearCache = cmap.nearCache;
-                if (nearCache != null) {
-                    nearCache.invalidate(packet.getKeyData());
-                }
-            }
-            releasePacket(packet);
-        }
-    }
-
-    abstract class MTargetAwareOperationHandler extends TargetAwareOperationHandler {
-        boolean isRightRemoteTarget(Request request) {
-            return thisAddress.equals(getKeyOwner(request));
-        }
-    }
-
-    class RemoveItemOperationHandler extends RemoveOperationHandler {
-        void doOperation(Request request) {
-            CMap cmap = getOrCreateMap(request.name);
-            request.response = cmap.removeItem(request);
-        }
-
-        // removeItem returns boolean, no need to throw timeout exception!
-        protected void onNoTimeToSchedule(Request request) {
-            request.response = Boolean.FALSE;
-            returnResponse(request);
-        }
-    }
-
-    class RemoveOperationHandler extends SchedulableOperationHandler {
-
-        void doOperation(Request request) {
-            CMap cmap = getOrCreateMap(request.name);
-            cmap.remove(request);
-        }
-
-        public void handle(Request request) {
-            CMap cmap = getOrCreateMap(request.name);
-            if (cmap.isNotLocked(request)) {
-                if (shouldSchedule(request)) {
-                    if (request.hasEnoughTimeToSchedule()) {
-                        if (systemLogService.shouldLog(INFO)) {
-                            systemLogService.info(request,
-                                    MapSystemLogFactory.newScheduleRequest(request, cmap.getRecord(request)));
-                        }
-                        schedule(request);
-                    } else {
-                        if (systemLogService.shouldLog(INFO)) {
-                            systemLogService.info(request, "NoTimeToSchedule", request.name, request.operation);
-                        }
-                        onNoTimeToSchedule(request);
-                    }
-                    return;
-                }
-                Record record = cmap.getRecord(request);
-                if ((record == null || record.isLoadable()) && cmap.loader != null) {
-                    storeExecutor.execute(new RemoveLoader(cmap, request), request.key.hashCode());
-                } else {
-                    storeProceed(cmap, request);
-                }
-            } else {
-                returnRedoResponse(request, REDO_MAP_LOCKED);
-            }
-        }
-
-        class RemoveLoader extends AbstractMapStoreOperation {
-            Data valueData = null;
-
-            RemoveLoader(CMap cmap, Request request) {
-                super(cmap, request);
-            }
-
-            @Override
-            void doMapStoreOperation() {
-                Object key = toObject(request.key);
-                Object value = cmap.loader.load(key);
-                valueData = toData(value);
-            }
-
-            public void process() {
-                Record record = cmap.getRecord(request);
-                if (valueData != null) {
-                    if (record == null) {
-                        record = cmap.createAndAddNewRecord(request.key, valueData);
-                    } else {
-                        record.setValueData(valueData);
-                    }
-                    record.setActive();
-                }
-
-                if (record != null) {
-                    if (record.isActive() && !record.isValid()) {
-                        // record is not valid, it is waiting for eviction.
-                        // we should cancel eviction by making record valid
-                        // and proceed to standard remove operation.
-                        record.setExpirationTime(Long.MAX_VALUE);
-                        record.setMaxIdle(Long.MAX_VALUE);
-                    }
-                    storeProceed(cmap, request);
-                } else {
-                    returnResponse(request);
-                }
-            }
-        }
-
-        void storeProceed(CMap cmap, Request request) {
-            if (cmap.store != null && cmap.writeDelayMillis == 0) {
-                storeExecutor.execute(new RemoveStorer(cmap, request), request.key.hashCode());
-            } else {
-                doOperation(request);
-                returnResponse(request);
-            }
-        }
-
-        class RemoveStorer extends AbstractMapStoreOperation {
-
-            RemoveStorer(CMap cmap, Request request) {
-                super(cmap, request);
-            }
-
-            @Override
-            void doMapStoreOperation() {
-                Object key = toObject(request.key);
-                cmap.store.delete(key);
-                afterMapStore();
-            }
-
-            public void process() {
-                if (success) doOperation(request);
-                returnResponse(request);
-            }
-        }
-    }
-
-    class RemoveMultiOperationHandler extends SchedulableOperationHandler {
-
-        public void handle(Request request) {
-            if (shouldSchedule(request)) {
-                if (request.hasEnoughTimeToSchedule()) {
-                    schedule(request);
-                } else {
-                    onNoTimeToSchedule(request);
-                }
-            } else {
-                doOperation(request);
-            }
-        }
-
-        void doOperation(Request request) {
-            CMap cmap = getOrCreateMap(request.name);
-            Record record = cmap.getRecord(request);
-            if (record == null || record.getMultiValues() == null) {
-                request.response = Boolean.FALSE;
-                returnResponse(request);
-            } else {
-                storeExecutor.execute(new RemoveMultiSetMapTask(request, record, cmap), request.key.hashCode());
-            }
-        }
-
-        class RemoveMultiSetMapTask implements Runnable, Processable {
-            final CMap cmap;
-            final Request request;
-            final Record record;
-
-            RemoveMultiSetMapTask(Request request, Record record, CMap cmap) {
-                this.request = request;
-                this.record = record;
-                this.cmap = cmap;
-            }
-
-            public void run() {
-                final Collection<ValueHolder> multiValues = record.getMultiValues();
-                if (multiValues == null) {
-                    request.response = Boolean.FALSE;
-                    returnResponse(request);
-                } else {
-                    request.response = multiValues.remove(new ValueHolder(request.value));
-                    enqueueAndReturn(RemoveMultiSetMapTask.this);
-                }
-            }
-
-            public void process() {
-                if (request.response == Boolean.TRUE) {
-                    cmap.onRemoveMulti(request, record);
-                }
-                returnResponse(request);
-            }
-        }
-    }
-
-    class PutMultiOperationHandler extends SchedulableOperationHandler {
-
-        public void handle(Request request) {
-            if (shouldSchedule(request)) {
-                if (request.hasEnoughTimeToSchedule()) {
-                    schedule(request);
-                } else {
-                    onNoTimeToSchedule(request);
-                }
-            } else {
-                doOperation(request);
-            }
-        }
-
-        void doOperation(Request request) {
-            CMap cmap = getOrCreateMap(request.name);
-            if (!cmap.multiMapSet) {
-                cmap.putMulti(request);
-                request.response = Boolean.TRUE;
-                returnResponse(request);
-            } else {
-                Record record = cmap.getRecord(request);
-                if (record == null || record.getMultiValues() == null || !record.isValid()) {
-                    cmap.putMulti(request);
-                    request.response = Boolean.TRUE;
-                    returnResponse(request);
-                } else {
-                    storeExecutor.execute(new PutMultiSetMapTask(request, record, cmap), request.key.hashCode());
-                }
-            }
-        }
-
-        class PutMultiSetMapTask implements Runnable, Processable {
-            final CMap cmap;
-            final Request request;
-            final Record record;
-
-            PutMultiSetMapTask(Request request, Record record, CMap cmap) {
-                this.request = request;
-                this.record = record;
-                this.cmap = cmap;
-            }
-
-            public void run() {
-                request.response = Boolean.TRUE;
-                final Collection<ValueHolder> multiValues = record.getMultiValues();
-                if (multiValues != null) {
-                    request.response = !multiValues.contains(new ValueHolder(request.value));
-                }
-                enqueueAndReturn(PutMultiSetMapTask.this);
-            }
-
-            public void process() {
-                if (request.response == Boolean.TRUE) {
-                    cmap.putMulti(request);
-                }
-                returnResponse(request);
-            }
-        }
-    }
-
-    class ReplaceOperationHandler extends SchedulableOperationHandler {
-
-        public void handle(Request request) {
-            if (shouldSchedule(request)) {
-                if (request.hasEnoughTimeToSchedule()) {
-                    schedule(request);
-                } else {
-                    onNoTimeToSchedule(request);
-                }
-            } else {
-                doOperation(request);
-            }
-        }
-
-        void doOperation(Request request) {
-            CMap cmap = getOrCreateMap(request.name);
-            Record record = cmap.getRecord(request);
-            if (record == null) {
-                request.response = Boolean.FALSE;
-                returnResponse(request);
-            } else {
-                storeExecutor.execute(new ReplaceTask(request, record, cmap), request.key.hashCode());
-            }
-        }
-
-        class ReplaceTask extends AbstractMapStoreOperation {
-            final Record record;
-
-            ReplaceTask(Request request, Record record, CMap cmap) {
-                super(cmap, request);
-                this.record = record;
-            }
-
-            public void doMapStoreOperation() {
-                MultiData multiData = (MultiData) toObject(request.value);
-                Object expectedValue = toObject(multiData.getData(0));
-                request.value = multiData.getData(1); // new value
-                request.response = expectedValue.equals(record.getValue());
-
-                if (request.response == Boolean.TRUE) {
-                    // to prevent possible race condition!
-                    // See testMapReplaceIfSame# tests in ClusterTest
-                    record.setValueData(request.value);
-                }
-                if (cmap.store != null && cmap.writeDelayMillis == 0) {
-                    cmap.store.store(toObject(request.key), toObject(request.value));
-                    afterMapStore();
-                }
-            }
-
-            public void process() {
-                if (request.response == Boolean.TRUE) {
-                    cmap.put(request);
-                    request.response = Boolean.TRUE;
-                }
-                request.value = null;
-                returnResponse(request);
-            }
-        }
-    }
-
-    class RemoveIfSameOperationHandler extends SchedulableOperationHandler {
-
-        public void handle(Request request) {
-            if (shouldSchedule(request)) {
-                if (request.hasEnoughTimeToSchedule()) {
-                    schedule(request);
-                } else {
-                    onNoTimeToSchedule(request);
-                }
-            } else {
-                doOperation(request);
-            }
-        }
-
-        void doOperation(Request request) {
-            CMap cmap = getOrCreateMap(request.name);
-            Record record = cmap.getRecord(request);
-            if (record == null) {
-                request.response = Boolean.FALSE;
-                returnResponse(request);
-            } else {
-                storeExecutor.execute(new RemoveIfSameTask(request, record, cmap), request.key.hashCode());
-            }
-        }
-
-        class RemoveIfSameTask extends AbstractMapStoreOperation {
-            final Record record;
-
-            RemoveIfSameTask(Request request, Record record, CMap cmap) {
-                super(cmap, request);
-                this.record = record;
-            }
-
-            public void doMapStoreOperation() {
-                Object expectedValue = toObject(request.value);
-                request.response = expectedValue.equals(record.getValue());
-                if (cmap.store != null && cmap.writeDelayMillis == 0) {
-                    cmap.store.delete(toObject(request.key));
-                    afterMapStore();
-                }
-            }
-
-            public void process() {
-                request.value = null;
-                if (request.response == Boolean.TRUE && record.isActive()) {
-                    // return true only if record is actually removed
-                    // (see testMapRemoveIfSame test)
-                    cmap.remove(request);
-                    request.response = Boolean.TRUE;
-                } else {
-                    request.response = Boolean.FALSE;
-                }
-                returnResponse(request);
-            }
-        }
-    }
-
-    class PutTransientOperationHandler extends SchedulableOperationHandler {
-        void doOperation(Request request) {
-            CMap cmap = getOrCreateMap(request.name);
-            if (!cmap.isNotLocked(request)) {
-                setRedoResponse(request, REDO_MAP_LOCKED);
-            } else if (cmap.overCapacity()) {
-                setRedoResponse(request, REDO_MAP_OVER_CAPACITY);
-            } else {
-                Record record = ensureRecord(request);
-                boolean dirty = (record != null) && record.isDirty();
-                cmap.put(request);
-                if (record != null) {
-                    record.setDirty(dirty);
-                    if (!dirty) {
-                        record.setLastStoredTime(Clock.currentTimeMillis());
-                    }
-                }
-                request.value = null;
-                request.response = Boolean.TRUE;
-            }
-        }
-    }
-
-    class PutFromLoadOperationHandler extends SchedulableOperationHandler {
-        protected void onNoTimeToSchedule(Request request) {
-            request.response = Boolean.FALSE;
-            returnResponse(request);
-        }
-
-        void doOperation(Request request) {
-            CMap cmap = getOrCreateMap(request.name);
-            if (cmap.overCapacity()) {
-                request.value = null;
-                request.response = Boolean.FALSE;
-            } else {
-                Record record = ensureRecord(request);
-                cmap.put(request);
-                if (record != null) {
-                    record.setDirty(false);
-                    record.setLastStoredTime(Clock.currentTimeMillis());
-                }
-                request.value = null;
-                request.response = Boolean.TRUE;
-            }
-        }
-    }
-
-    class PutOperationHandler extends SchedulableOperationHandler {
->>>>>>> ca33cf86
-//        @Override
-//        public void afterGettingResult(Request request) {
-//            if (request.operation == CONCURRENT_MAP_TRY_LOCK_AND_GET) {
-//                if (oldValue == null) {
-//                    oldValue = request.value;
-//                }
-//            }
-//            super.afterGettingResult(request);
-//        }
-//
-//        @Override
-//        public void handleNoneRedoResponse(Packet packet) {
-//            if (request.operation == CONCURRENT_MAP_TRY_LOCK_AND_GET) {
-//                oldValue = packet.getValueData();
-//                request.value = packet.getValueData();
-//            }
-//            super.handleNoneRedoResponse(packet);
-//        }
-//
-//        @Override
-//        protected final void handleInterruption() {
-//            logger.log(Level.WARNING, Thread.currentThread().getName() + " is interrupted! " +
-//                    "Hazelcast intentionally suppresses interruption during lock operations " +
-//                    "to avoid dead-lock conditions. Operation: " + request.operation);
-//        }
-//
-//        @Override
-//        protected final boolean isInterruptible() {
-//            return false;
-//        }
-//
-//        @Override
-//        protected final boolean canTimeout() {
-//            return false;
-//        }
-//    }
-//
-//    class MContainsKey extends MTargetAwareOp {
-//        Object keyObject = null;
-//        NearCache nearCache = null;
-//
-//        public boolean containsEntry(String name, Object key, Object value) {
-//            return booleanCall(CONCURRENT_MAP_CONTAINS_ENTRY, name, key, value, 0, -1);
-//        }
-//
-//        public boolean containsKey(String name, Object key) {
-//            this.keyObject = key;
-//            this.nearCache = mapCaches.get(name);
-//            Data dataKey = toData(key);
-//            if (nearCache != null) {
-//                if (nearCache.containsKey(key)) {
-//                    return true;
-//                }
-//            }
-//            final CMap cMap = maps.get(name);
-//            if (cMap != null) {
-//                Record record = cMap.getOwnedRecord(dataKey);
-//                if (record != null && record.isActive() && record.isValid() && record.hasValueData()) {
-//                    if (cMap.isReadBackupData()) {
-//                        return true;
-//                    } else {
-//                        PartitionServiceImpl.PartitionProxy partition = partitionServiceImpl.getPartition(record.getBlockId());
-//                        if (partition != null && !partitionManager.isOwnedPartitionMigrating(partition.getPartitionId())
-//                                && partition.getOwner() != null && partition.getOwner().localMember()) {
-//                            return true;
-//                        }
-//                    }
-//                }
-//            }
-//            return booleanCall(CONCURRENT_MAP_CONTAINS_KEY, name, dataKey, null, 0, -1);
-//        }
-//
-//        @Override
-//        public void reset() {
-//            keyObject = null;
-//            nearCache = null;
-//            super.reset();
-//        }
-//
-//        @Override
-//        protected void setResult(Object obj) {
-//            if (obj != null && obj == Boolean.TRUE) {
-//                if (nearCache != null) {
-//                    nearCache.setContainsKey(keyObject, request.key);
-//                }
-//            }
-//            super.setResult(obj);
-//        }
-//
-//        @Override
-//        public boolean isMigrationAware() {
-//            return true;
-//        }
-//
-//        @Override
-//        protected boolean isInterruptible() {
-//            return true;
-//        }
-//    }
-//
-//    class MEvict extends MBackupAndMigrationAwareOp {
-//        public boolean evict(String name, Object key) {
-//            return evict(CONCURRENT_MAP_EVICT, name, key);
-//        }
-//
-//        public boolean evict(ClusterOperation operation, String name, Object key) {
-//            Data k = (key instanceof Data) ? (Data) key : toData(key);
-//            request.setLocal(operation, name, k, null, 0, -1, -1, thisAddress);
-//            request.setBooleanRequest();
-//            doOp();
-//            boolean result = getResultAsBoolean();
-//            if (result) {
-//                backup(CONCURRENT_MAP_BACKUP_REMOVE);
-//            }
-//            return result;
-//        }
-//
-//        @Override
-//        public final void handleNoneRedoResponse(Packet packet) {
-//            NearCache nearCache = mapCaches.get(request.name);
-//            if (nearCache != null) {
-//                nearCache.invalidate(request.key);
-//            }
-//            super.handleNoneRedoResponse(packet);
-//        }
-//    }
-//
-//    class MGetMapEntry extends MTargetAwareOp {
-//        public MapEntry get(String name, Object key) {
-//            Object result = objectCall(CONCURRENT_MAP_GET_MAP_ENTRY, name, key, null, 0, -1);
-//            if (result instanceof Data) {
-//                result = toObject((Data) result);
-//            }
-//            CMap.CMapEntry mapEntry = (CMap.CMapEntry) result;
-//            if (mapEntry != null) {
-//                mapEntry.setHazelcastInstance(node.factory);
-//                mapEntry.set(name, key);
-//            }
-//            return mapEntry;
-//        }
-//
-//        @Override
-//        protected boolean isInterruptible() {
-//            return true;
-//        }
-//    }
-//
-//    class MGetDataRecordEntry extends MTargetAwareOp {
-//        public DataRecordEntry get(String name, Object key) {
-//            Object result = objectCall(CONCURRENT_MAP_GET_DATA_RECORD_ENTRY, name, key, null, 0, -1);
-//            if (result instanceof Data) {
-//                result = toObject((Data) result);
-//            }
-//            return (DataRecordEntry) result;
-//        }
-//    }
-//
-//    class MAddKeyListener extends MTargetAwareOp {
-//
-//        public boolean addListener(String name, boolean add, Object key, boolean includeValue) {
-//            ClusterOperation operation = (add) ? ADD_LISTENER : REMOVE_LISTENER;
-//            setLocal(operation, name, key, null, -1, -1);
-//            request.longValue = (includeValue) ? 1 : 0;
-//            request.setBooleanRequest();
-//            doOp();
-//            return getResultAsBoolean();
-//        }
-//
-//        @Override
-//        public boolean isMigrationAware() {
-//            return true;
-//        }
-//    }
-//
-//    public void putTransient(String name, Object key, Object value, long ttl) {
-//        MPut mput = new MPut();
-//        mput.putTransient(name, key, value, ttl);
-//    }
-//
-//    // used by GetMapEntryLoader, GetOperationHandler, ContainsKeyOperationHandler
-//    private void putTransient(Request request) {
-//        final MPut mput = new MPut();
-//        mput.request.setFromRequest(request);
-//        mput.request.timeout = 0;
-//        mput.request.ttl = -1;
-//        mput.request.local = true;
-//        mput.request.operation = CONCURRENT_MAP_PUT_TRANSIENT;
-//        mput.request.longValue = (request.value == null) ? Integer.MIN_VALUE : request.value.hashCode();
-//        request.setBooleanRequest();
-//        final Data value = request.value;
-//        mput.doOp();
-//        boolean success = mput.getResultAsBoolean();
-//        if (success) {
-//            mput.request.value = value;
-//            mput.backup(CONCURRENT_MAP_BACKUP_PUT);
-//        }
-//    }
-//
-//    Map getAll(String name, Set keys) {
-//        Set theKeys = keys;
-//        Map map = new HashMap(keys.size());
-//        CMap cmap = getMap(name);
-//        if (cmap != null && cmap.nearCache != null) {
-//            theKeys = new HashSet(keys);
-//            for (Iterator iterator = theKeys.iterator(); iterator.hasNext(); ) {
-//                Object key = iterator.next();
-//                Object value = cmap.nearCache.get(key);
-//                if (value != null) {
-//                    map.put(key, value);
-//                    iterator.remove();
-//                }
-//            }
-//        }
-//        if (theKeys.size() > 1) {
-//            Pairs results = getAllPairs(name, theKeys);
-//            final List<KeyValue> lsKeyValues = results.getKeyValues();
-//            cmap = getMap(name);
-//            if (lsKeyValues.size() > 0 && cmap != null) {
-//                final NearCache nearCache = cmap.nearCache;
-//                if (nearCache != null) {
-//                    final Map<Data, Object> keyObjects = new HashMap<Data, Object>(lsKeyValues.size());
-//                    for (KeyValue keyValue : lsKeyValues) {
-//                        keyObjects.put(keyValue.getKeyData(), keyValue.getKey());
-//                    }
-//                    enqueueAndReturn(new Processable() {
-//                        public void process() {
-//                            for (KeyValue keyValue : lsKeyValues) {
-//                                final Object key = keyObjects.get(keyValue.getKeyData());
-//                                if (key != null) {
-//                                    nearCache.put(key, keyValue.getKeyData(), keyValue.getValueData());
-//                                }
-//                            }
-//                        }
-//                    });
-//                }
-//            }
-//            for (KeyValue keyValue : lsKeyValues) {
-//                map.put(keyValue.getKey(), keyValue.getValue());
-//            }
-//        } else if (theKeys.size() == 1) {
-//            Object key = theKeys.iterator().next();
-//            Object value = new MGet().get(name, key, -1);
-//            if (value != null) {
-//                map.put(key, value);
-//            }
-//        }
-//        return map;
-//    }
-//
-//    Pairs getAllPairs(String name, Set keys) {
-//        while (true) {
-//            try {
-//                return doGetAll(name, keys);
-//            } catch (Throwable e) {
-//                if (e instanceof MemberLeftException) {
-//                    try {
-//                        Thread.sleep(redoWaitMillis);
-//                    } catch (InterruptedException e1) {
-//                        handleInterruptedException(true, CONCURRENT_MAP_GET_ALL);
-//                    }
-//                } else if (e instanceof InterruptedException) {
-//                    handleInterruptedException(true, CONCURRENT_MAP_GET_ALL);
-//                } else if (e instanceof RuntimeException) {
-//                    throw (RuntimeException) e;
-//                } else {
-//                    throw new RuntimeException(e);
-//                }
-//            }
-//        }
-//    }
-//
-//    Pairs doGetAll(String name, Set keys) throws ExecutionException, InterruptedException {
-//        Pairs results = new Pairs(keys.size());
-//        final Map<Member, Keys> targetMembers = new HashMap<Member, Keys>(10);
-//        for (Object key : keys) {
-//            Data dKey = toData(key);
-//            Member owner = partitionServiceImpl.getPartition(dKey).getOwner();
-//            if (owner == null) {
-//                owner = thisMember;
-//            }
-//            Keys targetKeys = targetMembers.get(owner);
-//            if (targetKeys == null) {
-//                targetKeys = new Keys();
-//                targetMembers.put(owner, targetKeys);
-//            }
-//            targetKeys.add(dKey);
-//        }
-//        List<Future<Pairs>> lsFutures = new ArrayList<Future<Pairs>>(targetMembers.size());
-//        for (Member member : targetMembers.keySet()) {
-//            Keys targetKeys = targetMembers.get(member);
-//            GetAllCallable callable = new GetAllCallable(name, targetKeys);
-//            DistributedTask<Pairs> dt = new DistributedTask<Pairs>(callable, member);
-//            lsFutures.add(dt);
-//            node.factory.getExecutorService(BATCH_OPS_EXECUTOR_NAME).execute(dt);
-//        }
-//        for (Future<Pairs> future : lsFutures) {
-//            Pairs pairs = future.get();
-//            if (pairs != null && pairs.getKeyValues() != null) {
-//                for (KeyValue keyValue : pairs.getKeyValues()) {
-//                    results.addKeyValue(keyValue);
-//                }
-//            }
-//        }
-//        return results;
-//    }
-//
-//    Entries query(String name, ClusterOperation operation, Predicate predicate) {
-//        Data predicateData = toData(predicate);
-//        while (true) {
-//            try {
-//                Entries entries = new Entries(this, name, operation, predicate);
-//                tryQuery(entries, name, operation, predicateData);
-//                return entries;
-//            } catch (Throwable e) {
-//                if (e instanceof MemberLeftException || e instanceof IllegalPartitionState) {
-//                    try {
-//                        Thread.sleep(redoWaitMillis);
-//                    } catch (InterruptedException e1) {
-//                        handleInterruptedException(true, operation);
-//                    }
-//                } else if (e instanceof InterruptedException) {
-//                    handleInterruptedException(true, operation);
-//                } else if (e instanceof RuntimeException) {
-//                    throw (RuntimeException) e;
-//                } else if (e instanceof ExecutionException) {
-//                    Throwable cause = e.getCause();
-//                    if (cause != null && cause instanceof RuntimeException) {
-//                        throw (RuntimeException) cause;
-//                    } else {
-//                        throw new RuntimeException(e);
-//                    }
-//                } else {
-//                    throw new RuntimeException(e);
-//                }
-//            }
-//        }
-//    }
-//
-//    void tryQuery(Entries entries, String name, ClusterOperation operation, Data predicateData) throws ExecutionException, InterruptedException {
-//        Set<Member> members = node.getClusterImpl().getMembers();
-//        List<Future<Pairs>> lsFutures = new ArrayList<Future<Pairs>>();
-//        int expectedPartitionVersion = partitionManager.getVersion();
-//        for (Member member : members) {
-//            if (!member.isLiteMember()) {
-//                Callable callable = new MapQueryCallable(name, operation, predicateData, expectedPartitionVersion);
-//                DistributedTask<Pairs> dt = new DistributedTask<Pairs>(callable, member);
-//                lsFutures.add(dt);
-//                node.factory.getExecutorService(BATCH_OPS_EXECUTOR_NAME).execute(dt);
-//            }
-//        }
-//        for (Future<Pairs> future : lsFutures) {
-//            Pairs pairs = future.get();
-//            if (pairs == null) {
-//                throw new IllegalPartitionState("Unexpected partition version!");
-//            } else {
-//                entries.addEntries(pairs);
-//            }
-//        }
-//    }
-//
-//    Entries queryLocal(String name, ClusterOperation operation, Predicate predicate) {
-//        Entries entries = new Entries(this, name, operation, predicate);
-//        CMap cmap = getMap(name);
-//        if (cmap == null) return entries;
-//        PartitionManager partitionManager = getPartitionManager();
-//        while (true) {
-//            int partitionVersion = partitionManager.getVersion();
-//            Pairs pairs = queryMap(cmap, operation, predicate);
-//            if (partitionManager.getVersion() == partitionVersion) {
-//                entries.addEntries(pairs);
-//                return entries;
-//            }
-//            entries.clearEntries();
-//        }
-//    }
-//
-//    void doPutAll(String name, Map entries) {
-//        Pairs pairs = new Pairs(entries.size());
-//        for (Object key : entries.keySet()) {
-//            Object value = entries.get(key);
-//            pairs.addKeyValue(new KeyValue(toData(key), toData(value)));
-//        }
-//        while (true) {
-//            try {
-//                doPutAll(name, pairs);
-//                return;
-//            } catch (Exception e) {
-//                if (e instanceof MemberLeftException) {
-//                    try {
-//                        Thread.sleep(redoWaitMillis);
-//                    } catch (InterruptedException e1) {
-//                        handleInterruptedException(true, CONCURRENT_MAP_PUT_ALL);
-//                    }
-//                } else if (e instanceof InterruptedException) {
-//                    handleInterruptedException(true, CONCURRENT_MAP_PUT_ALL);
-//                } else if (e instanceof RuntimeException) {
-//                    throw (RuntimeException) e;
-//                } else {
-//                    throw new RuntimeException(e);
-//                }
-//            }
-//        }
-//    }
-//
-//    void doPutAll(String name, Pairs pairs) throws ExecutionException, InterruptedException {
-//        final Map<Member, Pairs> targetMembers = new HashMap<Member, Pairs>(10);
-//        for (KeyValue keyValue : pairs.getKeyValues()) {
-//            Member owner = partitionServiceImpl.getPartition(keyValue.getKeyData()).getOwner();
-//            if (owner == null) {
-//                owner = thisMember;
-//            }
-//            Pairs targetPairs = targetMembers.get(owner);
-//            if (targetPairs == null) {
-//                targetPairs = new Pairs();
-//                targetMembers.put(owner, targetPairs);
-//            }
-//            targetPairs.addKeyValue(keyValue);
-//        }
-//        List<Future<Boolean>> lsFutures = new ArrayList<Future<Boolean>>(targetMembers.size());
-//        for (Member member : targetMembers.keySet()) {
-//            Pairs targetPairs = targetMembers.get(member);
-//            if (targetPairs != null && targetMembers.size() > 0) {
-//                PutAllCallable callable = new PutAllCallable(name, targetPairs);
-//                DistributedTask<Boolean> dt = new DistributedTask<Boolean>(callable, member);
-//                lsFutures.add(dt);
-//                node.factory.getExecutorService(BATCH_OPS_EXECUTOR_NAME).execute(dt);
-//            }
-//        }
-//        for (Future<Boolean> future : lsFutures) {
-//            future.get();
-//        }
-//    }
-//
-//    class MGet extends MTargetAwareOp {
-//        Object keyObject = null;
-//
-//        public Object get(String name, Object key, long timeout) {
-//            this.keyObject = key;
-//            final ThreadContext tc = ThreadContext.get();
-//            TransactionImpl txn = tc.getCallContext().getTransaction();
-//            if (txn != null && txn.getStatus() == Transaction.TXN_STATUS_ACTIVE) {
-//                if (txn.has(name, key)) {
-//                    Data value = txn.get(name, key);
-//                    return tc.isClient() ? value : toObject(value);
-//                } else {
-//                    MLock mlock = new MLock();
-//                    boolean locked = mlock
-//                            .lockAndGetValue(name, key, DEFAULT_TXN_TIMEOUT);
-//                    if (!locked)
-//                        throwTxTimeoutException(key);
-//                    Object oldObject = null;
-//                    Data oldValue = mlock.oldValue;
-//                    if (oldValue != null) {
-//                        oldObject = tc.isClient() ? oldValue : tc.toObject(oldValue);
-//                        txn.attachPutOp(name, key, oldValue, false);
-//                    } else {
-//                        txn.attachPutOp(name, key, null, false);
-//                    }
-//                    return oldObject;
-//                }
-//            }
-//            final CMap cMap = maps.get(name);
-//            Data dataKey = null;
-//            if (cMap != null) {
-//                NearCache nearCache = cMap.nearCache;
-//                if (nearCache != null) {
-//                    Object value = nearCache.get(key);
-//                    if (value != null) {
-//                        return value;
-//                    }
-//                }
-//                dataKey = toData(key);
-//                Record ownedRecord = cMap.getOwnedRecord(dataKey);
-//                if (ownedRecord != null && ownedRecord.isActive() && ownedRecord.isValid()) {
-//                    long version = ownedRecord.getVersion();
-//                    Object result = null;
-//                    if (tc.isClient()) {
-//                        final Data valueData = ownedRecord.getValueData();
-//                        if (valueData != null && valueData.size() > 0) {
-//                            result = valueData;
-//                        }
-//                    } else {
-//                        final Object value = ownedRecord.getValue();
-//                        if (value != null) {
-//                            result = value;
-//                        }
-//                    }
-//                    if (result != null && ownedRecord.getVersion() == version) {
-//                        ownedRecord.setLastAccessed();
-//                        return result;
-//                    }
-//                }
-//                if (cMap.isReadBackupData()) {
-//                    final Record record = cMap.mapRecords.get(dataKey);
-//                    if (record != null && record.isActive() && record.isValid()) {
-//                        final Data valueData = record.getValueData();
-//                        if (valueData != null && valueData.size() > 0) {
-//                            return tc.isClient() ? valueData : toObject(valueData);
-//                        }
-//                    }
-//                }
-//            }
-//            if (dataKey == null) {
-//                dataKey = toData(key);
-//            }
-//            Object value = objectCall(CONCURRENT_MAP_GET, name, dataKey, null, timeout, -1);
-//            if (value instanceof AddressAwareException) {
-//                rethrowException(request.operation, (AddressAwareException) value);
-//            }
-//            return value;
-//        }
-//
-//        @Override
-//        public void reset() {
-//            keyObject = null;
-//            super.reset();
-//        }
-//
-//        @Override
-//        public final void handleNoneRedoResponse(Packet packet) {
-//            final CMap cMap = maps.get(request.name);
-//            if (cMap != null) {
-//                NearCache nearCache = cMap.nearCache;
-//                if (nearCache != null) {
-//                    Data value = packet.getValueData();
-//                    if (value != null && value.size() > 0) {
-//                        nearCache.put(this.keyObject, request.key, packet.getValueData());
-//                    }
-//                }
-//            }
-//            super.handleNoneRedoResponse(packet);
-//        }
-//
-//        @Override
-//        public boolean isMigrationAware() {
-//            return true;
-//        }
-//
-//        @Override
-//        protected boolean isInterruptible() {
-//            return true;
-//        }
-//    }
-//
-//    class MValueCount extends MTargetAwareOp {
-//        public Object count(String name, Object key, long timeout) {
-//            request.setLongRequest();
-//            return objectCall(CONCURRENT_MAP_VALUE_COUNT, name, key, null, timeout, -1);
-//        }
-//
-//        @Override
-//        public boolean isMigrationAware() {
-//            return true;
-//        }
-//
-//        @Override
-//        protected boolean isInterruptible() {
-//            return true;
-//        }
-//    }
-//
-//    class MRemoveItem extends MBackupAndMigrationAwareOp {
-//
-//        public boolean removeItem(String name, Object key) {
-//            return removeItem(name, key, null);
-//        }
-//
-//        public boolean removeItem(String name, Object key, Object value) {
-//            ThreadContext threadContext = ThreadContext.get();
-//            TransactionImpl txn = threadContext.getCallContext().getTransaction();
-//            if (txn != null && txn.getStatus() == Transaction.TXN_STATUS_ACTIVE) {
-//                try {
-//                    boolean locked;
-//                    if (!txn.has(name, key)) {
-//                        MLock mlock = new MLock();
-//                        locked = mlock
-//                                .lockAndGetValue(name, key, DEFAULT_TXN_TIMEOUT);
-//                        if (!locked)
-//                            throwTxTimeoutException(key);
-//                        Object oldObject = null;
-//                        Data oldValue = mlock.oldValue;
-//                        if (oldValue != null) {
-//                            oldObject = threadContext.isClient() ? oldValue : threadContext.toObject(oldValue);
-//                        }
-//                        txn.attachRemoveOp(name, key, null, (oldObject == null));
-//                        return (oldObject != null);
-//                    } else {
-//                        return (txn.attachRemoveOp(name, key, null, false) != null);
-//                    }
-//                } catch (Exception e1) {
-//                    logger.log(Level.WARNING, e1.getMessage(), e1);
-//                }
-//                return false;
-//            } else {
-//                boolean removed = booleanCall(CONCURRENT_MAP_REMOVE_ITEM, name, key, value, 0, -1);
-//                if (removed) {
-//                    backup(CONCURRENT_MAP_BACKUP_REMOVE);
-//                }
-//                return removed;
-//            }
-//        }
-//    }
-//
-//    class MRemove extends MBackupAndMigrationAwareOp {
-//
-//        public Object remove(String name, Object key) {
-//            return txnalRemove(CONCURRENT_MAP_REMOVE, name, key, null, -1, -1L);
-//        }
-//
-//        public boolean removeIfSame(String name, Object key, Object value) {
-//            return txnalRemove(CONCURRENT_MAP_REMOVE_IF_SAME, name, key, value, -1, -1L) == Boolean.TRUE;
-//        }
-//
-//        public Object tryRemove(String name, Object key, long timeout) throws TimeoutException {
-//            try {
-//                return txnalRemove(CONCURRENT_MAP_REMOVE, name, key, null, timeout, -1L);
-//            } catch (OperationTimeoutException e) {
-//                throw new TimeoutException();
-//            }
-//        }
-//
-//        public void removeForSync(String name, Object key) {
-//            txnalRemove(CONCURRENT_MAP_REMOVE, name, key, null, -1, Long.MIN_VALUE);
-//        }
-//
-//        private Object txnalRemove(ClusterOperation operation, String name,
-//                                   Object key, Object value, long timeout, long txnId) {
-//            ThreadContext threadContext = ThreadContext.get();
-//            TransactionImpl txn = threadContext.getCallContext().getTransaction();
-//            if (txn != null && txn.getStatus() == Transaction.TXN_STATUS_ACTIVE) {
-//                if (!txn.has(name, key)) {
-//                    MLock mlock = new MLock();
-//                    boolean locked = mlock.lockAndGetValue(name, key, timeout);
-//                    if (!locked) {
-//                        throwTxTimeoutException(key);
-//                    }
-//                    Object oldObject = null;
-//                    Data oldValue = mlock.oldValue;
-//                    if (oldValue != null) {
-//                        oldObject = threadContext.isClient() ? oldValue : threadContext.toObject(oldValue);
-//                    }
-//                    int removedValueCount = 0;
-//                    if (oldObject != null) {
-//                        if (oldObject instanceof DistributedTimeoutException) {
-//                            return oldObject;
-//                        }
-//                        if (oldObject instanceof Values) {
-//                            Values values = (Values) oldObject;
-//                            removedValueCount = values.size();
-//                        } else {
-//                            removedValueCount = 1;
-//                        }
-//                    }
-//                    txn.attachRemoveOp(name, key, toData(value), (oldObject == null), removedValueCount);
-//                    return oldObject;
-//                } else {
-//                    Data oldValue = txn.attachRemoveOp(name, key, toData(value), false);
-//                    Object oldObject = threadContext.isClient() ? oldValue : threadContext.toObject(oldValue);
-//                    return oldObject;
-//                }
-//            } else {
-//                setLocal(operation, name, key, value, timeout, -1);
-//                if (txnId != -1) {
-//                    request.txnId = txnId;
-//                }
-//                if (operation == CONCURRENT_MAP_REMOVE) {
-//                    request.setObjectRequest();
-//                    doOp();
-//                    Object oldValue = getResultAsObject();
-//                    if (oldValue != null) {
-//                        if (oldValue instanceof AddressAwareException) {
-//                            rethrowException(operation, (AddressAwareException) oldValue);
-//                        }
-//                        if (!(oldValue instanceof DistributedTimeoutException)) {
-//                            backup(CONCURRENT_MAP_BACKUP_REMOVE);
-//                        }
-//                    }
-//                    return oldValue;
-//                } else {
-//                    request.setBooleanRequest();
-//                    doOp();
-//                    boolean success = getResultAsBoolean();
-//                    if (success) {
-//                        backup(CONCURRENT_MAP_BACKUP_REMOVE);
-//                    }
-//                    return success;
-//                }
-//            }
-//        }
-//
-//        @Override
-//        public final void handleNoneRedoResponse(Packet packet) {
-//            NearCache nearCache = mapCaches.get(request.name);
-//            if (nearCache != null) {
-//                nearCache.invalidate(request.key);
-//            }
-//            super.handleNoneRedoResponse(packet);
-//        }
-//    }
-//
-//    public void destroy(String name) {
-//        CMap cmap = maps.remove(name);
-//        if (cmap != null) {
-//            cmap.destroy();
-//        }
-//        mapCaches.remove(name);
-//    }
-//
-//    class MMultiGet extends MTargetAwareOp {
-//
-//        public Collection get(String name, Object key) {
-//            final ThreadContext tc = ThreadContext.get();
-//            TransactionImpl txn = tc.getCallContext().getTransaction();
-//            Object value = objectCall(CONCURRENT_MAP_GET, name, key, null, 0, -1);
-//            if (value instanceof AddressAwareException) {
-//                rethrowException(request.operation, (AddressAwareException) value);
-//            }
-//            Collection currentValues = (Collection) value;
-//            if (txn != null && txn.getStatus() == Transaction.TXN_STATUS_ACTIVE) {
-//                List allValues = new ArrayList();
-//                if (currentValues != null) {
-//                    allValues.addAll(currentValues);
-//                }
-//                txn.getMulti(name, key, allValues);
-//                if (allValues.size() == 0) {
-//                    return null;
-//                }
-//                return allValues;
-//            } else {
-//                return currentValues;
-//            }
-//        }
-//
-//        @Override
-//        public boolean isMigrationAware() {
-//            return true;
-//        }
-//
-//        @Override
-//        protected boolean isInterruptible() {
-//            return true;
-//        }
-//    }
-//
-//    class MPutMulti extends MBackupAndMigrationAwareOp {
-//
-//        boolean put(String name, Object key, Object value) {
-//            ThreadContext threadContext = ThreadContext.get();
-//            TransactionImpl txn = threadContext.getCallContext().getTransaction();
-//            if (txn != null && txn.getStatus() == Transaction.TXN_STATUS_ACTIVE) {
-//                if (!txn.has(name, key)) {
-//                    MLock mlock = new MLock();
-//                    boolean locked = mlock.lock(name, key, DEFAULT_TXN_TIMEOUT);
-//                    if (!locked)
-//                        throwTxTimeoutException(key);
-//                }
-//                if (txn.has(name, key, value)) {
-//                    return false;
-//                }
-//                txn.attachPutMultiOp(name, key, toData(value));
-//                return true;
-//            } else {
-//                boolean result = booleanCall(CONCURRENT_MAP_PUT_MULTI, name, key, value, 0, -1);
-//                if (result) {
-//                    backup(CONCURRENT_MAP_BACKUP_PUT);
-//                }
-//                return result;
-//            }
-//        }
-//    }
-//
-//    boolean isMapIndexed(String name) {
-//        CMap cmap = getMap(name);
-//        return cmap != null && (cmap.getMapIndexService().hasIndexedAttributes());
-//    }
-//
-//    void setIndexValues(Request request, Object value) {
-//        CMap cmap = getMap(request.name);
-//        if (cmap != null) {
-//            Long[] indexes = cmap.getMapIndexService().getIndexValues(value);
-//            if (indexes != null) {
-//                byte[] indexTypes = cmap.getMapIndexService().getIndexTypes();
-//                request.setIndexes(indexes, indexTypes);
-//                for (byte b : indexTypes) {
-//                    if (b == -1) {
-//                        throw new RuntimeException("Index type cannot be -1: " + b);
-//                    }
-//                }
-//            }
-//        }
-//    }
-//
-////    class MAtomicNumber extends MDefaultBackupAndMigrationAwareOp {
-////        AtomicNumberOperationsCounter operationsCounter;
-////
-////        public long addAndGet(Data name, long delta) {
-////            return doAtomicOp(ATOMIC_NUMBER_ADD_AND_GET, name, delta, null);
-////        }
-////
-////        public boolean compareAndSet(Data name, long expectedValue, long newValue) {
-////            return doAtomicOp(ATOMIC_NUMBER_COMPARE_AND_SET, name, newValue, toData(expectedValue)) == 1;
-////        }
-////
-////        public long getAndAdd(Data name, long delta) {
-////            return doAtomicOp(ATOMIC_NUMBER_GET_AND_ADD, name, delta, null);
-////        }
-////
-////        public long getAndSet(Data name, long newValue) {
-////            return doAtomicOp(ATOMIC_NUMBER_GET_AND_SET, name, newValue, null);
-////        }
-////
-////        public void destroy(Data name) {
-////            new MRemove().remove(MapConfig.ATOMIC_LONG_MAP_NAME, name);
-////        }
-////
-////        void setOperationsCounter(AtomicNumberOperationsCounter operationsCounter) {
-////            this.operationsCounter = operationsCounter;
-////        }
-////
-////        private long doAtomicOp(ClusterOperation op, Data name, long value, Data expected) {
-////            long begin = currentTimeMillis();
-////            setLocal(op, MapConfig.ATOMIC_LONG_MAP_NAME, name, expected, 0, 0);
-////            request.longValue = value;
-////            doOp();
-////            Data backup = (Data) getResultAsIs();
-////            long responseValue = request.longValue;
-////            if (backup != null) {
-////                request.value = backup;
-////                request.longValue = 0L;
-////                backup(CONCURRENT_MAP_BACKUP_PUT);
-////                operationsCounter.incrementModified(currentTimeMillis() - begin);
-////            } else {
-////                operationsCounter.incrementNonModified(currentTimeMillis() - begin);
-////            }
-////            return responseValue;
-////        }
-////    }
-////
-////    class MCountDownLatch extends MDefaultBackupAndMigrationAwareOp {
-////        CountDownLatchOperationsCounter operationsCounter;
-////        long begin;
-////
-////        public boolean await(Data name, long timeout, TimeUnit unit) throws InstanceDestroyedException, MemberLeftException {
-////            try {
-////                int awaitResult = doCountDownLatchOp(COUNT_DOWN_LATCH_AWAIT, name, 0, unit.toMillis(timeout));
-////                switch (awaitResult) {
-////                    case CountDownLatchProxy.INSTANCE_DESTROYED:
-////                        throw new InstanceDestroyedException(InstanceType.COUNT_DOWN_LATCH, (String) toObject(name));
-////                    case CountDownLatchProxy.OWNER_LEFT:
-////                        Member owner = new MemberImpl(request.lockAddress, thisAddress.equals(request.lockAddress));
-////                        throw new MemberLeftException(owner);
-////                    case CountDownLatchProxy.AWAIT_DONE:
-////                        return true;
-////                    case CountDownLatchProxy.AWAIT_FAILED:
-////                    default:
-////                        return false;
-////                }
-////            } finally {
-////                operationsCounter.incrementAwait(currentTimeMillis() - begin);
-////            }
-////        }
-////
-////        public boolean countDown(Data name) {
-////            final int threadsReleased = doCountDownLatchOp(COUNT_DOWN_LATCH_COUNT_DOWN, name, 0, -1);
-////            operationsCounter.incrementCountDown(currentTimeMillis() - begin, threadsReleased);
-////            return threadsReleased > 0;
-////        }
-////
-////        public int getCount(Data name) {
-////            final int count = doCountDownLatchOp(COUNT_DOWN_LATCH_GET_COUNT, name, 0, -1);
-////            operationsCounter.incrementOther(currentTimeMillis() - begin);
-////            return count;
-////        }
-////
-////        public Address getOwnerAddress(Data name) {
-////            begin = currentTimeMillis();
-////            setLocal(COUNT_DOWN_LATCH_GET_OWNER, MapConfig.COUNT_DOWN_LATCH_MAP_NAME, name, null, 0, -1);
-////            doOp();
-////            return (Address) getResultAsObject(false);
-////        }
-////
-////        public boolean setCount(Data name, int count, Address ownerAddress) {
-////            int countSet = doCountDownLatchOp(COUNT_DOWN_LATCH_SET_COUNT, name, count, -1, ownerAddress);
-////            operationsCounter.incrementOther(currentTimeMillis() - begin);
-////            return countSet == 1;
-////        }
-////
-////        public void destroy(Data name) {
-////            doCountDownLatchOp(COUNT_DOWN_LATCH_DESTROY, name, 0, -1);
-////            //new MRemove().remove(MapConfig.COUNT_DOWN_LATCH_MAP_NAME, name, -1);
-////        }
-////
-////        void setOperationsCounter(CountDownLatchOperationsCounter operationsCounter) {
-////            this.operationsCounter = operationsCounter;
-////        }
-////
-////        private int doCountDownLatchOp(ClusterOperation op, Data name, int value, long timeout) {
-////            return doCountDownLatchOp(op, name, value, timeout, thisAddress);
-////        }
-////
-////        private int doCountDownLatchOp(ClusterOperation op, Data name, int value, long timeout, Address endPoint) {
-////            begin = currentTimeMillis();
-////            setLocal(op, MapConfig.COUNT_DOWN_LATCH_MAP_NAME, name, null, timeout, -1);
-////            request.longValue = value;
-////            request.lockAddress = endPoint;
-////            doOp();
-////            Data backup = (Data) getResultAsIs();
-////            int responseValue = (int) request.longValue;
-////            if (backup != null) {
-////                request.value = backup;
-////                request.longValue = 0L;
-////                backup(CONCURRENT_MAP_BACKUP_PUT);
-////            }
-////            return responseValue;
-////        }
-////    }
-//
-////    class MSemaphore extends MDefaultBackupAndMigrationAwareOp {
-////        SemaphoreOperationsCounter operationsCounter;
-////        long begin;
-////
-////        public void attachDetach(Data name, int permitsDelta) {
-////            doSemaphoreOp(SEMAPHORE_ATTACH_DETACH_PERMITS, name, permitsDelta, null, -1);
-////            operationsCounter.incrementNonAcquires(currentTimeMillis() - begin, permitsDelta);
-////        }
-////
-////        public boolean cancelAcquire(Data name) {
-////            setLocal(SEMAPHORE_CANCEL_ACQUIRE, MapConfig.SEMAPHORE_MAP_NAME, name, null, -1, -1);
-////            doOp();
-////            getResult();
-////            return request.longValue == 1;
-////        }
-////
-////        public int drainPermits(Data name) {
-////            int drainedPermits = doSemaphoreOp(SEMAPHORE_DRAIN_PERMITS, name, -1, null, -1);
-////            operationsCounter.incrementNonAcquires(currentTimeMillis() - begin, 0);
-////            return drainedPermits;
-////        }
-////
-////        public int getAvailable(Data name) {
-////            int availablePermits = doSemaphoreOp(SEMAPHORE_GET_AVAILABLE_PERMITS, name, -1, null, -1);
-////            operationsCounter.incrementNonAcquires(currentTimeMillis() - begin, 0);
-////            return availablePermits;
-////        }
-////
-////        public int getAttached(Data name) {
-////            int attachedPermits = doSemaphoreOp(SEMAPHORE_GET_ATTACHED_PERMITS, name, -1, false, -1);
-////            operationsCounter.incrementNonAcquires(currentTimeMillis() - begin, 0);
-////            return attachedPermits;
-////        }
-////
-////        public void reduce(Data name, int permits) {
-////            doSemaphoreOp(SEMAPHORE_REDUCE_PERMITS, name, permits, null, -1);
-////            operationsCounter.incrementPermitsReduced(currentTimeMillis() - begin, 0);
-////        }
-////
-////        public void release(Data name, int permits, Boolean detach) {
-////            doSemaphoreOp(SEMAPHORE_RELEASE, name, permits, detach, -1);
-////            operationsCounter.incrementReleases(currentTimeMillis() - begin, permits, detach);
-////        }
-////
-////        public boolean tryAcquire(Data name, int permits, boolean attach, long timeout) throws InstanceDestroyedException {
-////            try {
-////                int acquireResult = doSemaphoreOp(SEMAPHORE_TRY_ACQUIRE, name, permits, attach, timeout);
-////                switch (acquireResult) {
-////                    case SemaphoreProxy.INSTANCE_DESTROYED:
-////                        operationsCounter.incrementRejectedAcquires(currentTimeMillis() - begin);
-////                        throw new InstanceDestroyedException(InstanceType.SEMAPHORE, (String) toObject(name));
-////                    case SemaphoreProxy.ACQUIRED:
-////                        operationsCounter.incrementAcquires(currentTimeMillis() - begin, permits, attach);
-////                        return true;
-////                    case SemaphoreProxy.ACQUIRE_FAILED:
-////                    default:
-////                        operationsCounter.incrementRejectedAcquires(currentTimeMillis() - begin);
-////                        return false;
-////                }
-////            } catch (RuntimeInterruptedException e) {
-////                operationsCounter.incrementRejectedAcquires(currentTimeMillis() - begin);
-////                throw e;
-////            }
-////        }
-////
-////        public void destroy(Data name) {
-////            doSemaphoreOp(SEMAPHORE_DESTROY, name, -1, null, -1);
-////            new MRemove().remove(MapConfig.SEMAPHORE_MAP_NAME, name);
-////        }
-////
-////        void setOperationsCounter(SemaphoreOperationsCounter operationsCounter) {
-////            this.operationsCounter = operationsCounter;
-////        }
-////
-////        private int doSemaphoreOp(ClusterOperation op, Data name, long longValue, Object value, long timeout) {
-////            begin = currentTimeMillis();
-////            int responseValue = 1;
-////            if (longValue != 0L) {
-////                setLocal(op, MapConfig.SEMAPHORE_MAP_NAME, name, value, timeout, -1);
-////                request.longValue = longValue;
-////                doOp();
-////                Data backup = (Data) getResultAsIs();
-////                responseValue = (int) request.longValue;
-////                if (backup != null) {
-////                    request.value = backup;
-////                    request.longValue = 0L;
-////                    backup(CONCURRENT_MAP_BACKUP_PUT);
-////                    operationsCounter.incrementModified(currentTimeMillis() - begin);
-////                } else {
-////                    operationsCounter.incrementNonModified(currentTimeMillis() - begin);
-////                }
-////            }
-////            return responseValue;
-////        }
-////    }
-//
-//    class MPut extends MBackupAndMigrationAwareOp {
-//
-//        public boolean replace(String name, Object key, Object oldValue, Object newValue) {
-//            Object result = txnalReplaceIfSame(CONCURRENT_MAP_REPLACE_IF_SAME, name, key, newValue, oldValue);
-//            return (result == Boolean.TRUE);
-//        }
-//
-//        public Object replace(String name, Object key, Object value) {
-//            return txnalPut(CONCURRENT_MAP_REPLACE_IF_NOT_NULL, name, key, value, -1, -1);
-//        }
-//
-//        public Object putIfAbsent(String name, Object key, Object value, long ttl) {
-//            return txnalPut(CONCURRENT_MAP_PUT_IF_ABSENT, name, key, value, -1, ttl);
-//        }
-//
-//        public Object put(String name, Object key, Object value, long ttl) {
-//            return txnalPut(CONCURRENT_MAP_PUT, name, key, value, -1, ttl);
-//        }
-//
-//        public Object putAfterCommit(String name, Object key, Object value, long ttl, long txnId) {
-//            Object result = null;
-//            if (txnId != -1) {
-//                ThreadContext tc = ThreadContext.get();
-//                Data dataKey = toData(key);
-//                CMap cmap = getMap(name);
-//                final LocalLock localLock = cmap.mapLocalLocks.get(dataKey);
-//                final boolean shouldUnlock = localLock != null
-//                        && localLock.getThreadId() == tc.getThreadId();
-//                final boolean shouldRemove = shouldUnlock && localLock.getCount() == 1;
-//                if (shouldRemove) {
-//                    result = txnalPut(CONCURRENT_MAP_PUT_AND_UNLOCK, name, key, value, -1, ttl, txnId);
-//                    // remove if current LocalLock is not changed
-//                    cmap.mapLocalLocks.remove(dataKey, localLock);
-//                } else if (shouldUnlock) {
-//                    result = txnalPut(CONCURRENT_MAP_PUT, name, key, value, -1, ttl, -1);
-//                    localLock.decrementAndGet();
-//                } else {
-//                    final String error = "Could not commit put operation! Current thread is not owner of " +
-//                            "transaction lock! Thread-Id: " + tc.getThreadId() + ", LocalLock: " + localLock;
-//                    logger.log(Level.WARNING, error);
-//                    throw new IllegalStateException(error);
-//                }
-//            }
-//            return result;
-//        }
-//
-//        public Object putForSync(String name, Object key, Object value) {
-//            Object result = txnalPut(CONCURRENT_MAP_SET, name, key, value, -1, -1, Long.MIN_VALUE);
-//            return (result == Boolean.TRUE);
-//        }
-//
-//        public Object putTransient(String name, Object key, Object value, long ttl) {
-//            return txnalPut(CONCURRENT_MAP_PUT_TRANSIENT, name, key, value, -1, ttl);
-//        }
-//
-//        public boolean set(String name, Object key, Object value, long ttl) {
-//            Object result = txnalPut(CONCURRENT_MAP_SET, name, key, value, -1, ttl);
-//            return (result == Boolean.TRUE);
-//        }
-//
-//        public void merge(Record record) {
-//            if (getInstanceType(record.getName()).isMultiMap()) {
-//                Collection<ValueHolder> values = record.getMultiValues();
-//                if (values != null && values.size() > 0) {
-//                    for (ValueHolder valueHolder : values) {
-//                        mergeOne(record, valueHolder.getData());
-//                    }
-//                }
-//            } else {
-//                mergeOne(record, record.getValueData());
-//            }
-//        }
-//
-//        public void mergeOne(Record record, Data valueData) {
-//            DataRecordEntry dataRecordEntry = new DataRecordEntry(record, valueData, false);
-//            request.setFromRecord(record);
-//            request.operation = CONCURRENT_MAP_MERGE;
-//            request.value = toData(dataRecordEntry);
-//            request.setBooleanRequest();
-//            doOp();
-//            Boolean returnObject = getResultAsBoolean();
-//            if (returnObject) {
-//                request.value = valueData;
-//                backup(CONCURRENT_MAP_BACKUP_PUT);
-//            }
-//        }
-//
-//        public boolean tryPut(String name, Object key, Object value, long timeout, long ttl) {
-//            try {
-//                Object result = txnalPut(CONCURRENT_MAP_TRY_PUT, name, key, value, timeout, ttl);
-//                return (result == Boolean.TRUE);
-//            } catch (OperationTimeoutException e) {
-//                return false;
-//            }
-//        }
-//
-//        private Object txnalReplaceIfSame(ClusterOperation operation, String name, Object key, Object newValue, Object expectedValue) {
-//            ThreadContext threadContext = ThreadContext.get();
-//            TransactionImpl txn = threadContext.getCallContext().getTransaction();
-//            if (txn != null && txn.getStatus() == Transaction.TXN_STATUS_ACTIVE) {
-//                if (!txn.has(name, key)) {
-//                    MLock mlock = new MLock();
-//                    boolean locked = mlock
-//                            .lockAndGetValue(name, key, DEFAULT_TXN_TIMEOUT);
-//                    if (!locked)
-//                        throwTxTimeoutException(key);
-//                    Object oldObject = null;
-//                    Data oldValue = mlock.oldValue;
-//                    if (oldValue != null) {
-//                        oldObject = threadContext.isClient() ? oldValue : threadContext.toObject(oldValue);
-//                    }
-//                    if (oldObject == null) {
-//                        return Boolean.FALSE;
-//                    } else {
-//                        if (expectedValue.equals(oldValue)) {
-//                            txn.attachPutOp(name, key, toData(newValue), false);
-//                            return Boolean.TRUE;
-//                        } else {
-//                            return Boolean.FALSE;
-//                        }
-//                    }
-//                } else {
-//                    if (expectedValue.equals(toObject(txn.get(name, key)))) {
-//                        txn.attachPutOp(name, key, toData(newValue), false);
-//                        return Boolean.TRUE;
-//                    } else {
-//                        return Boolean.FALSE;
-//                    }
-//                }
-//            } else {
-//                Data dataExpected = toData(expectedValue);
-//                Data dataNew = toData(newValue);
-//                setLocal(operation, name, key, new MultiData(dataExpected, dataNew), -1, -1);
-//                request.longValue = (request.value == null) ? Integer.MIN_VALUE : dataNew.hashCode();
-//                setIndexValues(request, newValue);
-//                request.setBooleanRequest();
-//                doOp();
-//                Object returnObject = getResultAsBoolean();
-//                if (!Boolean.FALSE.equals(returnObject)) {
-//                    request.value = dataNew;
-//                    backup(CONCURRENT_MAP_BACKUP_PUT);
-//                }
-//                return returnObject;
-//            }
-//        }
-//
-//        Object txnalPut(ClusterOperation operation, String name, Object key, Object value, long timeout, long ttl) {
-//            return txnalPut(operation, name, key, value, timeout, ttl, -1);
-//        }
-//
-//        Object txnalPut(ClusterOperation operation, String name, Object key, Object value, long timeout, long ttl, long txnId) {
-//            ThreadContext threadContext = ThreadContext.get();
-//            TransactionImpl txn = threadContext.getTransaction();
-//            SystemLogService css = node.getSystemLogService();
-//            if (css.shouldLog(INFO)) {
-//                css.logObject(MPut.this, INFO, operation);
-//            }
-//            if (txn != null && txn.getStatus() == Transaction.TXN_STATUS_ACTIVE) {
-//                if (!txn.has(name, key)) {
-//                    MLock mlock = new MLock();
-//                    boolean locked = mlock
-//                            .lockAndGetValue(name, key, DEFAULT_TXN_TIMEOUT);
-//                    if (!locked)
-//                        throwTxTimeoutException(key);
-//                    Object oldObject = null;
-//                    Data oldValue = mlock.oldValue;
-//                    if (oldValue != null) {
-//                        oldObject = threadContext.isClient() ? oldValue : threadContext.toObject(oldValue);
-//                    }
-//                    if (operation == CONCURRENT_MAP_PUT_IF_ABSENT && oldObject != null) {
-//                        txn.attachPutOp(name, key, oldValue, 0, ttl, false);
-//                    } else {
-//                        txn.attachPutOp(name, key, toData(value), 0, ttl, (oldObject == null));
-//                    }
-//                    if (operation == CONCURRENT_MAP_TRY_PUT) {
-//                        return Boolean.TRUE;
-//                    }
-//                    return oldObject;
-//                } else {
-//                    if (operation == CONCURRENT_MAP_PUT_IF_ABSENT) {
-//                        Data existingValue = txn.get(name, key);
-//                        if (existingValue != null) {
-//                            return threadContext.isClient() ? existingValue : threadContext.toObject(existingValue);
-//                        }
-//                    }
-//                    Data resultData = txn.attachPutOp(name, key, toData(value), false);
-//                    if (operation == CONCURRENT_MAP_TRY_PUT) {
-//                        return Boolean.TRUE;
-//                    }
-//                    return threadContext.isClient() ? resultData : threadContext.toObject(resultData);
-//                }
-//            } else {
-//                setLocal(operation, name, key, value, timeout, ttl);
-//                request.txnId = txnId;
-//                setIndexValues(request, value);
-//                if (operation == CONCURRENT_MAP_TRY_PUT
-//                        || operation == CONCURRENT_MAP_SET
-//                        || operation == CONCURRENT_MAP_PUT_AND_UNLOCK
-//                        || operation == CONCURRENT_MAP_PUT_TRANSIENT) {
-//                    request.setBooleanRequest();
-//                    Data valueData = request.value;
-//                    doOp();
-//                    Boolean successful = getResultAsBoolean();
-//                    if (successful) {
-//                        request.value = valueData;
-//                        if (operation == CONCURRENT_MAP_PUT_AND_UNLOCK) {
-//                            backup(CONCURRENT_MAP_BACKUP_PUT_AND_UNLOCK);
-//                        } else {
-//                            backup(CONCURRENT_MAP_BACKUP_PUT);
-//                        }
-//                    }
-//                    return successful;
-//                } else {
-//                    request.setObjectRequest();
-//                    if (css.shouldLog(TRACE)) {
-//                        css.logObject(MPut.this, TRACE, "Calling doOp");
-//                    }
-//                    doOp();
-//                    if (css.shouldLog(TRACE)) {
-//                        css.logObject(MPut.this, TRACE, "Done doOp");
-//                    }
-//                    Object returnObject = getResultAsObject();
-//                    if (css.shouldLog(INFO)) {
-//                        css.logObject(MPut.this, INFO, returnObject);
-//                    }
-//                    if (operation == CONCURRENT_MAP_REPLACE_IF_NOT_NULL && returnObject == null) {
-//                        return null;
-//                    }
-//                    if (returnObject instanceof AddressAwareException) {
-//                        rethrowException(operation, (AddressAwareException) returnObject);
-//                    }
-//                    request.longValue = Long.MIN_VALUE;
-//                    backup(CONCURRENT_MAP_BACKUP_PUT);
-//                    if (css.shouldLog(TRACE)) {
-//                        css.logObject(MPut.this, TRACE, "Backups completed returning result");
-//                    }
-//                    return returnObject;
-//                }
-//            }
-//        }
-//    }
-//
-//    class MRemoveMulti extends MBackupAndMigrationAwareOp {
-//
-//        public Collection remove(String name, Object key) {
-//            final ThreadContext tc = ThreadContext.get();
-//            TransactionImpl txn = tc.getCallContext().getTransaction();
-//            if (txn != null && txn.getStatus() == Transaction.TXN_STATUS_ACTIVE) {
-//                Collection committedValues = null;
-//                if (!txn.has(name, key)) {
-//                    MLock mlock = new MLock();
-//                    boolean locked = mlock.lockAndGetValue(name, key, DEFAULT_TXN_TIMEOUT);
-//                    if (!locked) throwTxTimeoutException(key);
-//                    committedValues = (Collection) toObject(mlock.oldValue);
-//                } else {
-//                    Object value = objectCall(CONCURRENT_MAP_GET, name, key, null, 0, -1);
-//                    if (value instanceof AddressAwareException) {
-//                        rethrowException(request.operation, (AddressAwareException) value);
-//                    }
-//                    committedValues = (Collection) value;
-//                }
-//                List allValues = new ArrayList();
-//                int removedValueCount = 1;
-//                if (committedValues != null) {
-//                    allValues.addAll(committedValues);
-//                    removedValueCount = committedValues.size();
-//                }
-//                txn.getMulti(name, key, allValues);
-//                txn.attachRemoveOp(name, key, null, false, removedValueCount);
-//                return allValues;
-//            } else {
-//                Collection result = (Collection) objectCall(CONCURRENT_MAP_REMOVE, name, key, null, 0, -1);
-//                if (result != null) {
-//                    backup(CONCURRENT_MAP_BACKUP_REMOVE);
-//                }
-//                return result;
-//            }
-//        }
-//
-//        boolean remove(String name, Object key, Object value) {
-//            ThreadContext threadContext = ThreadContext.get();
-//            TransactionImpl txn = threadContext.getCallContext().getTransaction();
-//            if (txn != null && txn.getStatus() == Transaction.TXN_STATUS_ACTIVE) {
-//                if (!txn.has(name, key)) {
-//                    MLock mlock = new MLock();
-//                    boolean locked = mlock.lockAndGetValue(name, key, value, DEFAULT_TXN_TIMEOUT);
-//                    if (!locked) throwTxTimeoutException(key);
-//                    Data oldValue = mlock.oldValue;
-//                    boolean existingRecord = (oldValue != null);
-//                    txn.attachRemoveOp(name, key, toData(value), !existingRecord);
-//                    return existingRecord;
-//                } else {
-//                    MContainsKey mContainsKey = new MContainsKey();
-//                    boolean containsEntry = mContainsKey.containsEntry(name, key, value);
-//                    txn.attachRemoveOp(name, key, toData(value), !containsEntry);
-//                    return containsEntry;
-//                }
-//            } else {
-//                boolean result = booleanCall(CONCURRENT_MAP_REMOVE_MULTI, name, key, value, 0, -1);
-//                if (result) {
-//                    backup(CONCURRENT_MAP_BACKUP_REMOVE_MULTI);
-//                }
-//                return result;
-//            }
-//        }
-//    }
-//
-//    abstract class MBackupAndMigrationAwareOp extends MBackupAwareOp {
-//        @Override
-//        public boolean isMigrationAware() {
-//            return true;
-//        }
-//    }
-//
-//    abstract class MDefaultBackupAndMigrationAwareOp extends MBackupAndMigrationAwareOp {
-//        @Override
-//        void prepareForBackup() {
-//            backupCount = Math.min(MapConfig.DEFAULT_BACKUP_COUNT, node.clusterImpl.getDataMemberCount() - 1);
-//        }
-//    }
-//
-//    abstract class MTargetAwareOp extends TargetAwareOp {
-//
-//        @Override
-//        public void doOp() {
-//            target = null;
-//            super.doOp();
-//        }
-//
-//        @Override
-//        public void setTarget() {
-//            if (target == null) {
-//                target = getKeyOwner(request);
-//            }
-//        }
-//    }
-//
-//    protected Address getBackupMember(final int partitionId, final int replicaIndex) {
-//        return partitionManager.getPartition(partitionId).getReplicaAddress(replicaIndex);
-//    }
-//
-//    class MBackup extends MTargetAwareOp {
-//        protected int replicaIndex = 0;
-//
-//        public void sendBackup(ClusterOperation operation, int replicaIndex, Request reqBackup) {
-//            reset();
-//            this.replicaIndex = replicaIndex;
-//            SystemLogService css = node.getSystemLogService();
-//            if (css.shouldLog(TRACE)) {
-//                css.trace(this, "SendingBackup callId.", callId);
-//            }
-//            request.setFromRequest(reqBackup);
-//            request.operation = operation;
-//            request.caller = thisAddress;
-//            request.longValue = replicaIndex;
-//            request.setBooleanRequest();
-//            doOp();
-//        }
-//
-//        public void reset() {
-//            super.reset();
-//            replicaIndex = 0;
-//        }
-//
-//        @Override
-//        public void process() {
-//            target = getBackupMember(request.blockId, replicaIndex);
-//            if (target == null) {
-//                if (isValidBackup()) {
-//                    setRedoResult(REDO_TARGET_UNKNOWN);
-//                } else {
-//                    setResult(Boolean.FALSE);
-//                }
-//            } else {
-//                if (target.equals(thisAddress)) {
-//                    doLocalOp();
-//                } else {
-//                    invoke();
-//                }
-//            }
-//        }
-//
-//        // executed by ServiceThread
-//        boolean isValidBackup() {
-//            int maxBackupCount = node.clusterImpl.getDataMemberCount() - 1;
-//            if (maxBackupCount > 0) {
-//                CMap map = getOrCreateMap(request.name);
-//                maxBackupCount = Math.min(map.getBackupCount(), maxBackupCount);
-//            }
-//            maxBackupCount = maxBackupCount > 0 ? maxBackupCount : 0;
-//            return replicaIndex <= maxBackupCount;
-//        }
-//
-//        boolean isMigrationAware() {
-//            return true;
-//        }
-//
-//        boolean isPartitionMigrating() {
-//            return isMigrating(request, replicaIndex);
-//        }
-//
-//        @Override
-//        protected final void handleInterruption() {
-//            logger.log(Level.WARNING, Thread.currentThread().getName() + " is interrupted! " +
-//                    "Hazelcast intentionally suppresses interruption during backup operations. " +
-//                    "Operation: " + request.operation);
-//        }
-//    }
-//
-//    class AsyncBackupProcessable implements Processable {
-//        final Request request;
-//        final int replicaIndex;
-//
-//        AsyncBackupProcessable(final Request request, final int replicaIndex) {
-//            this.request = request;
-//            this.replicaIndex = replicaIndex;
-//        }
-//
-//        public void process() {
-//            final Address target = getBackupMember(request.blockId, replicaIndex);
-//            if (target != null) {
-//                if (thisAddress.equals(target)) {
-//                    processBackupRequest(request);
-//                } else {
-//                    final Packet packet = obtainPacket();
-//                    packet.setFromRequest(request);
-//                    // this is not a call! we do not expect any response!
-//                    // @see BackupOperationHandler
-//                    packet.callId = -1L;
-//                    sendOrReleasePacket(packet, target);
-//                }
-//            }
-//        }
-//    }
-//
-//    abstract class MBackupAwareOp extends MTargetAwareOp {
-//        protected volatile int backupCount = 0;
-//        protected volatile int asyncBackupCount = 0;
-//
-//        protected void backup(ClusterOperation operation) {
-//            final int localBackupCount = backupCount;
-//            final int localAsyncBackupCount = asyncBackupCount;
-//            final int totalBackupCount = localBackupCount + localAsyncBackupCount;
-//            if (localBackupCount <= 0 && localAsyncBackupCount <= 0) {
-//                return;
-//            }
-//            if (totalBackupCount > MAX_BACKUP_COUNT) {
-//                String msg = "Max backup is " + MAX_BACKUP_COUNT + " but total backupCount is " + totalBackupCount;
-//                logger.log(Level.SEVERE, msg);
-//                throw new RuntimeException(msg);
-//            }
-//            if (request.key == null || request.key.size() == 0) {
-//                throw new RuntimeException("Key is null! " + request.key);
-//            }
-//            final MBackup[] backupOps = new MBackup[localBackupCount];
-//            for (int i = 0; i < totalBackupCount; i++) {
-//                final int replicaIndex = i + 1;
-//                if (i < localBackupCount) {
-//                    MBackup backupOp = new MBackup();
-//                    backupOps[i] = backupOp;
-//                    backupOp.sendBackup(operation, replicaIndex, request);
-//                } else {
-//                    final Request reqBackup = Request.copyFromRequest(request);
-//                    reqBackup.operation = operation;
-//                    enqueueAndReturn(new AsyncBackupProcessable(reqBackup, replicaIndex));
-//                }
-//            }
-//            for (int i = 0; i < localBackupCount; i++) {
-//                MBackup backupOp = backupOps[i];
-//                backupOp.getResultAsBoolean();
-//            }
-//        }
-//
-//        // executed by ServiceThread
-//        void prepareForBackup() {
-//            int localBackupCount = 0;
-//            int localAsyncBackupCount = 0;
-//            final int maxBackup = node.clusterImpl.getDataMemberCount() - 1;
-//            if (maxBackup > 0) {
-//                CMap map = getOrCreateMap(request.name);
-//                localBackupCount = Math.min(map.getBackupCount(), maxBackup);
-//                localAsyncBackupCount = Math.min(map.getAsyncBackupCount(), (maxBackup - localBackupCount));
-//            }
-//            backupCount = localBackupCount > 0 ? localBackupCount : 0;
-//            asyncBackupCount = localAsyncBackupCount > 0 ? localAsyncBackupCount : 0;
-//        }
-//
-//        @Override
-//        public void process() {
-//            prepareForBackup();
-//            request.blockId = getPartitionId(request);
-//            super.process();
-//        }
-//
-//        @Override
-//        public void handleNoneRedoResponse(Packet packet) {
-//            handleRemoteResponse(packet);
-//            super.handleNoneRedoResponse(packet);
-//        }
-//
-//        public void handleRemoteResponse(Packet packet) {
-//            request.local = true;
-//            request.version = packet.version;
-//            request.lockCount = packet.lockCount;
-//            request.longValue = packet.longValue;
-//        }
-//    }
-//
-//    abstract class MigrationAwareSubCall extends SubCall {
-//
-//        protected MigrationAwareSubCall(Address target) {
-//            super(target);
-//        }
-//
-//        @Override
-//        public void process() {
-//            request.blockId = -1;
-//            super.process();
-//        }
-//
-//        @Override
-//        public boolean isMigrationAware() {
-//            return true;
-//        }
-//    }
-//
-//    final void fireMapEvent(Map<Address, Boolean> mapListeners, int eventType,
-//                            Data oldValue, Record record, Address callerAddress) {
-//        if (record.getListeners() == null && (mapListeners == null || mapListeners.size() == 0)) {
-//            return;
-//        }
-//        fireMapEvent(mapListeners, record.getName(), eventType, record.getKeyData(),
-//                oldValue, record.getValueData(), record.getListeners(), callerAddress);
-//    }
-//
-//    public class MContainsValue extends MultiCall<Boolean> {
-//        boolean contains = false;
-//        final String name;
-//        final Object value;
-//
-//        public MContainsValue(String name, Object value) {
-//            this.name = name;
-//            this.value = value;
-//        }
-//
-//        SubCall createNewTargetAwareOp(Address target) {
-//            return new MGetContainsValue(target);
-//        }
-//
-//        boolean onResponse(Object response) {
-//            if (response == Boolean.TRUE) {
-//                this.contains = true;
-//                return false;
-//            }
-//            return true;
-//        }
-//
-//        void onCall() {
-//            contains = false;
-//        }
-//
-//        Boolean returnResult() {
-//            return contains;
-//        }
-//
-//        protected boolean excludeLiteMember() {
-//            return true;
-//        }
-//
-//        class MGetContainsValue extends MigrationAwareSubCall {
-//            public MGetContainsValue(Address target) {
-//                super(target);
-//                setLocal(CONCURRENT_MAP_CONTAINS_VALUE, name, null, value, 0, -1);
-//                request.setBooleanRequest();
-//            }
-//        }
-//    }
-//
-//    public class MLockMap extends MultiCall<Boolean> {
-//        private final String name;
-//        private final ClusterOperation operation;
-//        private volatile boolean result;
-//
-//        public MLockMap(String name, boolean lock) {
-//            this.name = name;
-//            this.operation = (lock) ? CONCURRENT_MAP_LOCK_MAP : CONCURRENT_MAP_UNLOCK_MAP;
-//        }
-//
-//        SubCall createNewTargetAwareOp(Address target) {
-//            return new MTargetLockMap(target);
-//        }
-//
-//        boolean onResponse(Object response) {
-//            return (Boolean.TRUE.equals(response));
-//        }
-//
-//        void onCall() {
-//        }
-//
-//        @Override
-//        void onComplete() {
-//            this.result = true;
-//        }
-//
-//        Boolean returnResult() {
-//            return result;
-//        }
-//
-//        protected boolean excludeLiteMember() {
-//            return true;
-//        }
-//
-//        @Override
-//        protected Address getFirstAddressToMakeCall() {
-//            return node.getMasterAddress();
-//        }
-//
-//        class MTargetLockMap extends SubCall {
-//            public MTargetLockMap(Address target) {
-//                super(target);
-//                setLocal(operation, name, null, null, 0, -1);
-//                request.setBooleanRequest();
-//            }
-//        }
-//    }
-//
-//    public class MEmpty {
-//
-//        public boolean isEmpty(String name) {
-//            NearCache nearCache = mapCaches.get(name);
-//            if (nearCache != null && !nearCache.isEmpty()) {
-//                return false;
-//            }
-//            final CMap cMap = maps.get(name);
-//            if (cMap != null) {
-//                long now = currentTimeMillis();
-//                for (Record record : cMap.mapRecords.values()) {
-//                    if (record.isActive() && record.isValid(now) && record.hasValueData()) {
-//                        if (cMap.isReadBackupData()) {
-//                            return false;
-//                        } else {
-//                            Partition partition = partitionServiceImpl.getPartition(record.getBlockId());
-//                            if (partition != null && partition.getOwner() != null && partition.getOwner().localMember()) {
-//                                return false;
-//                            }
-//                        }
-//                    }
-//                }
-//            }
-//            throw new UnsupportedOperationException();
-//        }
-//    }
-//
-//    public LocalMapStatsImpl getLocalMapStats(String name) {
-//        final CMap cmap = getMap(name);
-//        if (cmap == null) {
-//            return new LocalMapStatsImpl();
-//        }
-//        return cmap.getLocalMapStats();
-//    }
-//
-//    public Address getKeyOwner(Request req) {
-//        int partitionId = getPartitionId(req);
-//        return getPartitionOwner(partitionId);
-//    }
-//
-//    public Address getPartitionOwner(int partitionId) {
-//        return partitionManager.getOwner(partitionId);
-//    }
-//
-//    public Address getKeyOwner(Data key) {
-//        int partitionId = getPartitionId(key);
-//        return getPartitionOwner(partitionId);
-//    }
-//
-//    public boolean isMigrating(Request req) {
-//        return isMigrating(req, 0);
-//    }
-//
-//    @Override
-//    public boolean isMigrating(Request req, int replica) {
-//        final Data key = req.key;
-//        return key != null && partitionManager.isPartitionMigrating(getPartitionId(req), replica);
-//    }
-//
-//    public int getPartitionId(Request req) {
-//        req.blockId = getPartitionId(req.key);
-//        return req.blockId;
-//    }
-//
-//    public final int getPartitionId(Data key) {
-//        int hash = key.getPartitionHash();
-//        return (hash == Integer.MIN_VALUE) ? 0 : Math.abs(hash) % PARTITION_COUNT;
-//    }
-//
-//    public long newRecordId() {
-//        checkServiceThread();
-//        return newRecordId++;
-//    }
-//
-//    void evictAsync(final String name, final Data key) {
-//        evictionExecutor.execute(new FallThroughRunnable() {
-//            public void doRun() {
-//                MEvict mEvict = new MEvict();
-//                mEvict.evict(name, key);
-//            }
-//        });
-//    }
-//
-//    public CMap getMap(String name) {
-//        return maps.get(name);
-//    }
-//
-//    public CMap getOrCreateMap(String name) {
-//        checkServiceThread();
-//        CMap map = maps.get(name);
-//        if (map == null) {
-//            map = new CMap(this, name);
-//            maps.put(name, map);
-//        }
-//        return map;
-//    }
-//
-//    @Override
-//    void registerListener(boolean add, String name, Data key, Address address, boolean includeValue) {
-//        CMap cmap = getOrCreateMap(name);
-//        if (add) {
-//            cmap.addListener(key, address, includeValue);
-//        } else {
-//            cmap.removeListener(key, address);
-//        }
-//    }
-//
-//    class LockMapOperationHandler extends MigrationAwareOperationHandler {
-//        protected void doOperation(Request request) {
-//            CMap cmap = getOrCreateMap(request.name);
-//            cmap.lockMap(request);
-//        }
-//    }
-//
-//    class BackupOperationHandler extends TargetAwareOperationHandler {
-//
-//        boolean isRightRemoteTarget(final Request request) {
-//            final int partitionId = getPartitionId(request);
-//            final PartitionInfo partition = partitionManager.getPartition(partitionId);
-//            return thisAddress.equals(partition.getReplicaAddress(getReplicaIndex(request)));
-//        }
-//
-//        boolean isPartitionMigrating(final Request request) {
-//            return isMigrating(request, getReplicaIndex(request));
-//        }
-//
-//        private int getReplicaIndex(final Request request) {return (int) request.longValue;}
-//
-//        public void handle(Request request) {
-//            doOperation(request);
-//            // If request is not a Call, no need to return a response
-//            // @see AsyncBackupProcessable
-//            if (request.callId != -1) {
-//                returnResponse(request);
-//            }
-//        }
-//
-//        protected void doOperation(Request request) {
-//            Boolean value = processBackupRequest(request);
-//            request.clearForResponse();
-//            request.response = value;
-//        }
-//    }
-//
-//    /**
-//     * Should be called by only ServiceThread
-//     */
-//    private boolean processBackupRequest(Request request) {
-//        CMap cmap = getOrCreateMap(request.name);
-//        return cmap.backup(request);
-//    }
-//
-//    class AsyncMergePacketProcessor implements PacketProcessor {
-//        public void process(final Packet packet) {
-//            packet.operation = CONCURRENT_MAP_WAN_MERGE;
-//            final Data key = packet.getKeyData();
-//            Address address = getKeyOwner(key);
-//            if (thisAddress.equals(address)) {
-//                WanMergePacketProcessor p = (WanMergePacketProcessor) getPacketProcessor(CONCURRENT_MAP_WAN_MERGE);
-//                p.process(packet);
-//            } else {
-//                sendOrReleasePacket(packet, address);
-//            }
-//        }
-//    }
-//
-//    class WanMergePacketProcessor implements PacketProcessor {
-////        final ParallelExecutor parallelExecutor = node.executorManager.newParallelExecutor(20);
-//        final Executor parallelExecutor = node.nodeService.getExecutorService();
-//
-//        public void process(final Packet packet) {
-//            final DataRecordEntry dataRecordEntry = (DataRecordEntry) toObject(packet.getValueData());
-//            node.concurrentMapManager.getOrCreateMap(packet.name);
-//            parallelExecutor.execute(new Runnable() {
-//                public void run() {
-//                    mergeWanRecord(dataRecordEntry);
-//                }
-//            });
-//        }
-//    }
-//
-//    class InvalidateOperationHandler implements PacketProcessor {
-//
-//        public void process(Packet packet) {
-//            CMap cmap = getMap(packet.name);
-//            if (cmap != null) {
-//                NearCache nearCache = cmap.nearCache;
-//                if (nearCache != null) {
-//                    nearCache.invalidate(packet.getKeyData());
-//                }
-//            }
-//            releasePacket(packet);
-//        }
-//    }
-//
-//    abstract class MTargetAwareOperationHandler extends TargetAwareOperationHandler {
-//        boolean isRightRemoteTarget(Request request) {
-//            return thisAddress.equals(getKeyOwner(request));
-//        }
-//    }
-//
-//    class RemoveItemOperationHandler extends RemoveOperationHandler {
-//        protected void doOperation(Request request) {
-//            CMap cmap = getOrCreateMap(request.name);
-//            request.response = cmap.removeItem(request);
-//        }
-//    }
-//
-//    class RemoveOperationHandler extends SchedulableOperationHandler {
-//
-//        protected void doOperation(Request request) {
-//            CMap cmap = getOrCreateMap(request.name);
-//            cmap.remove(request);
-//        }
-//
-//        public void handle(Request request) {
-//            CMap cmap = getOrCreateMap(request.name);
-//            if (cmap.isNotLocked(request)) {
-//                if (shouldSchedule(request)) {
-//                    if (request.hasEnoughTimeToSchedule()) {
-//                        if (systemLogService.shouldLog(INFO)) {
-//                            systemLogService.info(request,
-//                                    MapSystemLogFactory.newScheduleRequest(request, cmap.getRecord(request)));
-//                        }
-//                        schedule(request);
-//                    } else {
-//                        if (systemLogService.shouldLog(INFO)) {
-//                            systemLogService.info(request, "NoTimeToSchedule", request.name, request.operation);
-//                        }
-//                        onNoTimeToSchedule(request);
-//                    }
-//                    return;
-//                }
-//                Record record = cmap.getRecord(request);
-//                if ((record == null || record.isLoadable()) && cmap.loader != null) {
-//                    storeExecutor.execute(new RemoveLoader(cmap, request), request.key.hashCode());
-//                } else {
-//                    storeProceed(cmap, request);
-//                }
-//            } else {
-//                returnRedoResponse(request, REDO_MAP_LOCKED);
-//            }
-//        }
-//
-//        class RemoveLoader extends AbstractMapStoreOperation {
-//            Data valueData = null;
-//
-//            RemoveLoader(CMap cmap, Request request) {
-//                super(cmap, request);
-//            }
-//
-//            @Override
-//            void doMapStoreOperation() {
-//                Object key = toObject(request.key);
-//                Object value = cmap.loader.load(key);
-//                valueData = toData(value);
-//            }
-//
-//            public void process() {
-//                Record record = cmap.getRecord(request);
-//                if (valueData != null) {
-//                    if (record == null) {
-//                        record = cmap.createAndAddNewRecord(request.key, valueData);
-//                    } else {
-//                        record.setValueData(valueData);
-//                    }
-//                    record.setActive();
-//                }
-//                if (record != null) {
-//                    if (record.isActive() && !record.isValid()) {
-//                        // record is not valid, it is waiting for eviction.
-//                        // we should cancel eviction by making record valid
-//                        // and proceed to standard remove operation.
-//                        record.setExpirationTime(Long.MAX_VALUE);
-//                        record.setMaxIdle(Long.MAX_VALUE);
-//                    }
-//                    storeProceed(cmap, request);
-//                } else {
-//                    returnResponse(request);
-//                }
-//            }
-//        }
-//
-//        void storeProceed(CMap cmap, Request request) {
-//            if (cmap.store != null && cmap.writeDelayMillis == 0) {
-//                storeExecutor.execute(new RemoveStorer(cmap, request), request.key.hashCode());
-//            } else {
-//                doOperation(request);
-//                returnResponse(request);
-//            }
-//        }
-//
-//        class RemoveStorer extends AbstractMapStoreOperation {
-//
-//            RemoveStorer(CMap cmap, Request request) {
-//                super(cmap, request);
-//            }
-//
-//            @Override
-//            void doMapStoreOperation() {
-//                Object key = toObject(request.key);
-//                cmap.store.delete(key);
-//                afterMapStore();
-//            }
-//
-//            public void process() {
-//                if (success) doOperation(request);
-//                returnResponse(request);
-//            }
-//        }
-//    }
-//
-//    class RemoveMultiOperationHandler extends SchedulableOperationHandler {
-//
-//        public void handle(Request request) {
-//            if (shouldSchedule(request)) {
-//                if (request.hasEnoughTimeToSchedule()) {
-//                    schedule(request);
-//                } else {
-//                    onNoTimeToSchedule(request);
-//                }
-//            } else {
-//                doOperation(request);
-//            }
-//        }
-//
-//        protected void doOperation(Request request) {
-//            CMap cmap = getOrCreateMap(request.name);
-//            Record record = cmap.getRecord(request);
-//            if (record == null || record.getMultiValues() == null) {
-//                request.response = Boolean.FALSE;
-//                returnResponse(request);
-//            } else {
-//                storeExecutor.execute(new RemoveMultiSetMapTask(request, record, cmap), request.key.hashCode());
-//            }
-//        }
-//
-//        class RemoveMultiSetMapTask implements Runnable, Processable {
-//            final CMap cmap;
-//            final Request request;
-//            final Record record;
-//
-//            RemoveMultiSetMapTask(Request request, Record record, CMap cmap) {
-//                this.request = request;
-//                this.record = record;
-//                this.cmap = cmap;
-//            }
-//
-//            public void run() {
-//                final Collection<ValueHolder> multiValues = record.getMultiValues();
-//                if (multiValues == null) {
-//                    request.response = Boolean.FALSE;
-//                    returnResponse(request);
-//                } else {
-//                    request.response = multiValues.remove(new ValueHolder(request.value));
-//                    enqueueAndReturn(RemoveMultiSetMapTask.this);
-//                }
-//            }
-//
-//            public void process() {
-//                if (request.response == Boolean.TRUE) {
-//                    cmap.onRemoveMulti(request, record);
-//                }
-//                returnResponse(request);
-//            }
-//        }
-//    }
-//
-//    class PutMultiOperationHandler extends SchedulableOperationHandler {
-//
-//        public void handle(Request request) {
-//            if (shouldSchedule(request)) {
-//                if (request.hasEnoughTimeToSchedule()) {
-//                    schedule(request);
-//                } else {
-//                    onNoTimeToSchedule(request);
-//                }
-//            } else {
-//                doOperation(request);
-//            }
-//        }
-//
-//        protected void doOperation(Request request) {
-//            CMap cmap = getOrCreateMap(request.name);
-//            if (!cmap.multiMapSet) {
-//                cmap.putMulti(request);
-//                request.response = Boolean.TRUE;
-//                returnResponse(request);
-//            } else {
-//                Record record = cmap.getRecord(request);
-//                if (record == null || record.getMultiValues() == null || !record.isValid()) {
-//                    cmap.putMulti(request);
-//                    request.response = Boolean.TRUE;
-//                    returnResponse(request);
-//                } else {
-//                    storeExecutor.execute(new PutMultiSetMapTask(request, record, cmap), request.key.hashCode());
-//                }
-//            }
-//        }
-//
-//        class PutMultiSetMapTask implements Runnable, Processable {
-//            final CMap cmap;
-//            final Request request;
-//            final Record record;
-//
-//            PutMultiSetMapTask(Request request, Record record, CMap cmap) {
-//                this.request = request;
-//                this.record = record;
-//                this.cmap = cmap;
-//            }
-//
-//            public void run() {
-//                request.response = Boolean.TRUE;
-//                final Collection<ValueHolder> multiValues = record.getMultiValues();
-//                if (multiValues != null) {
-//                    request.response = !multiValues.contains(new ValueHolder(request.value));
-//                }
-//                enqueueAndReturn(PutMultiSetMapTask.this);
-//            }
-//
-//            public void process() {
-//                if (request.response == Boolean.TRUE) {
-//                    cmap.putMulti(request);
-//                }
-//                returnResponse(request);
-//            }
-//        }
-//    }
-//
-//    class ReplaceOperationHandler extends SchedulableOperationHandler {
-//
-//        public void handle(Request request) {
-//            if (shouldSchedule(request)) {
-//                if (request.hasEnoughTimeToSchedule()) {
-//                    schedule(request);
-//                } else {
-//                    onNoTimeToSchedule(request);
-//                }
-//            } else {
-//                doOperation(request);
-//            }
-//        }
-//
-//        protected void doOperation(Request request) {
-//            CMap cmap = getOrCreateMap(request.name);
-//            Record record = cmap.getRecord(request);
-//            if (record == null) {
-//                request.response = Boolean.FALSE;
-//                returnResponse(request);
-//            } else {
-//                storeExecutor.execute(new ReplaceTask(request, record, cmap), request.key.hashCode());
-//            }
-//        }
-//
-//        class ReplaceTask extends AbstractMapStoreOperation {
-//            final Record record;
-//
-//            ReplaceTask(Request request, Record record, CMap cmap) {
-//                super(cmap, request);
-//                this.record = record;
-//            }
-//
-//            public void doMapStoreOperation() {
-//                MultiData multiData = (MultiData) toObject(request.value);
-//                Object expectedValue = toObject(multiData.getData(0));
-//                request.value = multiData.getData(1); // new value
-//                request.response = expectedValue.equals(record.getValue());
-//                if (request.response == Boolean.TRUE) {
-//                    // to prevent possible race condition!
-//                    // See testMapReplaceIfSame# tests in ClusterTest
-//                    record.setValueData(request.value);
-//                }
-//                if (cmap.store != null && cmap.writeDelayMillis == 0) {
-//                    cmap.store.store(toObject(request.key), toObject(request.value));
-//                    afterMapStore();
-//                }
-//            }
-//
-//            public void process() {
-//                if (request.response == Boolean.TRUE) {
-//                    cmap.put(request);
-//                    request.response = Boolean.TRUE;
-//                }
-//                request.value = null;
-//                returnResponse(request);
-//            }
-//        }
-//    }
-//
-//    class RemoveIfSameOperationHandler extends SchedulableOperationHandler {
-//
-//        public void handle(Request request) {
-//            if (shouldSchedule(request)) {
-//                if (request.hasEnoughTimeToSchedule()) {
-//                    schedule(request);
-//                } else {
-//                    onNoTimeToSchedule(request);
-//                }
-//            } else {
-//                doOperation(request);
-//            }
-//        }
-//
-//        protected void doOperation(Request request) {
-//            CMap cmap = getOrCreateMap(request.name);
-//            Record record = cmap.getRecord(request);
-//            if (record == null) {
-//                request.response = Boolean.FALSE;
-//                returnResponse(request);
-//            } else {
-//                storeExecutor.execute(new RemoveIfSameTask(request, record, cmap), request.key.hashCode());
-//            }
-//        }
-//
-//        class RemoveIfSameTask extends AbstractMapStoreOperation {
-//            final Record record;
-//
-//            RemoveIfSameTask(Request request, Record record, CMap cmap) {
-//                super(cmap, request);
-//                this.record = record;
-//            }
-//
-//            public void doMapStoreOperation() {
-//                Object expectedValue = toObject(request.value);
-//                request.response = expectedValue.equals(record.getValue());
-//                if (cmap.store != null && cmap.writeDelayMillis == 0) {
-//                    cmap.store.delete(toObject(request.key));
-//                    afterMapStore();
-//                }
-//            }
-//
-//            public void process() {
-//                request.value = null;
-//                if (request.response == Boolean.TRUE && record.isActive()) {
-//                    // return true only if record is actually removed
-//                    // (see testMapRemoveIfSame test)
-//                    cmap.remove(request);
-//                    request.response = Boolean.TRUE;
-//                } else {
-//                    request.response = Boolean.FALSE;
-//                }
-//                returnResponse(request);
-//            }
-//        }
-//    }
-//
-//    class PutTransientOperationHandler extends SchedulableOperationHandler {
-//        // putTransient is not checking map capacity
-//        // because it is used during initial map loading.
-//        protected void doOperation(Request request) {
-//            CMap cmap = getOrCreateMap(request.name);
-//            Record record = ensureRecord(request);
-//            boolean dirty = (record == null) ? false : record.isDirty();
-//            cmap.put(request);
-//            if (record != null) {
-//                record.setDirty(dirty);
-//                if (!dirty) {
-//                    record.setLastStoredTime(Clock.currentTimeMillis());
-//                }
-//            }
-//            request.value = null;
-//            request.response = Boolean.TRUE;
-//        }
-//    }
-//
-//    class PutOperationHandler extends SchedulableOperationHandler {
-////        @Override
-////        protected void onNoTimeToSchedule(Request request) {
-////            request.response = null;
-////            if (request.operation == CONCURRENT_MAP_TRY_PUT
-////                    || request.operation == CONCURRENT_MAP_PUT_AND_UNLOCK
-////                    || request.operation == CONCURRENT_MAP_SET) {
-////                request.response = Boolean.FALSE;
-////            }
-////            returnResponse(request);
-////        }
-//
-//        @Override
-//        protected void doOperation(Request request) {
-//            CMap cmap = getOrCreateMap(request.name);
-//            SystemLogService css = node.getSystemLogService();
-//            if (css.shouldLog(TRACE)) {
-//                css.logObject(request, TRACE, "Calling cmap.put");
-//            }
-//            cmap.put(request);
-//            if (request.operation == CONCURRENT_MAP_TRY_PUT
-//                    || request.operation == CONCURRENT_MAP_PUT_AND_UNLOCK) {
-//                request.response = Boolean.TRUE;
-//            }
-//            if (css.shouldLog(INFO)) {
-//                css.info(request, "req.response", request.response);
-//            }
-//        }
-//
-//        public void handle(Request request) {
-//            CMap cmap = getOrCreateMap(request.name);
-//            SystemLogService css = systemLogService;
-//            if (css.shouldLog(TRACE)) {
-//                css.logObject(request, TRACE, cmap);
-//            }
-//            boolean checkCapacity = request.operation != CONCURRENT_MAP_REPLACE_IF_NOT_NULL;
-//            boolean overCapacity = checkCapacity && cmap.overCapacity();
-//            boolean cmapNotLocked = cmap.isNotLocked(request);
-//            if (css.shouldLog(TRACE)) {
-//                css.trace(request, "OverCapacity/CmapNotLocked", overCapacity, cmapNotLocked);
-//            }
-//            if (cmapNotLocked) {
-//                if (!overCapacity) {
-//                    if (shouldSchedule(request)) {
-//                        if (request.hasEnoughTimeToSchedule()) {
-//                            if (css.shouldLog(INFO)) {
-//                                css.info(request, MapSystemLogFactory.newScheduleRequest(request, cmap.getRecord(request)));
-//                            }
-//                            schedule(request);
-//                        } else {
-//                            if (css.shouldLog(INFO)) {
-//                                css.info(request, "NoTimeToSchedule", request.name, request.operation);
-//                            }
-//                            onNoTimeToSchedule(request);
-//                        }
-//                        return;
-//                    }
-//                    Record record = cmap.getRecord(request);
-//                    if (css.shouldLog(TRACE)) {
-//                        css.trace(request, "Record is", record);
-//                    }
-//                    if ((record == null || record.isLoadable()) && cmap.loader != null
-//                            && request.operation != ClusterOperation.CONCURRENT_MAP_SET) {
-//                        if (css.shouldLog(TRACE)) {
-//                            css.trace(request, "Will Load");
-//                        }
-//                        storeExecutor.execute(new PutLoader(cmap, request), request.key.hashCode());
-//                    } else {
-//                        storeProceed(cmap, request);
-//                    }
-//                } else if (request.operation == CONCURRENT_MAP_TRY_PUT) { // over capacity and tryPut
-//                    request.response = Boolean.FALSE;
-//                    returnResponse(request);
-//                } else {
-//                    returnRedoResponse(request, REDO_MAP_OVER_CAPACITY); // overcapacity and put
-//                }
-//            } else {
-//                returnRedoResponse(request, REDO_MAP_LOCKED);  // cmap locked
-//            }
-//        }
-//
-//        class PutLoader extends AbstractMapStoreOperation {
-//            Data valueData = null;
-//
-//            PutLoader(CMap cmap, Request request) {
-//                super(cmap, request);
-//            }
-//
-//            @Override
-//            void doMapStoreOperation() {
-//                Object key = toObject(request.key);
-//                Object value = cmap.loader.load(key);
-//                valueData = toData(value);
-//            }
-//
-//            public void process() {
-//                if (valueData != null) {
-//                    Record record = cmap.getRecord(request);
-//                    if (record == null) {
-//                        record = cmap.createAndAddNewRecord(request.key, valueData);
-//                    } else {
-//                        record.setValueData(valueData);
-//                    }
-//                }
-//                storeProceed(cmap, request);
-//            }
-//        }
-//
-//        void storeProceed(CMap cmap, Request request) {
-//            if (cmap.store != null && cmap.writeDelayMillis == 0
-//                    && cmap.isApplicable(request.operation, request, Clock.currentTimeMillis())) {
-//                storeExecutor.execute(new PutStorer(cmap, request), request.key.hashCode());
-//            } else {
-//                doOperation(request);
-//                returnResponse(request);
-//            }
-//        }
-//
-//        class PutStorer extends AbstractMapStoreOperation {
-//
-//            PutStorer(CMap cmap, Request request) {
-//                super(cmap, request);
-//            }
-//
-//            @Override
-//            void doMapStoreOperation() {
-//                Object value;
-//                if (request.operation == CONCURRENT_MAP_REPLACE_IF_SAME) {
-//                    MultiData multiData = (MultiData) toObject(request.value);
-//                    value = toObject(multiData.getData(1));
-//                } else {
-//                    value = toObject(request.value);
-//                }
-//                Object key = toObject(request.key);
-//                cmap.store.store(key, value);
-//                afterMapStore();
-//            }
-//
-//            public void process() {
-//                if (success) doOperation(request);
-//                returnResponse(request);
-//            }
-//        }
-//    }
-//
-////    abstract class AtomicNumberOperationHandler extends MTargetAwareOperationHandler {
-////        abstract long getNewValue(long oldValue, long value);
-////
-////        abstract long getResponseValue(long oldValue, long value);
-////
-////        @Override
-////        void doOperation(Request request) {
-////            final Record record = ensureRecord(request, AtomicNumberProxy.DATA_LONG_ZERO);
-////            final Data oldValueData = record.getValueData();
-////            final Data expectedValue = request.value;
-////            final long value = request.longValue;
-////            request.clearForResponse();
-////            if (expectedValue == null || expectedValue.equals(oldValueData)) {
-////                final long oldValue = (Long) toObject(oldValueData);
-////                final long newValue = getNewValue(oldValue, value);
-////                request.longValue = getResponseValue(oldValue, value);
-////                if (oldValue != newValue) {
-////                    record.setValueData(toData(newValue));
-////                    record.incrementVersion();
-////                    request.version = record.getVersion();
-////                    request.response = record.getValueData();
-////                }
-////            } else {
-////                request.longValue = 0L;
-////            }
-////        }
-////    }
-////
-////    class AtomicNumberAddAndGetOperationHandler extends AtomicNumberOperationHandler {
-////        long getNewValue(long oldValue, long value) {
-////            return oldValue + value;
-////        }
-////
-////        long getResponseValue(long oldValue, long value) {
-////            return oldValue + value;
-////        }
-////    }
-////
-////    class AtomicNumberGetAndAddOperationHandler extends AtomicNumberOperationHandler {
-////        long getNewValue(long oldValue, long value) {
-////            return oldValue + value;
-////        }
-////
-////        long getResponseValue(long oldValue, long value) {
-////            return oldValue;
-////        }
-////    }
-////
-////    class AtomicNumberGetAndSetOperationHandler extends AtomicNumberOperationHandler {
-////        long getNewValue(long oldValue, long value) {
-////            return value;
-////        }
-////
-////        long getResponseValue(long oldValue, long value) {
-////            return oldValue;
-////        }
-////    }
-////
-////    class AtomicNumberCompareAndSetOperationHandler extends AtomicNumberOperationHandler {
-////        long getNewValue(long oldValue, long value) {
-////            return value;
-////        }
-////
-////        long getResponseValue(long oldValue, long value) {
-////            return 1L;
-////        }
-////    }
-////
-////    abstract class CountDownLatchOperationHandler extends SchedulableOperationHandler {
-////        abstract void doCountDownLatchOperation(Request request, DistributedCountDownLatch cdl);
-////
-////        @Override
-////        public void handle(Request request) {
-////            request.record = ensureRecord(request, DistributedCountDownLatch.newInstanceData);
-////            doOperation(request);
-////        }
-////
-////        @Override
-////        void doOperation(Request request) {
-////            doCountDownLatchOperation(request, (DistributedCountDownLatch) request.record.getValue());
-////        }
-////
-////        @Override
-////        protected void onNoTimeToSchedule(Request request) {
-////            doResponse(request, null, CountDownLatchProxy.AWAIT_FAILED, false);
-////        }
-////
-////        protected void doResponse(Request request, DistributedCountDownLatch cdl, long retValue, boolean changed) {
-////            final Record record = request.record;
-////            request.clearForResponse();
-////            if (changed) {
-////                record.setValueData(toData(cdl));
-////                record.incrementVersion();
-////                request.version = record.getVersion();
-////                request.response = record.getValueData();
-////            }
-////            request.longValue = retValue;
-////            if (changed && request.operation == COUNT_DOWN_LATCH_COUNT_DOWN && cdl.getCount() == 0) {
-////                request.longValue = releaseThreads(record);
-////            }
-////            returnResponse(request);
-////        }
-////
-////        private int releaseThreads(Record record) {
-////            int threadsReleased = 0;
-////            final List<ScheduledAction> scheduledActions = record.getScheduledActions();
-////            if (scheduledActions != null) {
-////                for (ScheduledAction sa : scheduledActions) {
-////                    node.clusterImpl.deregisterScheduledAction(sa);
-////                    if (!sa.expired()) {
-////                        sa.consume();
-////                        ++threadsReleased;
-////                    } else {
-////                        sa.onExpire();
-////                    }
-////                }
-////                scheduledActions.clear();
-////            }
-////            return threadsReleased;
-////        }
-////    }
-////
-////    class CountDownLatchAwaitOperationHandler extends CountDownLatchOperationHandler {
-////        void doCountDownLatchOperation(Request request, DistributedCountDownLatch cdl) {
-////            if (cdl.ownerLeft()) {
-////                request.clearForResponse();
-////                doResponse(request, null, CountDownLatchProxy.OWNER_LEFT, false);
-////            } else if (cdl.getCount() == 0) {
-////                request.clearForResponse();
-////                doResponse(request, null, CountDownLatchProxy.AWAIT_DONE, false);
-////            } else {
-////                request.lockThreadId = ThreadContext.get().getThreadId();
-////                schedule(request);
-////            }
-////        }
-////    }
-////
-////    class CountDownLatchCountDownOperationHandler extends CountDownLatchOperationHandler {
-////        void doCountDownLatchOperation(Request request, DistributedCountDownLatch cdl) {
-////            doResponse(request, cdl, 0, cdl.countDown());
-////        }
-////    }
-////
-////    class CountDownLatchDestroyOperationHandler extends CountDownLatchOperationHandler {
-////        void doCountDownLatchOperation(Request request, DistributedCountDownLatch cdl) {
-////            final List<ScheduledAction> scheduledActions = request.record.getScheduledActions();
-////            if (scheduledActions != null) {
-////                for (ScheduledAction sa : scheduledActions) {
-////                    node.clusterImpl.deregisterScheduledAction(sa);
-////                    doResponse(sa.getRequest(), null, CountDownLatchProxy.INSTANCE_DESTROYED, false);
-////                }
-////            }
-////            request.clearForResponse();
-////            returnResponse(request);
-////        }
-////    }
-////
-////    class CountDownLatchGetCountOperationHandler extends CountDownLatchOperationHandler {
-////        void doCountDownLatchOperation(Request request, DistributedCountDownLatch cdl) {
-////            doResponse(request, cdl, cdl.getCount(), false);
-////        }
-////    }
-////
-////    class CountDownLatchGetOwnerOperationHandler extends CountDownLatchOperationHandler {
-////        void doCountDownLatchOperation(Request request, DistributedCountDownLatch cdl) {
-////            request.clearForResponse();
-////            request.response = cdl.getOwnerAddress();
-////            returnResponse(request);
-////        }
-////    }
-////
-////    class CountDownLatchSetCountOperationHandler extends CountDownLatchOperationHandler {
-////        void doCountDownLatchOperation(Request request, DistributedCountDownLatch cdl) {
-////            boolean countSet = cdl.setCount((int) request.longValue, request.caller, request.lockAddress);
-////            doResponse(request, cdl, (countSet ? 1 : 0), countSet);
-////        }
-////    }
-////
-////    abstract class SemaphoreOperationHandler extends SchedulableOperationHandler {
-////        abstract void doSemaphoreOperation(Request request, DistributedSemaphore semaphore);
-////
-////        @Override
-////        public void handle(final Request request) {
-////            request.record = ensureRecord(request, null);
-////            if (request.record.getValue() == null) {
-////                final String name = (String) toObject(request.key);
-////                final SemaphoreConfig sc = node.getConfig().getSemaphoreConfig(name);
-////                final int configInitialPermits = sc.getInitialPermits();
-////                if (sc.isFactoryEnabled()) {
-////                    node.executorManager.executeNow(new Runnable() {
-////                        public void run() {
-////                            try {
-////                                initSemaphore(sc, request, name);
-////                            } catch (Exception e) {
-////                                logger.log(Level.SEVERE, e.getMessage(), e);
-////                            } finally {
-////                                enqueueAndReturn(new Processable() {
-////                                    public void process() {
-////                                        SemaphoreOperationHandler.this.handle(request);
-////                                    }
-////                                });
-////                            }
-////                        }
-////                    });
-////                    return;
-////                } else {
-////                    request.record.setValue(new DistributedSemaphore(configInitialPermits));
-////                }
-////            }
-////            doOperation(request);
-////        }
-////
-////        synchronized void initSemaphore(SemaphoreConfig sc, Request request, String name) throws Exception {
-////            if (request.record.getValue() == null) {
-////                final int configInitialPermits = sc.getInitialPermits();
-////                SemaphoreFactory factory = sc.getFactoryImplementation();
-////                if (factory == null) {
-////                    String factoryClassName = sc.getFactoryClassName();
-////                    if (factoryClassName != null && factoryClassName.length() != 0) {
-////                        ClassLoader cl = node.getConfig().getClassLoader();
-////                        Class factoryClass = ClassLoaderUtil.loadClass(cl, factoryClassName);
-////                        factory = (SemaphoreFactory) factoryClass.newInstance();
-////                    }
-////                }
-////                if (factory != null) {
-////                    int initialPermits = factory.getInitialPermits(name, configInitialPermits);
-////                    request.record.setValue(new DistributedSemaphore(initialPermits));
-////                }
-////            }
-////        }
-////
-////        @Override
-////        void doOperation(Request request) {
-////            doSemaphoreOperation(request, (DistributedSemaphore) request.record.getValue());
-////        }
-////
-////        @Override
-////        protected void onNoTimeToSchedule(Request request) {
-////            doResponse(request, null, SemaphoreProxy.ACQUIRE_FAILED, false);
-////            returnResponse(request);
-////        }
-////
-////        protected void doResponse(Request request, DistributedSemaphore semaphore, long retValue, boolean changed) {
-////            final boolean wasScheduled = request.scheduled;
-////            final Record record = request.record;
-////            final List<ScheduledAction> scheduledActions = record.getScheduledActions();
-////            request.clearForResponse();
-////            if (changed) {
-////                record.setValueData(toData(semaphore));
-////                record.incrementVersion();
-////                request.version = record.getVersion();
-////                request.response = record.getValueData();
-////            }
-////            request.longValue = retValue;
-////            returnResponse(request);
-////            if (!wasScheduled && scheduledActions != null) {
-////                int remaining = scheduledActions.size();
-////                while (remaining-- > 0 && semaphore.getAvailable() > 0) {
-////                    ScheduledAction sa = scheduledActions.remove(0);
-////                    node.clusterImpl.deregisterScheduledAction(sa);
-////                    if (!sa.expired()) {
-////                        sa.consume();
-////                    } else {
-////                        sa.onExpire();
-////                    }
-////                }
-////            }
-////        }
-////    }
-////
-////    class SemaphoreAttachDetachOperationHandler extends SemaphoreOperationHandler {
-////        void doSemaphoreOperation(Request request, DistributedSemaphore semaphore) {
-////            final int permitsDelta = (int) request.longValue;
-////            semaphore.attachDetach(permitsDelta, request.caller);
-////            doResponse(request, semaphore, 0L, true);
-////        }
-////    }
-////
-////    class SemaphoreCancelAcquireOperationHandler extends SemaphoreOperationHandler {
-////        void doSemaphoreOperation(Request request, DistributedSemaphore semaphore) {
-////            long retValue = 0L;
-////            final List<ScheduledAction> scheduledActions = request.record.getScheduledActions();
-////            if (scheduledActions != null) {
-////                final int threadId = ThreadContext.get().getThreadId();
-////                final Iterator<ScheduledAction> i = scheduledActions.iterator();
-////                while (i.hasNext()) {
-////                    final ScheduledAction sa = i.next();
-////                    final Request sr = sa.getRequest();
-////                    if (sr.lockThreadId == threadId && sr.caller.equals(request.caller)) {
-////                        node.clusterImpl.deregisterScheduledAction(sa);
-////                        doResponse(sr, null, SemaphoreProxy.ACQUIRE_FAILED, false);
-////                        i.remove();
-////                        retValue = 1L;
-////                        break;
-////                    }
-////                }
-////            }
-////            request.clearForResponse();
-////            request.longValue = retValue;
-////            returnResponse(request);
-////        }
-////    }
-////
-////    class SemaphoreDestroyOperationHandler extends SemaphoreOperationHandler {
-////        void doSemaphoreOperation(Request request, DistributedSemaphore semaphore) {
-////            final List<ScheduledAction> scheduledActions = request.record.getScheduledActions();
-////            if (scheduledActions != null) {
-////                for (ScheduledAction sa : scheduledActions) {
-////                    final Request sr = sa.getRequest();
-////                    if (sr.caller.equals(request.caller) && sr.lockThreadId == ThreadContext.get().getThreadId()) {
-////                        node.clusterImpl.deregisterScheduledAction(sa);
-////                        doResponse(sr, null, SemaphoreProxy.INSTANCE_DESTROYED, false);
-////                    }
-////                }
-////            }
-////            request.clearForResponse();
-////            returnResponse(request);
-////        }
-////    }
-////
-////    class SemaphoreDrainOperationHandler extends SemaphoreOperationHandler {
-////        void doSemaphoreOperation(Request request, DistributedSemaphore semaphore) {
-////            final int drainedPermits = semaphore.drain();
-////            doResponse(request, semaphore, drainedPermits, drainedPermits > 0);
-////        }
-////    }
-////
-////    class SemaphoreGetAttachedOperationHandler extends SemaphoreOperationHandler {
-////        void doSemaphoreOperation(Request request, DistributedSemaphore semaphore) {
-////            doResponse(request, semaphore, semaphore.getAttached(request.caller), false);
-////        }
-////    }
-////
-////    class SemaphoreGetAvailableOperationHandler extends SemaphoreOperationHandler {
-////        void doSemaphoreOperation(Request request, DistributedSemaphore semaphore) {
-////            doResponse(request, semaphore, semaphore.getAvailable(), false);
-////        }
-////    }
-////
-////    class SemaphoreReduceOperationHandler extends SemaphoreOperationHandler {
-////        void doSemaphoreOperation(Request request, DistributedSemaphore semaphore) {
-////            final int permits = (int) request.longValue;
-////            semaphore.reduce(permits);
-////            doResponse(request, semaphore, 0L, permits > 0);
-////        }
-////    }
-////
-////    class SemaphoreReleaseOperationHandler extends SemaphoreOperationHandler {
-////        void doSemaphoreOperation(Request request, DistributedSemaphore semaphore) {
-////            final int permits = (int) request.longValue;
-////            final boolean detach = SemaphoreProxy.DATA_TRUE.equals(request.value);
-////            final Address detachAddress = detach ? request.caller : null;
-////            semaphore.release(permits, detachAddress);
-////            doResponse(request, semaphore, 0L, true);
-////        }
-////    }
-////
-////    class SemaphoreTryAcquireOperationHandler extends SemaphoreOperationHandler {
-////        void doSemaphoreOperation(Request request, DistributedSemaphore semaphore) {
-////            final int permits = (int) request.longValue;
-////            final Boolean attach = SemaphoreProxy.DATA_TRUE.equals(request.value);
-////            final Address attachAddress = attach ? request.caller : null;
-////            if (semaphore.tryAcquire(permits, attachAddress)) {
-////                doResponse(request, semaphore, SemaphoreProxy.ACQUIRED, true);
-////            } else {
-////                request.lockThreadId = ThreadContext.get().getThreadId();
-////                schedule(request);
-////            }
-////        }
-////    }
-//
-//    class AddOperationHandler extends MTargetAwareOperationHandler {
-//        protected void doOperation(Request request) {
-//            CMap cmap = getOrCreateMap(request.name);
-//            request.response = cmap.add(request, false);
-//        }
-//    }
-//
-//    class EvictOperationHandler extends MTargetAwareOperationHandler {
-//        public void handle(Request request) {
-//            CMap cmap = getOrCreateMap(request.name);
-//            if (cmap.isNotLocked(request)) {
-//                Record record = cmap.getRecord(request);
-//                if (record != null && record.isActive() && cmap.loader != null &&
-//                        cmap.writeDelayMillis > 0 && record.isValid() && record.isDirty()) {
-//                    // if the map has write-behind and the record is dirty then
-//                    // we have to make sure that the entry is actually persisted
-//                    // before we can evict it.
-//                    record.setDirty(false);
-//                    request.value = record.getValueData();
-//                    storeExecutor.execute(new EvictStorer(cmap, request), request.key.hashCode());
-//                } else {
-//                    doOperation(request);
-//                    returnResponse(request);
-//                }
-//            } else {
-//                returnRedoResponse(request, REDO_MAP_LOCKED);
-//            }
-//        }
-//
-//        protected void doOperation(Request request) {
-//            if (!testLock(request)) {
-//                request.response = Boolean.FALSE;
-//            } else {
-//                CMap cmap = getOrCreateMap(request.name);
-//                request.response = cmap.evict(request);
-//            }
-//        }
-//
-//        class EvictStorer extends AbstractMapStoreOperation {
-//
-//            EvictStorer(CMap cmap, Request request) {
-//                super(cmap, request);
-//            }
-//
-//            @Override
-//            void doMapStoreOperation() {
-//                Object key = toObject(request.key);
-//                Object value = toObject(request.value);
-//                cmap.store.store(key, value);
-//                afterMapStore();
-//            }
-//
-//            public void process() {
-//                if (success) doOperation(request);
-//                returnResponse(request);
-//            }
-//        }
-//    }
-//
-//    class MergeOperationHandler extends MTargetAwareOperationHandler {
-//        public void handle(Request request) {
-//            CMap cmap = getOrCreateMap(request.name);
-//            if (cmap.isNotLocked(request)) {
-//                Record record = cmap.getRecord(request);
-//                boolean doesNotExist = (
-//                        record == null
-//                                || !record.isActive()
-//                                || !record.isValid()
-//                                || !record.hasValueData());
-//                DataRecordEntry existing = (doesNotExist) ? null : new DataRecordEntry(record);
-//                node.nodeService.getExecutorService().execute(new MergeLoader(cmap, request, existing));
-//            } else {
-//                returnRedoResponse(request, REDO_MAP_LOCKED);
-//            }
-//        }
-//
-//        protected void doOperation(Request request) {
-//        }
-//
-//        class MergeLoader extends AbstractMapStoreOperation {
-//
-//            private DataRecordEntry existingRecord;
-//
-//            MergeLoader(CMap cmap, Request request, DataRecordEntry existingRecord) {
-//                super(cmap, request);
-//                this.existingRecord = existingRecord;
-//            }
-//
-//            @Override
-//            void doMapStoreOperation() {
-//                Object winner = null;
-//                success = false;
-//                if (cmap.mergePolicy != null) {
-//                    if (existingRecord == null && cmap.loader != null) {
-//                        existingRecord = new MGetDataRecordEntry().get(request.name, request.key);
-//                    }
-//                    DataRecordEntry newEntry = (DataRecordEntry) toObject(request.value);
-//                    Object key = newEntry.getKey();
-//                    if (key != null && newEntry.hasValue()) {
-//                        winner = cmap.mergePolicy.merge(cmap.getName(), newEntry, existingRecord);
-//                        if (winner != null) {
-//                            if (cmap.isMultiMap()) {
-//                                MPutMulti mput = node.concurrentMapManager.new MPutMulti();
-//                                mput.put(request.name, request.key, winner);
-//                            } else {
-//                                ConcurrentMapManager.MPut mput = node.concurrentMapManager.new MPut();
-//                                mput.put(request.name, request.key, winner, -1);
-//                            }
-//                            success = true;
-//                        }
-//                    }
-//                }
-//            }
-//
-//            public void process() {
-//                request.response = (success) ? Boolean.TRUE : Boolean.FALSE;
-//                returnResponse(request);
-//            }
-//        }
-//    }
-//
-//    class GetMapEntryOperationHandler extends MTargetAwareOperationHandler {
-//        public void handle(Request request) {
-//            CMap cmap = getOrCreateMap(request.name);
-//            Record record = cmap.getRecord(request);
-//            if (cmap.loader != null && (record == null || record.isLoadable())) {
-//                storeExecutor.execute(new GetMapEntryLoader(cmap, request), request.key.hashCode());
-//            } else {
-//                doOperation(request);
-//                returnResponse(request);
-//            }
-//        }
-//
-//        protected void doOperation(Request request) {
-//            CMap cmap = getOrCreateMap(request.name);
-//            request.response = cmap.getMapEntry(request);
-//        }
-//
-//        class GetMapEntryLoader extends AbstractMapStoreOperation {
-//
-//            GetMapEntryLoader(CMap cmap, Request request) {
-//                super(cmap, request);
-//            }
-//
-//            @Override
-//            void doMapStoreOperation() {
-//                Object value = cmap.loader.load(toObject(request.key));
-//                if (value != null) {
-//                    setIndexValues(request, value);
-//                    request.value = toData(value);
-//                    putTransient(request);
-//                } else {
-//                    success = false;
-//                }
-//            }
-//
-//            public void process() {
-//                if (success) {
-//                    Record record = cmap.createNewTransientRecord(request.key, request.value);
-//                    request.response = new CMap.CMapEntry(record);
-//                } else {
-//                    request.response = null;
-//                }
-//                returnResponse(request);
-//            }
-//        }
-//    }
-//
-//    class GetDataRecordEntryOperationHandler extends MTargetAwareOperationHandler {
-//        public void handle(Request request) {
-//            CMap cmap = getOrCreateMap(request.name);
-//            if (cmap.isNotLocked(request)) {
-//                Record record = cmap.getRecord(request);
-//                if (cmap.loader != null && (record == null || record.isLoadable())) {
-//                    storeExecutor.execute(new GetDataRecordEntryLoader(cmap, request), request.key.hashCode());
-//                } else {
-//                    doOperation(request);
-//                    returnResponse(request);
-//                }
-//            } else {
-//                returnRedoResponse(request, REDO_MAP_LOCKED);
-//            }
-//        }
-//
-//        protected void doOperation(Request request) {
-//            CMap cmap = getOrCreateMap(request.name);
-//            Record record = cmap.getRecord(request.key);
-//            request.response = (record == null) ? null : new DataRecordEntry(record);
-//        }
-//
-//        class GetDataRecordEntryLoader extends AbstractMapStoreOperation {
-//
-//            GetDataRecordEntryLoader(CMap cmap, Request request) {
-//                super(cmap, request);
-//            }
-//
-//            @Override
-//            void doMapStoreOperation() {
-//                Object value = cmap.loader.load(toObject(request.key));
-//                if (value != null) {
-//                    setIndexValues(request, value);
-//                    request.value = toData(value);
-//                } else {
-//                    success = false;
-//                }
-//            }
-//
-//            public void process() {
-//                if (success) {
-//                    Record record = cmap.createNewTransientRecord(request.key, request.value);
-//                    record.setIndexes(request.indexes, request.indexTypes);
-//                    request.response = new DataRecordEntry(record);
-//                } else {
-//                    request.response = null;
-//                }
-//                returnResponse(request);
-//            }
-//        }
-//    }
-//
-//    class GetOperationHandler extends MTargetAwareOperationHandler {
-//        public void handle(Request request) {
-//            CMap cmap = getOrCreateMap(request.name);
-//            Record record = cmap.getRecord(request);
-//            if (cmap.loader != null && (record == null || record.isLoadable())) {
-//                storeExecutor.execute(new GetLoader(cmap, request), request.key.hashCode());
-//            } else {
-//                doOperation(request);
-//                returnResponse(request);
-//            }
-//        }
-//
-//        protected void doOperation(Request request) {
-//            CMap cmap = getOrCreateMap(request.name);
-//            Data value = cmap.get(request);
-//            request.clearForResponse();
-//            request.response = value;
-//        }
-//
-//        class GetLoader extends AbstractMapStoreOperation {
-//
-//            GetLoader(CMap cmap, Request request) {
-//                super(cmap, request);
-//            }
-//
-//            @Override
-//            void doMapStoreOperation() {
-//                Object value = cmap.loader.load(toObject(request.key));
-//                if (value != null) {
-//                    setIndexValues(request, value);
-//                    request.value = toData(value);
-//                    putTransient(request);
-//                } else {
-//                    success = false;
-//                }
-//            }
-//
-//            public void process() {
-//                if (success) request.response = request.value;
-//                returnResponse(request);
-//            }
-//        }
-//    }
-//
-//    class ContainsKeyOperationHandler extends MTargetAwareOperationHandler {
-//        public void handle(Request request) {
-//            CMap cmap = getOrCreateMap(request.name);
-//            if (cmap.isNotLocked(request)) {
-//                Record record = cmap.getRecord(request);
-//                if (cmap.loader != null && (record == null || record.isLoadable())) {
-//                    storeExecutor.execute(new ContainsKeyLoader(cmap, request), request.key.hashCode());
-//                } else {
-//                    doOperation(request);
-//                    returnResponse(request);
-//                }
-//            } else {
-//                returnRedoResponse(request, REDO_MAP_LOCKED);
-//            }
-//        }
-//
-//        protected void doOperation(Request request) {
-//            CMap cmap = getOrCreateMap(request.name);
-//            request.response = cmap.containsKey(request);
-//        }
-//
-//        class ContainsKeyLoader extends AbstractMapStoreOperation {
-//
-//            ContainsKeyLoader(CMap cmap, Request request) {
-//                super(cmap, request);
-//            }
-//
-//            @Override
-//            void doMapStoreOperation() {
-//                Object value = cmap.loader.load(toObject(request.key));
-//                if (value != null) {
-//                    setIndexValues(request, value);
-//                    request.value = toData(value);
-//                    putTransient(request);
-//                } else {
-//                    success = false;
-//                }
-//            }
-//
-//            public void process() {
-//                request.response = (success) ? Boolean.TRUE : Boolean.FALSE;
-//                returnResponse(request);
-//            }
-//        }
-//    }
-//
-//    abstract class AbstractMapStoreOperation implements Runnable, Processable {
-//        final protected CMap cmap;
-//        final protected Request request;
-//        protected boolean success = true;
-//
-//        protected AbstractMapStoreOperation(CMap cmap, Request request) {
-//            this.cmap = cmap;
-//            this.request = request;
-//        }
-//
-//        public void run() {
-//            try {
-//                doMapStoreOperation();
-//            } catch (Exception e) {
-//                success = false;
-//                if (e instanceof ClassCastException) {
-//                    CMap cmap = getMap(request.name);
-//                    if (cmap.isMapForQueue() && e.getMessage().contains("java.lang.Long cannot be")) {
-//                        logger.log(Level.SEVERE, "This is MapStore for Queue. Make sure you treat the key as Long");
-//                    }
-//                }
-//                logger.log(Level.WARNING, "Store thrown exception for " + request.operation, e);
-//                request.response = toData(new AddressAwareException(e, thisAddress));
-//            } finally {
-//                enqueueAndReturn(AbstractMapStoreOperation.this);
-//            }
-//        }
-//
-//        abstract void doMapStoreOperation();
-//
-//        protected final void afterMapStore() {
-//            Record storedRecord = cmap.getRecord(request);
-//            if (storedRecord != null) {
-//                storedRecord.setLastStoredTime(Clock.currentTimeMillis());
-//                storedRecord.setDirty(false);
-//            }
-//        }
-//    }
-//
-//    class ValueCountOperationHandler extends MTargetAwareOperationHandler {
-//        protected void doOperation(Request request) {
-//            CMap cmap = getOrCreateMap(request.name);
-//            request.response = cmap.valueCount(request.key);
-//        }
-//    }
-//
-//    class UnlockOperationHandler extends SchedulableOperationHandler {
-//        protected boolean shouldSchedule(Request request) {
-//            return false;
-//        }
-//
-//        protected void doOperation(Request request) {
-//            boolean unlocked = true;
-//            CMap cmap = getOrCreateMap(request.name);
-//            Record record = cmap.getRecord(request);
-//            if (record != null) {
-//                unlocked = record.unlock(request.lockThreadId, request.lockAddress);
-//                if (unlocked) {
-//                    record.incrementVersion();
-//                    request.version = record.getVersion();
-//                    request.lockCount = record.getLockCount();
-//                    if (record.valueCount() == 0 && record.isEvictable()) {
-//                        cmap.markAsEvicted(record);
-//                    }
-//                    cmap.fireScheduledActions(record);
-//                }
-//            }
-//            if (unlocked) {
-//                request.response = Boolean.TRUE;
-//            } else {
-//                request.response = Boolean.FALSE;
-//            }
-//        }
-//    }
-//
-//    class ForceUnlockOperationHandler extends SchedulableOperationHandler {
-//        protected boolean shouldSchedule(Request request) {
-//            return false;
-//        }
-//
-//        protected void doOperation(Request request) {
-//            boolean unlocked = false;
-//            CMap cmap = getOrCreateMap(request.name);
-//            Record record = cmap.getRecord(request);
-//            if (record != null) {
-//                DistributedLock lock = record.getLock();
-//                if (lock != null && lock.getLockCount() > 0) {
-//                    record.clearLock();
-//                    unlocked = true;
-//                    record.incrementVersion();
-//                    request.version = record.getVersion();
-//                    request.lockCount = 0;
-//                    if (record.valueCount() == 0 &&
-//                            !record.hasScheduledAction()) {
-//                        cmap.markAsEvicted(record);
-//                    }
-//                    cmap.fireScheduledActions(record);
-//                }
-//            }
-//            if (unlocked) {
-//                request.response = Boolean.TRUE;
-//            } else {
-//                request.response = Boolean.FALSE;
-//            }
-//        }
-//    }
-//
-//    class LockOperationHandler extends SchedulableOperationHandler {
-//        protected void onNoTimeToSchedule(Request request) {
-//            request.response = -1L;
-//            returnResponse(request);
-//        }
-//
-//        public void handle(Request request) {
-//            final CMap cmap = getOrCreateMap(request.name);
-//            if (cmap.isNotLocked(request)) {
-//                if (shouldSchedule(request)) {
-//                    if (request.hasEnoughTimeToSchedule()) {
-//                        if (systemLogService.shouldLog(INFO)) {
-//                            systemLogService.info(request,
-//                                    MapSystemLogFactory.newScheduleRequest(request, cmap.getRecord(request)));
-//                        }
-//                        schedule(request);
-//                    } else {
-//                        if (systemLogService.shouldLog(INFO)) {
-//                            systemLogService.info(request, "NoTimeToSchedule", request.name, request.operation);
-//                        }
-//                        onNoTimeToSchedule(request);
-//                    }
-//                } else {
-//                    Record record = cmap.getRecord(request.key);
-//                    if (request.operation == CONCURRENT_MAP_TRY_LOCK_AND_GET
-//                            && cmap.loader != null
-//                            && (record == null || !record.hasValueData())) {
-//                        storeExecutor.execute(new LockLoader(cmap, request), request.key.hashCode());
-//                    } else if (cmap.isMultiMap() && request.value != null) {
-//                        Collection<ValueHolder> col = record.getMultiValues();
-//                        if (col != null && col.size() > 0) {
-//                            storeExecutor.execute(new MultiMapContainsTask(request, col), request.key.hashCode());
-//                        } else {
-//                            doOperation(request);
-//                            returnResponse(request);
-//                        }
-//                    } else {
-//                        doOperation(request);
-//                        returnResponse(request);
-//                    }
-//                }
-//            } else {
-//                returnRedoResponse(request, REDO_MAP_LOCKED);
-//            }
-//        }
-//
-//        class MultiMapContainsTask implements Runnable, Processable {
-//            private final Request request;
-//            private final Collection<ValueHolder> values;
-//
-//            MultiMapContainsTask(Request request, Collection<ValueHolder> values) {
-//                this.request = request;
-//                this.values = values;
-//            }
-//
-//            public void run() {
-//                if (!values.contains(new ValueHolder(request.value))) {
-//                    request.value = null;
-//                }
-//                enqueueAndReturn(MultiMapContainsTask.this);
-//            }
-//
-//            public void process() {
-//                doOperation(request);
-//                returnResponse(request);
-//            }
-//        }
-//
-//        class LockLoader extends AbstractMapStoreOperation {
-//            Data valueData = null;
-//
-//            LockLoader(CMap cmap, Request request) {
-//                super(cmap, request);
-//            }
-//
-//            @Override
-//            void doMapStoreOperation() {
-//                Object value = cmap.loader.load(toObject(request.key));
-//                valueData = toData(value);
-//            }
-//
-//            public void process() {
-//                if (valueData != null) {
-//                    Record record = cmap.getRecord(request);
-//                    if (record == null) {
-//                        record = cmap.createAndAddNewRecord(request.key, valueData);
-//                    } else {
-//                        record.setValueData(valueData);
-//                    }
-//                }
-//                doOperation(request);
-//                request.value = valueData;
-//                returnResponse(request);
-//            }
-//        }
-//
-//        protected void doOperation(Request request) {
-//            CMap cmap = getOrCreateMap(request.name);
-//            cmap.lock(request);
-//        }
-//    }
-//
-//    void scheduleRequest(final SchedulableOperationHandler handler, final Request request) {
-//        final Record record = ensureRecord(request);
-//        request.scheduled = true;
-//        ScheduledAction scheduledAction = new ScheduledAction(request) {
-//            @Override
-//            public boolean consume() {
-//                handler.handle(request);
-//                return true;
-//            }
-//
-//            @Override
-//            public void onExpire() {
-//                handler.onNoTimeToSchedule(request);
-//            }
-//
-//            @Override
-//            public void onMigrate() {
-//                returnRedoResponse(request, REDO_PARTITION_MIGRATING);
-//            }
-//        };
-//        record.addScheduledAction(scheduledAction);
-//        node.clusterImpl.registerScheduledAction(scheduledAction);
-//    }
-//
-//    class IsKeyLockedOperationHandler extends MTargetAwareOperationHandler {
-//
-//        @Override
-//        protected void doOperation(Request request) {
-//            final CMap cmap = getOrCreateMap(request.name);
-//            if (cmap.isNotLocked(request)) {
-//                Record record = cmap.getRecord(request.key);
-//                request.response = record != null && record.isLocked();
-//                returnResponse(request);
-//            } else {
-//                returnRedoResponse(request, REDO_MAP_LOCKED);
-//            }
-//        }
-//    }
-//
-//    abstract class SchedulableOperationHandler extends MTargetAwareOperationHandler {
-//
-//        protected boolean shouldSchedule(Request request) {
-//            return (!testLock(request));
-//        }
-//
-//        protected void onNoTimeToSchedule(Request request) {
-//            if (request.local) {
-//                request.response = distributedTimeoutException;
-//            } else {
-//                request.response = dataTimeoutException;
-//            }
-//            returnResponse(request);
-//        }
-<<<<<<< HEAD
-//
-//        protected void schedule(Request request) {
-//            scheduleRequest(SchedulableOperationHandler.this, request);
-//        }
-//
-//        public void handle(Request request) {
-//            boolean shouldSchedule = shouldSchedule(request);
-//            SystemLogService css = systemLogService;
-//            if (css.shouldLog(TRACE)) {
-//                css.logObject(request, TRACE, "ShouldSchedule ");
-//            }
-//            if (shouldSchedule) {
-//                if (request.hasEnoughTimeToSchedule()) {
-//                    if (css.shouldLog(INFO)) {
-//                        css.info(request,
-//                                MapSystemLogFactory.newScheduleRequest(request, recordExist(request)));
-//                    }
-//                    schedule(request);
-//                } else {
-//                    if (css.shouldLog(INFO)) {
-//                        css.info(request, "NoTimeToSchedule", request.name, request.operation);
-//                    }
-//                    onNoTimeToSchedule(request);
-//                }
-//            } else {
-//                doOperation(request);
-//                returnResponse(request);
-//            }
-//        }
-//    }
-//
-//    class ContainsEntryOperationHandler extends ResponsiveOperationHandler {
-//
-//        public void handle(Request request) {
-//            CMap cmap = getOrCreateMap(request.name);
-//            final boolean isMigrating = isMigrating(request);
-//            if (cmap.isNotLocked(request) && !isMigrating) {
-//                Record record = cmap.getRecord(request);
-//                if (record == null || !record.isActive() || !record.isValid()) {
-//                    request.response = Boolean.FALSE;
-//                    returnResponse(request);
-//                } else {
-//                    node.nodeService.getExecutorService().execute(new ContainsEntryTask(request, record));
-//                }
-//            } else {
-//                returnRedoResponse(request, isMigrating ? REDO_PARTITION_MIGRATING : REDO_MAP_LOCKED);
-//            }
-//        }
-//
-//        class ContainsEntryTask implements Runnable {
-//            final Request request;
-//            final Record record;
-//
-//            ContainsEntryTask(Request request, Record record) {
-//                this.request = request;
-//                this.record = record;
-//            }
-//
-//            public void run() {
-//                CMap cmap = getMap(request.name);
-//                Data value = request.value;
-//                request.response = Boolean.FALSE;
-//                if (cmap.isMultiMap()) {
-//                    Collection<ValueHolder> multiValues = record.getMultiValues();
-//                    if (multiValues != null) {
-//                        ValueHolder theValueHolder = new ValueHolder(value);
-//                        request.response = multiValues.contains(theValueHolder);
-//                    }
-//                } else {
-//                    Object obj = toObject(value);
-//                    request.response = obj.equals(record.getValue());
-//                }
-//                returnResponse(request);
-//            }
-//        }
-//    }
-//
-//    class ContainsValueOperationHandler extends MigrationAwareExecutedOperationHandler {
-//
-//        @Override
-//        Runnable createRunnable(final Request request) {
-//            return new ContainsValueTask(request);
-//        }
-//
-//        class ContainsValueTask implements Runnable {
-//            final Request request;
-//
-//            ContainsValueTask(Request request) {
-//                this.request = request;
-//            }
-//
-//            public void run() {
-//                CMap cmap = getMap(request.name);
-//                Data value = request.value;
-//                request.response = Boolean.FALSE;
-//                if (cmap != null) {
-//                    MapIndexService mapIndexService = cmap.getMapIndexService();
-//                    long now = Clock.currentTimeMillis();
-//                    if (cmap.isMultiMap()) {
-//                        Collection<Record> records = mapIndexService.getOwnedRecords();
-//                        ValueHolder theValueHolder = new ValueHolder(value);
-//                        for (Record record : records) {
-//                            if (record.isActive() && record.isValid(now)) {
-//                                Collection<ValueHolder> multiValues = record.getMultiValues();
-//                                if (multiValues != null) {
-//                                    if (multiValues.contains(theValueHolder)) {
-//                                        request.response = Boolean.TRUE;
-//                                        break;
-//                                    }
-//                                }
-//                            }
-//                        }
-//                    } else {
-//                        Collection<? extends MapEntry> results = null;
-//                        Index index = mapIndexService.getValueIndex();
-//                        if (index != null) {
-//                            results = index.getRecords((long) value.hashCode());
-//                        } else {
-//                            results = mapIndexService.getOwnedRecords();
-//                        }
-//                        if (results != null) {
-//                            Object obj = toObject(value);
-//                            for (MapEntry entry : results) {
-//                                Record record = (Record) entry;
-//                                if (record.isActive() && record.isValid(now)) {
-//                                    if (obj.equals(record.getValue())) {
-//                                        request.response = Boolean.TRUE;
-//                                        break;
-//                                    }
-//                                }
-//                            }
-//                        }
-//                    }
-//                }
-//                returnResponse(request);
-//            }
-//        }
-//    }
-//
-//    abstract class ExecutedOperationHandler extends ResponsiveOperationHandler {
-//        public void process(Packet packet) {
-//            Request request = Request.copyFromPacket(packet);
-//            request.local = false;
-//            handle(request);
-//        }
-//
-//        public void handle(final Request request) {
-//            node.nodeService.getExecutorService().execute(createRunnable(request));
-//        }
-//
-//        abstract Runnable createRunnable(Request request);
-//    }
-//
-//    abstract class MigrationAwareExecutedOperationHandler extends ExecutedOperationHandler {
-//        @Override
-//        public void handle(Request request) {
-//            CMap cmap = getOrCreateMap(request.name);
-//            final boolean isMigrating = isMigrating(request);
-//            if (cmap.isNotLocked(request) && !isMigrating) {
-//                super.handle(request);
-//            } else {
-//                returnRedoResponse(request, isMigrating ? REDO_PARTITION_MIGRATING : REDO_MAP_LOCKED);
-//            }
-//        }
-//    }
-//
-//    public Pairs queryMap(CMap cmap, ClusterOperation operation, Predicate predicate) throws QueryException {
-//        try {
-//            final QueryContext queryContext = new QueryContext(cmap.getName(), predicate, cmap.getMapIndexService());
-//            Set<MapEntry> results = cmap.getMapIndexService().doQuery(queryContext);
-//            boolean evaluateValues = (predicate != null && !queryContext.isStrong());
-//            return createResultPairs(operation, results, evaluateValues, predicate);
-//        } catch (Throwable e) {
-//            throw new QueryException(e);
-//        }
-//    }
-//
-//    private Pairs createResultPairs(ClusterOperation operation, Collection<MapEntry> colRecords, boolean evaluateEntries, Predicate predicate) {
-//        Pairs pairs = new Pairs();
-//        if (colRecords != null) {
-//            long now = currentTimeMillis();
-//            for (MapEntry mapEntry : colRecords) {
-//                Record record = (Record) mapEntry;
-//                if (record.isActive() && record.isValid(now)) {
-//                    if (record.getKeyData() == null || record.getKeyData().size() == 0) {
-//                        throw new RuntimeException("Key cannot be null or zero-size: " + record.getKeyData());
-//                    }
-//                    boolean match = (!evaluateEntries) || predicate.apply(record);
-//                    if (match) {
-//                        boolean onlyKeys = (operation == CONCURRENT_MAP_ITERATE_KEYS_ALL ||
-//                                operation == CONCURRENT_MAP_ITERATE_KEYS);
-//                        Data key = record.getKeyData();
-//                        if (record.hasValueData()) {
-//                            Data value = (onlyKeys) ? null : record.getValueData();
-//                            pairs.addKeyValue(new KeyValue(key, value));
-//                        } else if (record.getMultiValues() != null) {
-//                            int size = record.getMultiValues().size();
-//                            if (size > 0) {
-//                                if (operation == CONCURRENT_MAP_ITERATE_KEYS) {
-//                                    pairs.addKeyValue(new KeyValue(key, null));
-//                                } else {
-//                                    Collection<ValueHolder> values = record.getMultiValues();
-//                                    for (ValueHolder valueHolder : values) {
-//                                        pairs.addKeyValue(new KeyValue(key, valueHolder.getData()));
-//                                    }
-//                                }
-//                            }
-//                        }
-//                    }
-//                }
-//            }
-//        }
-//        return pairs;
-//    }
-//
-//    Record recordExist(Request req) {
-//        CMap cmap = maps.get(req.name);
-//        if (cmap == null)
-//            return null;
-//        return cmap.getRecord(req);
-//    }
-//
-//    Record ensureRecord(Request req) {
-//        return ensureRecord(req, req.value);
-//    }
-//
-//    Record ensureRecord(Request req, Data defaultValue) {
-//        checkServiceThread();
-//        CMap cmap = getOrCreateMap(req.name);
-//        Record record = cmap.getRecord(req);
-//        if (record == null || !record.isActive() || !record.isValid()) {
-//            final Map<Address, Boolean> listeners = record != null ? record.getListeners() : null;
-//            record = cmap.createAndAddNewRecord(req.key, defaultValue);
-//            record.setMapListeners(listeners);
-//        }
-//        return record;
-//    }
-//
-//    final boolean testLock(Request req) {
-//        Record record = recordExist(req);
-//        return record == null || record.testLock(req.lockThreadId, req.lockAddress);
-//    }
-//}
-=======
-
-        @Override
-        void doOperation(Request request) {
-            CMap cmap = getOrCreateMap(request.name);
-            SystemLogService css = node.getSystemLogService();
-            if (css.shouldLog(TRACE)) {
-                css.logObject(request, TRACE, "Calling cmap.put");
-            }
-            cmap.put(request);
-            if (request.operation == CONCURRENT_MAP_TRY_PUT
-                    || request.operation == CONCURRENT_MAP_PUT_AND_UNLOCK) {
-                request.response = Boolean.TRUE;
-            }
-            if (css.shouldLog(INFO)) {
-                css.info(request, "req.response", request.response);
-            }
-        }
-
-        public void handle(Request request) {
-            CMap cmap = getOrCreateMap(request.name);
-            SystemLogService css = systemLogService;
-            if (css.shouldLog(TRACE)) {
-                css.logObject(request, TRACE, cmap);
-            }
-            boolean checkCapacity = request.operation != CONCURRENT_MAP_REPLACE_IF_NOT_NULL;
-            boolean overCapacity = checkCapacity && cmap.overCapacity();
-            boolean cmapNotLocked = cmap.isNotLocked(request);
-            if (css.shouldLog(TRACE)) {
-                css.trace(request, "OverCapacity/CmapNotLocked", overCapacity, cmapNotLocked);
-            }
-            if (cmapNotLocked) {
-                if (!overCapacity) {
-                    if (shouldSchedule(request)) {
-                        if (request.hasEnoughTimeToSchedule()) {
-                            if (css.shouldLog(INFO)) {
-                                css.info(request, MapSystemLogFactory.newScheduleRequest(request, cmap.getRecord(request)));
-                            }
-                            schedule(request);
-                        } else {
-                            if (css.shouldLog(INFO)) {
-                                css.info(request, "NoTimeToSchedule", request.name, request.operation);
-                            }
-                            onNoTimeToSchedule(request);
-                        }
-                        return;
-                    }
-                    Record record = cmap.getRecord(request);
-                    if (css.shouldLog(TRACE)) {
-                        css.trace(request, "Record is", record);
-                    }
-                    if ((record == null || record.isLoadable()) && cmap.loader != null
-                            && request.operation != ClusterOperation.CONCURRENT_MAP_SET) {
-                        if (css.shouldLog(TRACE)) {
-                            css.trace(request, "Will Load");
-                        }
-                        storeExecutor.execute(new PutLoader(cmap, request), request.key.hashCode());
-                    } else {
-                        storeProceed(cmap, request);
-                    }
-                } else if (request.operation == CONCURRENT_MAP_TRY_PUT) { // over capacity and tryPut
-                    request.response = Boolean.FALSE;
-                    returnResponse(request);
-                } else {
-                    returnRedoResponse(request, REDO_MAP_OVER_CAPACITY); // overcapacity and put
-                }
-            } else {
-                returnRedoResponse(request, REDO_MAP_LOCKED);  // cmap locked
-            }
-        }
-
-        class PutLoader extends AbstractMapStoreOperation {
-            Data valueData = null;
-
-            PutLoader(CMap cmap, Request request) {
-                super(cmap, request);
-            }
-
-            @Override
-            void doMapStoreOperation() {
-                Object key = toObject(request.key);
-                Object value = cmap.loader.load(key);
-                valueData = toData(value);
-            }
-
-            public void process() {
-                if (valueData != null) {
-                    Record record = cmap.getRecord(request);
-                    if (record == null) {
-                        record = cmap.createAndAddNewRecord(request.key, valueData);
-                    } else {
-                        record.setValueData(valueData);
-                    }
-                }
-                storeProceed(cmap, request);
-            }
-        }
-
-        void storeProceed(CMap cmap, Request request) {
-            if (cmap.store != null && cmap.writeDelayMillis == 0
-                    && cmap.isApplicable(request.operation, request, Clock.currentTimeMillis())) {
-                storeExecutor.execute(new PutStorer(cmap, request), request.key.hashCode());
-            } else {
-                doOperation(request);
-                returnResponse(request);
-            }
-        }
-
-        class PutStorer extends AbstractMapStoreOperation {
-
-            PutStorer(CMap cmap, Request request) {
-                super(cmap, request);
-            }
-
-            @Override
-            void doMapStoreOperation() {
-                Object value;
-                if (request.operation == CONCURRENT_MAP_REPLACE_IF_SAME) {
-                    MultiData multiData = (MultiData) toObject(request.value);
-                    value = toObject(multiData.getData(1));
-                } else {
-                    value = toObject(request.value);
-                }
-                Object key = toObject(request.key);
-                cmap.store.store(key, value);
-                afterMapStore();
-            }
-
-            public void process() {
-                if (success) doOperation(request);
-                returnResponse(request);
-            }
-        }
-    }
-
-    abstract class AtomicNumberOperationHandler extends MTargetAwareOperationHandler {
-        abstract long getNewValue(long oldValue, long value);
-
-        abstract long getResponseValue(long oldValue, long value);
-
-        @Override
-        void doOperation(Request request) {
-            final Record record = ensureRecord(request, AtomicNumberProxy.DATA_LONG_ZERO);
-            final Data oldValueData = record.getValueData();
-            final Data expectedValue = request.value;
-            final long value = request.longValue;
-            request.clearForResponse();
-            if (expectedValue == null || expectedValue.equals(oldValueData)) {
-                final long oldValue = (Long) toObject(oldValueData);
-                final long newValue = getNewValue(oldValue, value);
-                request.longValue = getResponseValue(oldValue, value);
-                if (oldValue != newValue) {
-                    record.setValueData(toData(newValue));
-                    record.incrementVersion();
-                    request.version = record.getVersion();
-                    request.response = record.getValueData();
-                }
-            } else {
-                request.longValue = 0L;
-            }
-        }
-    }
-
-    class AtomicNumberAddAndGetOperationHandler extends AtomicNumberOperationHandler {
-        long getNewValue(long oldValue, long value) {
-            return oldValue + value;
-        }
-
-        long getResponseValue(long oldValue, long value) {
-            return oldValue + value;
-        }
-    }
-
-    class AtomicNumberGetAndAddOperationHandler extends AtomicNumberOperationHandler {
-        long getNewValue(long oldValue, long value) {
-            return oldValue + value;
-        }
-
-        long getResponseValue(long oldValue, long value) {
-            return oldValue;
-        }
-    }
-
-    class AtomicNumberGetAndSetOperationHandler extends AtomicNumberOperationHandler {
-        long getNewValue(long oldValue, long value) {
-            return value;
-        }
-
-        long getResponseValue(long oldValue, long value) {
-            return oldValue;
-        }
-    }
-
-    class AtomicNumberCompareAndSetOperationHandler extends AtomicNumberOperationHandler {
-        long getNewValue(long oldValue, long value) {
-            return value;
-        }
-
-        long getResponseValue(long oldValue, long value) {
-            return 1L;
-        }
-    }
-
-    abstract class CountDownLatchOperationHandler extends SchedulableOperationHandler {
-        abstract void doCountDownLatchOperation(Request request, DistributedCountDownLatch cdl);
-
-        @Override
-        public void handle(Request request) {
-            request.record = ensureRecord(request, DistributedCountDownLatch.newInstanceData);
-            doOperation(request);
-        }
-
-        @Override
-        void doOperation(Request request) {
-            doCountDownLatchOperation(request, (DistributedCountDownLatch) request.record.getValue());
-        }
-
-        @Override
-        protected void onNoTimeToSchedule(Request request) {
-            doResponse(request, null, CountDownLatchProxy.AWAIT_FAILED, false);
-        }
-
-        protected void doResponse(Request request, DistributedCountDownLatch cdl, long retValue, boolean changed) {
-            final Record record = request.record;
-            request.clearForResponse();
-            if (changed) {
-                record.setValueData(toData(cdl));
-                record.incrementVersion();
-                request.version = record.getVersion();
-                request.response = record.getValueData();
-            }
-            request.longValue = retValue;
-            if (changed && request.operation == COUNT_DOWN_LATCH_COUNT_DOWN && cdl.getCount() == 0) {
-                request.longValue = releaseThreads(record);
-            }
-            returnResponse(request);
-        }
-
-        private int releaseThreads(Record record) {
-            int threadsReleased = 0;
-            final List<ScheduledAction> scheduledActions = record.getScheduledActions();
-            if (scheduledActions != null) {
-                for (ScheduledAction sa : scheduledActions) {
-                    node.clusterManager.deregisterScheduledAction(sa);
-                    if (!sa.expired()) {
-                        sa.consume();
-                        ++threadsReleased;
-                    } else {
-                        sa.onExpire();
-                    }
-                }
-                scheduledActions.clear();
-            }
-            return threadsReleased;
-        }
-    }
-
-    class CountDownLatchAwaitOperationHandler extends CountDownLatchOperationHandler {
-        void doCountDownLatchOperation(Request request, DistributedCountDownLatch cdl) {
-            if (cdl.ownerLeft()) {
-                request.clearForResponse();
-                doResponse(request, null, CountDownLatchProxy.OWNER_LEFT, false);
-            } else if (cdl.getCount() == 0) {
-                request.clearForResponse();
-                doResponse(request, null, CountDownLatchProxy.AWAIT_DONE, false);
-            } else {
-                request.lockThreadId = ThreadContext.get().getThreadId();
-                schedule(request);
-            }
-        }
-    }
-
-    class CountDownLatchCountDownOperationHandler extends CountDownLatchOperationHandler {
-        void doCountDownLatchOperation(Request request, DistributedCountDownLatch cdl) {
-            doResponse(request, cdl, 0, cdl.countDown());
-        }
-    }
-
-    class CountDownLatchDestroyOperationHandler extends CountDownLatchOperationHandler {
-        void doCountDownLatchOperation(Request request, DistributedCountDownLatch cdl) {
-            final List<ScheduledAction> scheduledActions = request.record.getScheduledActions();
-            if (scheduledActions != null) {
-                for (ScheduledAction sa : scheduledActions) {
-                    node.clusterManager.deregisterScheduledAction(sa);
-                    doResponse(sa.getRequest(), null, CountDownLatchProxy.INSTANCE_DESTROYED, false);
-                }
-            }
-            request.clearForResponse();
-            returnResponse(request);
-        }
-    }
-
-    class CountDownLatchGetCountOperationHandler extends CountDownLatchOperationHandler {
-        void doCountDownLatchOperation(Request request, DistributedCountDownLatch cdl) {
-            doResponse(request, cdl, cdl.getCount(), false);
-        }
-    }
-
-    class CountDownLatchGetOwnerOperationHandler extends CountDownLatchOperationHandler {
-        void doCountDownLatchOperation(Request request, DistributedCountDownLatch cdl) {
-            request.clearForResponse();
-            request.response = cdl.getOwnerAddress();
-            returnResponse(request);
-        }
-    }
-
-    class CountDownLatchSetCountOperationHandler extends CountDownLatchOperationHandler {
-        void doCountDownLatchOperation(Request request, DistributedCountDownLatch cdl) {
-            boolean countSet = cdl.setCount((int) request.longValue, request.caller, request.lockAddress);
-            doResponse(request, cdl, (countSet ? 1 : 0), countSet);
-        }
-    }
-
-    abstract class SemaphoreOperationHandler extends SchedulableOperationHandler {
-        abstract void doSemaphoreOperation(Request request, DistributedSemaphore semaphore);
-
-        @Override
-        public void handle(final Request request) {
-            request.record = ensureRecord(request, null);
-            if (request.record.getValue() == null) {
-                final String name = (String) toObject(request.key);
-                final SemaphoreConfig sc = node.getConfig().getSemaphoreConfig(name);
-                final int configInitialPermits = sc.getInitialPermits();
-                if (sc.isFactoryEnabled()) {
-                    node.executorManager.executeNow(new Runnable() {
-                        public void run() {
-                            try {
-                                initSemaphore(sc, request, name);
-                            } catch (Exception e) {
-                                logger.log(Level.SEVERE, e.getMessage(), e);
-                            } finally {
-                                enqueueAndReturn(new Processable() {
-                                    public void process() {
-                                        SemaphoreOperationHandler.this.handle(request);
-                                    }
-                                });
-                            }
-                        }
-                    });
-                    return;
-                } else {
-                    request.record.setValue(new DistributedSemaphore(configInitialPermits));
-                }
-            }
-            doOperation(request);
-        }
-
-        synchronized void initSemaphore(SemaphoreConfig sc, Request request, String name) throws Exception {
-            if (request.record.getValue() == null) {
-                final int configInitialPermits = sc.getInitialPermits();
-                SemaphoreFactory factory = sc.getFactoryImplementation();
-                if (factory == null) {
-                    String factoryClassName = sc.getFactoryClassName();
-                    if (factoryClassName != null && factoryClassName.length() != 0) {
-                        ClassLoader cl = node.getConfig().getClassLoader();
-                        Class factoryClass = Serializer.loadClass(cl, factoryClassName);
-                        factory = (SemaphoreFactory) factoryClass.newInstance();
-                    }
-                }
-                if (factory != null) {
-                    int initialPermits = factory.getInitialPermits(name, configInitialPermits);
-                    request.record.setValue(new DistributedSemaphore(initialPermits));
-                }
-            }
-        }
-
-        @Override
-        void doOperation(Request request) {
-            doSemaphoreOperation(request, (DistributedSemaphore) request.record.getValue());
-        }
-
-        @Override
-        protected void onNoTimeToSchedule(Request request) {
-            doResponse(request, null, SemaphoreProxy.ACQUIRE_FAILED, false);
-            returnResponse(request);
-        }
-
-        protected void doResponse(Request request, DistributedSemaphore semaphore, long retValue, boolean changed) {
-            final boolean wasScheduled = request.scheduled;
-            final Record record = request.record;
-            final List<ScheduledAction> scheduledActions = record.getScheduledActions();
-            request.clearForResponse();
-            if (changed) {
-                record.setValueData(toData(semaphore));
-                record.incrementVersion();
-                request.version = record.getVersion();
-                request.response = record.getValueData();
-            }
-            request.longValue = retValue;
-            returnResponse(request);
-            if (!wasScheduled && scheduledActions != null) {
-                int remaining = scheduledActions.size();
-                while (remaining-- > 0 && semaphore.getAvailable() > 0) {
-                    ScheduledAction sa = scheduledActions.remove(0);
-                    node.clusterManager.deregisterScheduledAction(sa);
-                    if (!sa.expired()) {
-                        sa.consume();
-                    } else {
-                        sa.onExpire();
-                    }
-                }
-            }
-        }
-    }
-
-    class SemaphoreAttachDetachOperationHandler extends SemaphoreOperationHandler {
-        void doSemaphoreOperation(Request request, DistributedSemaphore semaphore) {
-            final int permitsDelta = (int) request.longValue;
-            semaphore.attachDetach(permitsDelta, request.caller);
-            doResponse(request, semaphore, 0L, true);
-        }
-    }
-
-    class SemaphoreCancelAcquireOperationHandler extends SemaphoreOperationHandler {
-        void doSemaphoreOperation(Request request, DistributedSemaphore semaphore) {
-            long retValue = 0L;
-            final List<ScheduledAction> scheduledActions = request.record.getScheduledActions();
-            if (scheduledActions != null) {
-                final int threadId = ThreadContext.get().getThreadId();
-                final Iterator<ScheduledAction> i = scheduledActions.iterator();
-                while (i.hasNext()) {
-                    final ScheduledAction sa = i.next();
-                    final Request sr = sa.getRequest();
-                    if (sr.lockThreadId == threadId && sr.caller.equals(request.caller)) {
-                        node.clusterManager.deregisterScheduledAction(sa);
-                        doResponse(sr, null, SemaphoreProxy.ACQUIRE_FAILED, false);
-                        i.remove();
-                        retValue = 1L;
-                        break;
-                    }
-                }
-            }
-            request.clearForResponse();
-            request.longValue = retValue;
-            returnResponse(request);
-        }
-    }
-
-    class SemaphoreDestroyOperationHandler extends SemaphoreOperationHandler {
-        void doSemaphoreOperation(Request request, DistributedSemaphore semaphore) {
-            final List<ScheduledAction> scheduledActions = request.record.getScheduledActions();
-            if (scheduledActions != null) {
-                for (ScheduledAction sa : scheduledActions) {
-                    final Request sr = sa.getRequest();
-                    if (sr.caller.equals(request.caller) && sr.lockThreadId == ThreadContext.get().getThreadId()) {
-                        node.clusterManager.deregisterScheduledAction(sa);
-                        doResponse(sr, null, SemaphoreProxy.INSTANCE_DESTROYED, false);
-                    }
-                }
-            }
-            request.clearForResponse();
-            returnResponse(request);
-        }
-    }
-
-    class SemaphoreDrainOperationHandler extends SemaphoreOperationHandler {
-        void doSemaphoreOperation(Request request, DistributedSemaphore semaphore) {
-            final int drainedPermits = semaphore.drain();
-            doResponse(request, semaphore, drainedPermits, drainedPermits > 0);
-        }
-    }
-
-    class SemaphoreGetAttachedOperationHandler extends SemaphoreOperationHandler {
-        void doSemaphoreOperation(Request request, DistributedSemaphore semaphore) {
-            doResponse(request, semaphore, semaphore.getAttached(request.caller), false);
-        }
-    }
-
-    class SemaphoreGetAvailableOperationHandler extends SemaphoreOperationHandler {
-        void doSemaphoreOperation(Request request, DistributedSemaphore semaphore) {
-            doResponse(request, semaphore, semaphore.getAvailable(), false);
-        }
-    }
-
-    class SemaphoreReduceOperationHandler extends SemaphoreOperationHandler {
-        void doSemaphoreOperation(Request request, DistributedSemaphore semaphore) {
-            final int permits = (int) request.longValue;
-            semaphore.reduce(permits);
-            doResponse(request, semaphore, 0L, permits > 0);
-        }
-    }
-
-    class SemaphoreReleaseOperationHandler extends SemaphoreOperationHandler {
-        void doSemaphoreOperation(Request request, DistributedSemaphore semaphore) {
-            final int permits = (int) request.longValue;
-            final boolean detach = SemaphoreProxy.DATA_TRUE.equals(request.value);
-            final Address detachAddress = detach ? request.caller : null;
-            semaphore.release(permits, detachAddress);
-            doResponse(request, semaphore, 0L, true);
-        }
-    }
-
-    class SemaphoreTryAcquireOperationHandler extends SemaphoreOperationHandler {
-        void doSemaphoreOperation(Request request, DistributedSemaphore semaphore) {
-            final int permits = (int) request.longValue;
-            final Boolean attach = SemaphoreProxy.DATA_TRUE.equals(request.value);
-            final Address attachAddress = attach ? request.caller : null;
-            if (semaphore.tryAcquire(permits, attachAddress)) {
-                doResponse(request, semaphore, SemaphoreProxy.ACQUIRED, true);
-            } else {
-                request.lockThreadId = ThreadContext.get().getThreadId();
-                schedule(request);
-            }
-        }
-    }
-
-    class AddOperationHandler extends MTargetAwareOperationHandler {
-        void doOperation(Request request) {
-            CMap cmap = getOrCreateMap(request.name);
-            request.response = cmap.add(request, false);
-        }
-    }
-
-    class EvictOperationHandler extends MTargetAwareOperationHandler {
-        public void handle(Request request) {
-            CMap cmap = getOrCreateMap(request.name);
-            if (cmap.isNotLocked(request)) {
-                Record record = cmap.getRecord(request);
-                if (record != null && record.isActive() && cmap.loader != null &&
-                        cmap.writeDelayMillis > 0 && record.isValid() && record.isDirty()) {
-                    // if the map has write-behind and the record is dirty then
-                    // we have to make sure that the entry is actually persisted
-                    // before we can evict it.
-                    record.setDirty(false);
-                    request.value = record.getValueData();
-                    storeExecutor.execute(new EvictStorer(cmap, request), request.key.hashCode());
-                } else {
-                    doOperation(request);
-                    returnResponse(request);
-                }
-            } else {
-                returnRedoResponse(request, REDO_MAP_LOCKED);
-            }
-        }
-
-        void doOperation(Request request) {
-            if (!testLock(request)) {
-                request.response = Boolean.FALSE;
-            } else {
-                CMap cmap = getOrCreateMap(request.name);
-                request.response = cmap.evict(request);
-            }
-        }
-
-        class EvictStorer extends AbstractMapStoreOperation {
-
-            EvictStorer(CMap cmap, Request request) {
-                super(cmap, request);
-            }
-
-            @Override
-            void doMapStoreOperation() {
-                Object key = toObject(request.key);
-                Object value = toObject(request.value);
-                cmap.store.store(key, value);
-                afterMapStore();
-            }
-
-            public void process() {
-                if (success) doOperation(request);
-                returnResponse(request);
-            }
-        }
-    }
-
-    class MergeOperationHandler extends MTargetAwareOperationHandler {
-        public void handle(Request request) {
-            CMap cmap = getOrCreateMap(request.name);
-            if (cmap.isNotLocked(request)) {
-                Record record = cmap.getRecord(request);
-                boolean doesNotExist = (
-                        record == null
-                                || !record.isActive()
-                                || !record.isValid()
-                                || !record.hasValueData());
-                DataRecordEntry existing = (doesNotExist) ? null : new DataRecordEntry(record);
-                node.executorManager.executeNow(new MergeLoader(cmap, request, existing));
-            } else {
-                returnRedoResponse(request, REDO_MAP_LOCKED);
-            }
-        }
-
-        void doOperation(Request request) {
-        }
-
-        class MergeLoader extends AbstractMapStoreOperation {
-
-            private DataRecordEntry existingRecord;
-
-            MergeLoader(CMap cmap, Request request, DataRecordEntry existingRecord) {
-                super(cmap, request);
-                this.existingRecord = existingRecord;
-            }
-
-            @Override
-            void doMapStoreOperation() {
-                Object winner = null;
-                success = false;
-                if (cmap.mergePolicy != null) {
-                    if (existingRecord == null && cmap.loader != null) {
-                        existingRecord = new MGetDataRecordEntry().get(request.name, request.key);
-                    }
-                    DataRecordEntry newEntry = (DataRecordEntry) toObject(request.value);
-                    Object key = newEntry.getKey();
-                    if (key != null && newEntry.hasValue()) {
-                        winner = cmap.mergePolicy.merge(cmap.getName(), newEntry, existingRecord);
-                        if (winner != null) {
-                            if (cmap.isMultiMap()) {
-                                MPutMulti mput = node.concurrentMapManager.new MPutMulti();
-                                mput.put(request.name, request.key, winner);
-                            } else {
-                                ConcurrentMapManager.MPut mput = node.concurrentMapManager.new MPut();
-                                mput.put(request.name, request.key, winner, -1);
-                            }
-                            success = true;
-                        }
-                    }
-                }
-            }
-
-            public void process() {
-                request.response = (success) ? Boolean.TRUE : Boolean.FALSE;
-                returnResponse(request);
-            }
-        }
-    }
-
-    class GetMapEntryOperationHandler extends MTargetAwareOperationHandler {
-        public void handle(Request request) {
-            CMap cmap = getOrCreateMap(request.name);
-            Record record = cmap.getRecord(request);
-            if (cmap.loader != null && (record == null || record.isLoadable())) {
-                storeExecutor.execute(new GetMapEntryLoader(cmap, request), request.key.hashCode());
-            } else {
-                doOperation(request);
-                returnResponse(request);
-            }
-        }
-
-        void doOperation(Request request) {
-            CMap cmap = getOrCreateMap(request.name);
-            request.response = cmap.getMapEntry(request);
-        }
-
-        class GetMapEntryLoader extends AbstractMapStoreOperation {
-
-            GetMapEntryLoader(CMap cmap, Request request) {
-                super(cmap, request);
-            }
-
-            @Override
-            void doMapStoreOperation() {
-                Object value = cmap.loader.load(toObject(request.key));
-                if (value != null) {
-                    setIndexValues(request, value);
-                    request.value = toData(value);
-                    putFromLoad(request);
-                } else {
-                    success = false;
-                }
-            }
-
-            public void process() {
-                if (success) {
-                    Record record = cmap.createNewTransientRecord(request.key, request.value);
-                    request.response = new CMap.CMapEntry(record);
-                } else {
-                    request.response = null;
-                }
-                returnResponse(request);
-            }
-        }
-    }
-
-    class GetDataRecordEntryOperationHandler extends MTargetAwareOperationHandler {
-        public void handle(Request request) {
-            CMap cmap = getOrCreateMap(request.name);
-            if (cmap.isNotLocked(request)) {
-                Record record = cmap.getRecord(request);
-                if (cmap.loader != null && (record == null || record.isLoadable())) {
-                    storeExecutor.execute(new GetDataRecordEntryLoader(cmap, request), request.key.hashCode());
-                } else {
-                    doOperation(request);
-                    returnResponse(request);
-                }
-            } else {
-                returnRedoResponse(request, REDO_MAP_LOCKED);
-            }
-        }
-
-        void doOperation(Request request) {
-            CMap cmap = getOrCreateMap(request.name);
-            Record record = cmap.getRecord(request.key);
-            request.response = (record == null) ? null : new DataRecordEntry(record);
-        }
-
-        class GetDataRecordEntryLoader extends AbstractMapStoreOperation {
-
-            GetDataRecordEntryLoader(CMap cmap, Request request) {
-                super(cmap, request);
-            }
-
-            @Override
-            void doMapStoreOperation() {
-                Object value = cmap.loader.load(toObject(request.key));
-                if (value != null) {
-                    setIndexValues(request, value);
-                    request.value = toData(value);
-                } else {
-                    success = false;
-                }
-            }
-
-            public void process() {
-                if (success) {
-                    Record record = cmap.createNewTransientRecord(request.key, request.value);
-                    record.setIndexes(request.indexes, request.indexTypes);
-                    request.response = new DataRecordEntry(record);
-                } else {
-                    request.response = null;
-                }
-                returnResponse(request);
-            }
-        }
-    }
-
-    class GetOperationHandler extends MTargetAwareOperationHandler {
-        public void handle(Request request) {
-            CMap cmap = getOrCreateMap(request.name);
-            Record record = cmap.getRecord(request);
-            if (cmap.loader != null && (record == null || record.isLoadable())) {
-                storeExecutor.execute(new GetLoader(cmap, request), request.key.hashCode());
-            } else {
-                doOperation(request);
-                returnResponse(request);
-            }
-        }
-
-        void doOperation(Request request) {
-            CMap cmap = getOrCreateMap(request.name);
-            Data value = cmap.get(request);
-            request.clearForResponse();
-            request.response = value;
-        }
-
-        class GetLoader extends AbstractMapStoreOperation {
-
-            GetLoader(CMap cmap, Request request) {
-                super(cmap, request);
-            }
-
-            @Override
-            void doMapStoreOperation() {
-                Object value = cmap.loader.load(toObject(request.key));
-                if (value != null) {
-                    setIndexValues(request, value);
-                    request.value = toData(value);
-                    putFromLoad(request);
-                } else {
-                    success = false;
-                }
-            }
-
-            public void process() {
-                if (success) request.response = request.value;
-                returnResponse(request);
-            }
-        }
-    }
-
-    class ContainsKeyOperationHandler extends MTargetAwareOperationHandler {
-        public void handle(Request request) {
-            CMap cmap = getOrCreateMap(request.name);
-            if (cmap.isNotLocked(request)) {
-                Record record = cmap.getRecord(request);
-                if (cmap.loader != null && (record == null || record.isLoadable())) {
-                    storeExecutor.execute(new ContainsKeyLoader(cmap, request), request.key.hashCode());
-                } else {
-                    doOperation(request);
-                    returnResponse(request);
-                }
-            } else {
-                returnRedoResponse(request, REDO_MAP_LOCKED);
-            }
-        }
-
-        void doOperation(Request request) {
-            CMap cmap = getOrCreateMap(request.name);
-            request.response = cmap.containsKey(request);
-        }
-
-        class ContainsKeyLoader extends AbstractMapStoreOperation {
-
-            ContainsKeyLoader(CMap cmap, Request request) {
-                super(cmap, request);
-            }
-
-            @Override
-            void doMapStoreOperation() {
-                Object value = cmap.loader.load(toObject(request.key));
-                if (value != null) {
-                    setIndexValues(request, value);
-                    request.value = toData(value);
-                    putFromLoad(request);
-                } else {
-                    success = false;
-                }
-            }
-
-            public void process() {
-                request.response = (success) ? Boolean.TRUE : Boolean.FALSE;
-                returnResponse(request);
-            }
-        }
-    }
-
-    abstract class AbstractMapStoreOperation implements Runnable, Processable {
-        final protected CMap cmap;
-        final protected Request request;
-        protected boolean success = true;
-
-        protected AbstractMapStoreOperation(CMap cmap, Request request) {
-            this.cmap = cmap;
-            this.request = request;
-        }
-
-        public void run() {
-            try {
-                doMapStoreOperation();
-            } catch (Exception e) {
-                success = false;
-                if (e instanceof ClassCastException) {
-                    CMap cmap = getMap(request.name);
-                    if (cmap.isMapForQueue() && e.getMessage().contains("java.lang.Long cannot be")) {
-                        logger.log(Level.SEVERE, "This is MapStore for Queue. Make sure you treat the key as Long");
-                    }
-                }
-                logger.log(Level.WARNING, "Store thrown exception for " + request.operation, e);
-                request.response = toData(new AddressAwareException(e, thisAddress));
-            } finally {
-                enqueueAndReturn(AbstractMapStoreOperation.this);
-            }
-        }
-
-        abstract void doMapStoreOperation();
-
-        protected final void afterMapStore() {
-            Record storedRecord = cmap.getRecord(request);
-            if (storedRecord != null) {
-                storedRecord.setLastStoredTime(Clock.currentTimeMillis());
-                storedRecord.setDirty(false);
-            }
-        }
-    }
-
-    class ValueCountOperationHandler extends MTargetAwareOperationHandler {
-        void doOperation(Request request) {
-            CMap cmap = getOrCreateMap(request.name);
-            request.response = cmap.valueCount(request.key);
-        }
-    }
-
-    class UnlockOperationHandler extends SchedulableOperationHandler {
-        protected boolean shouldSchedule(Request request) {
-            return false;
-        }
-
-        void doOperation(Request request) {
-            boolean unlocked = true;
-            CMap cmap = getOrCreateMap(request.name);
-            Record record = cmap.getRecord(request);
-            if (record != null) {
-                unlocked = record.unlock(request.lockThreadId, request.lockAddress);
-                if (unlocked) {
-                    record.incrementVersion();
-                    request.version = record.getVersion();
-                    request.lockCount = record.getLockCount();
-                    if (record.valueCount() == 0 && record.isEvictable()) {
-                        cmap.markAsEvicted(record);
-                    }
-                    cmap.fireScheduledActions(record);
-                }
-            }
-            if (unlocked) {
-                request.response = Boolean.TRUE;
-            } else {
-                request.response = Boolean.FALSE;
-            }
-        }
-    }
-
-    class ForceUnlockOperationHandler extends SchedulableOperationHandler {
-        protected boolean shouldSchedule(Request request) {
-            return false;
-        }
-
-        void doOperation(Request request) {
-            boolean unlocked = false;
-            CMap cmap = getOrCreateMap(request.name);
-            Record record = cmap.getRecord(request);
-            if (record != null) {
-                DistributedLock lock = record.getLock();
-                if (lock != null && lock.getLockCount() > 0) {
-                    record.clearLock();
-                    unlocked = true;
-                    record.incrementVersion();
-                    request.version = record.getVersion();
-                    request.lockCount = 0;
-                    if (record.valueCount() == 0 &&
-                            !record.hasScheduledAction()) {
-                        cmap.markAsEvicted(record);
-                    }
-                    cmap.fireScheduledActions(record);
-                }
-            }
-            if (unlocked) {
-                request.response = Boolean.TRUE;
-            } else {
-                request.response = Boolean.FALSE;
-            }
-        }
-    }
-
-    class LockOperationHandler extends SchedulableOperationHandler {
-        protected void onNoTimeToSchedule(Request request) {
-            request.response = -1L;
-            returnResponse(request);
-        }
-
-        public void handle(Request request) {
-            final CMap cmap = getOrCreateMap(request.name);
-            if (cmap.isNotLocked(request)) {
-                if (shouldSchedule(request)) {
-                    if (request.hasEnoughTimeToSchedule()) {
-                        if (systemLogService.shouldLog(INFO)) {
-                            systemLogService.info(request,
-                                    MapSystemLogFactory.newScheduleRequest(request, cmap.getRecord(request)));
-                        }
-                        schedule(request);
-                    } else {
-                        if (systemLogService.shouldLog(INFO)) {
-                            systemLogService.info(request, "NoTimeToSchedule", request.name, request.operation);
-                        }
-                        onNoTimeToSchedule(request);
-                    }
-                } else {
-                    Record record = cmap.getRecord(request.key);
-                    if (request.operation == CONCURRENT_MAP_TRY_LOCK_AND_GET
-                            && cmap.loader != null
-                            && (record == null || !record.hasValueData())) {
-                        storeExecutor.execute(new LockLoader(cmap, request), request.key.hashCode());
-                    } else if (cmap.isMultiMap() && request.value != null) {
-                        Collection<ValueHolder> col = record.getMultiValues();
-                        if (col != null && col.size() > 0) {
-                            storeExecutor.execute(new MultiMapContainsTask(request, col), request.key.hashCode());
-                        } else {
-                            doOperation(request);
-                            returnResponse(request);
-                        }
-                    } else {
-                        doOperation(request);
-                        returnResponse(request);
-                    }
-                }
-            } else {
-                returnRedoResponse(request, REDO_MAP_LOCKED);
-            }
-        }
-
-        class MultiMapContainsTask implements Runnable, Processable {
-            private final Request request;
-            private final Collection<ValueHolder> values;
-
-            MultiMapContainsTask(Request request, Collection<ValueHolder> values) {
-                this.request = request;
-                this.values = values;
-            }
-
-            public void run() {
-                if (!values.contains(new ValueHolder(request.value))) {
-                    request.value = null;
-                }
-                enqueueAndReturn(MultiMapContainsTask.this);
-            }
-
-            public void process() {
-                doOperation(request);
-                returnResponse(request);
-            }
-        }
-
-        class LockLoader extends AbstractMapStoreOperation {
-            Data valueData = null;
-
-            LockLoader(CMap cmap, Request request) {
-                super(cmap, request);
-            }
-
-            @Override
-            void doMapStoreOperation() {
-                Object value = cmap.loader.load(toObject(request.key));
-                valueData = toData(value);
-            }
-
-            public void process() {
-                if (valueData != null) {
-                    Record record = cmap.getRecord(request);
-                    if (record == null) {
-                        record = cmap.createAndAddNewRecord(request.key, valueData);
-                    } else {
-                        record.setValueData(valueData);
-                    }
-                }
-                doOperation(request);
-                request.value = valueData;
-                returnResponse(request);
-            }
-        }
-
-        void doOperation(Request request) {
-            CMap cmap = getOrCreateMap(request.name);
-            cmap.lock(request);
-        }
-    }
-
-    void scheduleRequest(final SchedulableOperationHandler handler, final Request request) {
-        final Record record = ensureRecord(request);
-        request.scheduled = true;
-        ScheduledAction scheduledAction = new ScheduledAction(request) {
-            @Override
-            public boolean consume() {
-                handler.handle(request);
-                return true;
-            }
-
-            @Override
-            public void onExpire() {
-                handler.onNoTimeToSchedule(request);
-            }
-
-            @Override
-            public void onMigrate() {
-                returnRedoResponse(request, REDO_PARTITION_MIGRATING);
-            }
-        };
-        record.addScheduledAction(scheduledAction);
-        node.clusterManager.registerScheduledAction(scheduledAction);
-    }
-
-    class IsKeyLockedOperationHandler extends MTargetAwareOperationHandler {
-
-        @Override
-        void doOperation(Request request) {
-            final CMap cmap = getOrCreateMap(request.name);
-            if (cmap.isNotLocked(request)) {
-                Record record = cmap.getRecord(request.key);
-                request.response = record != null && record.isLocked();
-                returnResponse(request);
-            } else {
-                returnRedoResponse(request, REDO_MAP_LOCKED);
-            }
-        }
-
-    }
-
-    abstract class SchedulableOperationHandler extends MTargetAwareOperationHandler {
-
-        protected boolean shouldSchedule(Request request) {
-            return (!testLock(request));
-        }
-
-        protected void onNoTimeToSchedule(Request request) {
-            if (request.local) {
-                request.response = distributedTimeoutException;
-            } else {
-                request.response = dataTimeoutException;
-            }
-            returnResponse(request);
-        }
-
-        protected void schedule(Request request) {
-            scheduleRequest(SchedulableOperationHandler.this, request);
-        }
-
-        public void handle(Request request) {
-            boolean shouldSchedule = shouldSchedule(request);
-            SystemLogService css = systemLogService;
-            if (css.shouldLog(TRACE)) {
-                css.logObject(request, TRACE, "ShouldSchedule ");
-            }
-            if (shouldSchedule) {
-                if (request.hasEnoughTimeToSchedule()) {
-                    if (css.shouldLog(INFO)) {
-                        css.info(request,
-                                MapSystemLogFactory.newScheduleRequest(request, recordExist(request)));
-                    }
-                    schedule(request);
-                } else {
-                    if (css.shouldLog(INFO)) {
-                        css.info(request, "NoTimeToSchedule", request.name, request.operation);
-                    }
-                    onNoTimeToSchedule(request);
-                }
-            } else {
-                doOperation(request);
-                returnResponse(request);
-            }
-        }
-    }
-
-    class ContainsEntryOperationHandler extends ResponsiveOperationHandler {
-
-        public void handle(Request request) {
-            CMap cmap = getOrCreateMap(request.name);
-            final boolean isMigrating = isMigrating(request);
-            if (cmap.isNotLocked(request) && !isMigrating) {
-                Record record = cmap.getRecord(request);
-                if (record == null || !record.isActive() || !record.isValid()) {
-                    request.response = Boolean.FALSE;
-                    returnResponse(request);
-                } else {
-                    node.executorManager.executeQueryTask(new ContainsEntryTask(request, record));
-                }
-            } else {
-                returnRedoResponse(request, isMigrating ? REDO_PARTITION_MIGRATING : REDO_MAP_LOCKED);
-            }
-        }
-
-        class ContainsEntryTask implements Runnable {
-            final Request request;
-            final Record record;
-
-            ContainsEntryTask(Request request, Record record) {
-                this.request = request;
-                this.record = record;
-            }
-
-            public void run() {
-                CMap cmap = getMap(request.name);
-                Data value = request.value;
-                request.response = Boolean.FALSE;
-                if (cmap.isMultiMap()) {
-                    Collection<ValueHolder> multiValues = record.getMultiValues();
-                    if (multiValues != null) {
-                        ValueHolder theValueHolder = new ValueHolder(value);
-                        request.response = multiValues.contains(theValueHolder);
-                    }
-                } else {
-                    Object obj = toObject(value);
-                    request.response = obj.equals(record.getValue());
-                }
-                returnResponse(request);
-            }
-        }
-    }
-
-    class ContainsValueOperationHandler extends MigrationAwareExecutedOperationHandler {
-
-        @Override
-        Runnable createRunnable(final Request request) {
-            return new ContainsValueTask(request);
-        }
-
-        class ContainsValueTask implements Runnable {
-            final Request request;
-
-            ContainsValueTask(Request request) {
-                this.request = request;
-            }
-
-            public void run() {
-                CMap cmap = getMap(request.name);
-                Data value = request.value;
-                request.response = Boolean.FALSE;
-                if (cmap != null) {
-                    MapIndexService mapIndexService = cmap.getMapIndexService();
-                    long now = Clock.currentTimeMillis();
-                    if (cmap.isMultiMap()) {
-                        Collection<Record> records = mapIndexService.getOwnedRecords();
-                        ValueHolder theValueHolder = new ValueHolder(value);
-                        for (Record record : records) {
-                            if (record.isActive() && record.isValid(now)) {
-                                Collection<ValueHolder> multiValues = record.getMultiValues();
-                                if (multiValues != null) {
-                                    if (multiValues.contains(theValueHolder)) {
-                                        request.response = Boolean.TRUE;
-                                        break;
-                                    }
-                                }
-                            }
-                        }
-                    } else {
-                        Collection<? extends MapEntry> results = null;
-                        Index index = mapIndexService.getValueIndex();
-                        if (index != null) {
-                            results = index.getRecords((long) value.hashCode());
-                        } else {
-                            results = mapIndexService.getOwnedRecords();
-                        }
-                        if (results != null) {
-                            Object obj = toObject(value);
-                            for (MapEntry entry : results) {
-                                Record record = (Record) entry;
-                                if (record.isActive() && record.isValid(now)) {
-                                    if (obj.equals(record.getValue())) {
-                                        request.response = Boolean.TRUE;
-                                        break;
-                                    }
-                                }
-                            }
-                        }
-                    }
-                }
-                returnResponse(request);
-            }
-        }
-    }
-
-    abstract class ExecutedOperationHandler extends ResponsiveOperationHandler {
-        public void process(Packet packet) {
-            Request request = Request.copyFromPacket(packet);
-            request.local = false;
-            handle(request);
-        }
-
-        public void handle(final Request request) {
-            node.executorManager.executeQueryTask(createRunnable(request));
-        }
-
-        abstract Runnable createRunnable(Request request);
-    }
-
-    abstract class MigrationAwareExecutedOperationHandler extends ExecutedOperationHandler {
-        @Override
-        public void handle(Request request) {
-            CMap cmap = getOrCreateMap(request.name);
-            final boolean isMigrating = isMigrating(request);
-            if (cmap.isNotLocked(request) && !isMigrating) {
-                super.handle(request);
-            } else {
-                returnRedoResponse(request, isMigrating ? REDO_PARTITION_MIGRATING : REDO_MAP_LOCKED);
-            }
-        }
-    }
-
-    public Pairs queryMap(CMap cmap, ClusterOperation operation, Predicate predicate) throws QueryException {
-        try {
-            final QueryContext queryContext = new QueryContext(cmap.getName(), predicate, cmap.getMapIndexService());
-            Set<MapEntry> results = cmap.getMapIndexService().doQuery(queryContext);
-            boolean evaluateValues = (predicate != null && !queryContext.isStrong());
-            return createResultPairs(operation, results, evaluateValues, predicate);
-        } catch (Throwable e) {
-            throw new QueryException(e);
-        }
-    }
-
-    private Pairs createResultPairs(ClusterOperation operation, Collection<MapEntry> colRecords, boolean evaluateEntries, Predicate predicate) {
-        Pairs pairs = new Pairs();
-        if (colRecords != null) {
-            long now = currentTimeMillis();
-            for (MapEntry mapEntry : colRecords) {
-                Record record = (Record) mapEntry;
-                if (record.isActive() && record.isValid(now)) {
-                    if (record.getKeyData() == null || record.getKeyData().size() == 0) {
-                        throw new RuntimeException("Key cannot be null or zero-size: " + record.getKeyData());
-                    }
-                    boolean match = (!evaluateEntries) || predicate.apply(record);
-                    if (match) {
-                        boolean onlyKeys = (operation == CONCURRENT_MAP_ITERATE_KEYS_ALL ||
-                                operation == CONCURRENT_MAP_ITERATE_KEYS);
-                        Data key = record.getKeyData();
-                        if (record.hasValueData()) {
-                            Data value = (onlyKeys) ? null : record.getValueData();
-                            pairs.addKeyValue(new KeyValue(key, value));
-                        } else if (record.getMultiValues() != null) {
-                            int size = record.getMultiValues().size();
-                            if (size > 0) {
-                                if (operation == CONCURRENT_MAP_ITERATE_KEYS) {
-                                    pairs.addKeyValue(new KeyValue(key, null));
-                                } else {
-                                    Collection<ValueHolder> values = record.getMultiValues();
-                                    for (ValueHolder valueHolder : values) {
-                                        pairs.addKeyValue(new KeyValue(key, valueHolder.getData()));
-                                    }
-                                }
-                            }
-                        }
-                    }
-                }
-            }
-        }
-        return pairs;
-    }
-
-    Record recordExist(Request req) {
-        CMap cmap = maps.get(req.name);
-        if (cmap == null)
-            return null;
-        return cmap.getRecord(req);
-    }
-
-    Record ensureRecord(Request req) {
-        return ensureRecord(req, req.value);
-    }
-
-    Record ensureRecord(Request req, Data defaultValue) {
-        checkServiceThread();
-        CMap cmap = getOrCreateMap(req.name);
-        Record record = cmap.getRecord(req);
-        if (record == null || !record.isActive() || !record.isValid()) {
-            final Map<Address, Boolean> listeners = record != null ? record.getListeners() : null;
-            record = cmap.createAndAddNewRecord(req.key, defaultValue);
-            record.setMapListeners(listeners);
-        }
-        return record;
-    }
-
-    final boolean testLock(Request req) {
-        Record record = recordExist(req);
-        return record == null || record.testLock(req.lockThreadId, req.lockAddress);
-    }
-}
->>>>>>> ca33cf86
+//