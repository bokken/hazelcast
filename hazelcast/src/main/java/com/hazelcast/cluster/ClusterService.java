/*
 * Copyright (c) 2008-2012, Hazelcast, Inc. All Rights Reserved.
 *
 * Licensed under the Apache License, Version 2.0 (the "License");
 * you may not use this file except in compliance with the License.
 * You may obtain a copy of the License at
 *
 * http://www.apache.org/licenses/LICENSE-2.0
 *
 * Unless required by applicable law or agreed to in writing, software
 * distributed under the License is distributed on an "AS IS" BASIS,
 * WITHOUT WARRANTIES OR CONDITIONS OF ANY KIND, either express or implied.
 * See the License for the specific language governing permissions and
 * limitations under the License.
 */

package com.hazelcast.cluster;

import com.hazelcast.client.ClientCommandHandler;
import com.hazelcast.cluster.client.ClientAuthenticateHandler;
import com.hazelcast.cluster.client.GetMembersHandler;
import com.hazelcast.core.Cluster;
import com.hazelcast.core.Member;
import com.hazelcast.core.MembershipEvent;
import com.hazelcast.core.MembershipListener;
import com.hazelcast.instance.MemberImpl;
import com.hazelcast.instance.Node;
import com.hazelcast.instance.NodeType;
import com.hazelcast.logging.ILogger;
import com.hazelcast.map.client.MapGetHandler;
import com.hazelcast.nio.*;
import com.hazelcast.security.Credentials;
import com.hazelcast.spi.*;
import com.hazelcast.spi.annotation.ExecutedBy;
import com.hazelcast.spi.annotation.ThreadType;
import com.hazelcast.spi.impl.NodeEngineImpl;
import com.hazelcast.util.Clock;

import javax.security.auth.login.LoginContext;
import javax.security.auth.login.LoginException;
import java.net.ConnectException;
import java.util.*;
import java.util.concurrent.*;
import java.util.concurrent.atomic.AtomicInteger;
import java.util.concurrent.atomic.AtomicReference;
import java.util.concurrent.locks.Lock;
import java.util.concurrent.locks.ReentrantLock;
import java.util.logging.Level;

import static com.hazelcast.nio.IOUtil.toData;
import static com.hazelcast.nio.IOUtil.toObject;

<<<<<<< HEAD
public final class ClusterService implements ConnectionListener, MembershipAwareService, CoreService, ManagedService,
        ClientProtocolService {
=======
public final class ClusterService implements CoreService, ConnectionListener, ManagedService,
        EventPublishingService<MembershipEvent, MembershipListener> {
>>>>>>> bb991443

    public static final String SERVICE_NAME = "hz:core:clusterService";

    private final Node node;

    private final NodeEngineImpl nodeEngine;

    private final ILogger logger;

    protected final Address thisAddress;

    protected final MemberImpl thisMember;

    private final long waitMillisBeforeJoin;

    private final long maxWaitSecondsBeforeJoin;

    private final long maxNoHeartbeatMillis;

    private final long maxNoMasterConfirmationMillis;

    private final boolean icmpEnabled;

    private final int icmpTtl;

    private final int icmpTimeout;

    private final Lock lock = new ReentrantLock();

    private final Set<MemberInfo> setJoins = new LinkedHashSet<MemberInfo>(100);

    private final AtomicReference<Map<Address, MemberImpl>> membersRef = new AtomicReference<Map<Address, MemberImpl>>();

    private final AtomicInteger dataMemberCount = new AtomicInteger(); // excluding lite members

    private final Data heartbeatOperationData;

//    private final List<MembershipListener> listeners = new CopyOnWriteArrayList<MembershipListener>();

    private boolean joinInProgress = false;

    private long timeToStartJoin = 0;

    private long firstJoinRequest = 0;

    private final ConcurrentMap<MemberImpl, Long> masterConfirmationTimes = new ConcurrentHashMap<MemberImpl, Long>();

    private volatile long clusterTimeDiff = Long.MAX_VALUE;

    private Map<String, ClientCommandHandler> commandHandlers = new HashMap<String, ClientCommandHandler>();

    public ClusterService(final Node node) {
        this.node = node;
        nodeEngine = node.nodeEngine;
        logger = node.getLogger(getClass().getName());
        thisAddress = node.getThisAddress();
        thisMember = node.getLocalMember();
        waitMillisBeforeJoin = node.groupProperties.WAIT_SECONDS_BEFORE_JOIN.getInteger() * 1000L;
        maxWaitSecondsBeforeJoin = node.groupProperties.MAX_WAIT_SECONDS_BEFORE_JOIN.getInteger();
        maxNoHeartbeatMillis = node.groupProperties.MAX_NO_HEARTBEAT_SECONDS.getInteger() * 1000L;
        maxNoMasterConfirmationMillis = node.groupProperties.MAX_NO_MASTER_CONFIRMATION_SECONDS.getInteger() * 1000L;
        icmpEnabled = node.groupProperties.ICMP_ENABLED.getBoolean();
        icmpTtl = node.groupProperties.ICMP_TTL.getInteger();
        icmpTimeout = node.groupProperties.ICMP_TIMEOUT.getInteger();
        heartbeatOperationData = toData(new HeartbeatOperation());
        node.connectionManager.addConnectionListener(this);
    }

    public void init(final NodeEngine nodeEngine, Properties properties) {
        final long mergeFirstRunDelay = node.getGroupProperties().MERGE_FIRST_RUN_DELAY_SECONDS.getLong();
        final long mergeNextRunDelay = node.getGroupProperties().MERGE_NEXT_RUN_DELAY_SECONDS.getLong();
        nodeEngine.getExecutionService().scheduleWithFixedDelay(new SplitBrainHandler(node),
                mergeFirstRunDelay, mergeNextRunDelay, TimeUnit.SECONDS);

        final long heartbeatInterval = node.groupProperties.HEARTBEAT_INTERVAL_SECONDS.getInteger();
        nodeEngine.getExecutionService().scheduleWithFixedDelay(new Runnable() {
            public void run() {
                heartBeater();
            }
        }, heartbeatInterval, heartbeatInterval, TimeUnit.SECONDS);

        final long masterConfirmationInterval = node.groupProperties.MASTER_CONFIRMATION_INTERVAL_SECONDS.getInteger();
        nodeEngine.getExecutionService().scheduleWithFixedDelay(new Runnable() {
            public void run() {
                sendMasterConfirmation();
            }
        }, masterConfirmationInterval, masterConfirmationInterval, TimeUnit.SECONDS);

        final long memberListPublishInterval = node.groupProperties.MEMBER_LIST_PUBLISH_INTERVAL_SECONDS.getInteger();
        nodeEngine.getExecutionService().scheduleWithFixedDelay(new Runnable() {
            public void run() {
                sendMemberListToOthers();
            }
        }, memberListPublishInterval, memberListPublishInterval, TimeUnit.SECONDS);

        registerClientOperationHandlers();
    }

    private void registerClientOperationHandlers() {
        registerHandler("AUTH", new ClientAuthenticateHandler(nodeService));
        registerHandler("MEMBERS", new GetMembersHandler(nodeService));
    }

    void registerHandler(String command, ClientCommandHandler handler) {
        commandHandlers.put(command, handler);
    }

    public boolean isJoinInProgress() {
        lock.lock();
        try {
            return joinInProgress || !setJoins.isEmpty();
        } finally {
            lock.unlock();
        }
    }

    public JoinInfo checkJoinInfo(Address target) {
        Invocation inv = nodeEngine.getOperationService().createInvocationBuilder(SERVICE_NAME,
                new JoinCheckOperation(node.createJoinInfo()), target)
                .setTryCount(1).build();
        try {
            return (JoinInfo) toObject(inv.invoke().get());
        } catch (Exception e) {
            logger.log(Level.WARNING, "Error during join check!", e);
        }
        return null;
    }

    public boolean validateJoinRequest(JoinRequest joinRequest) throws Exception {
        boolean valid = Packet.PACKET_VERSION == joinRequest.packetVersion;
        if (valid) {
            try {
                valid = node.getConfig().isCompatible(joinRequest.config);
            } catch (Exception e) {
                logger.log(Level.WARNING, "Invalid join request, reason:" + e.getMessage());
                node.getSystemLogService().logJoin("Invalid join request, reason:" + e.getMessage());
                throw e;
            }
        }
        return valid;
    }

    private void logMissingConnection(Address address) {
        String msg = node.getLocalMember() + " has no connection to " + address;
        logAtMaster(Level.WARNING, msg);
        logger.log(Level.WARNING, msg);
    }

    private void logAtMaster(Level level, String msg) {
//        Address master = node.getMasterAddress();
//        if (!node.isMaster() && master != null) {
//            Connection connMaster = node.connectionManager.getOrConnect(node.getMasterAddress());
//            if (connMaster != null) {
//                Packet packet = new Packet();
//                packet.set(level.toString(), null, toData(msg), ClusterOperation.LOG);
//                packet.timeout = 0;
//                send(packet, connMaster);
//            }
//        } else {
//            logger.log(level, msg);
//        }
    }

    public final void heartBeater() {
        if (!node.joined() || !node.isActive()) return;
        long now = Clock.currentTimeMillis();
        final Collection<MemberImpl> members = getMemberList();
        if (node.isMaster()) {
            List<Address> deadAddresses = null;
            for (MemberImpl memberImpl : members) {
                final Address address = memberImpl.getAddress();
                if (!thisAddress.equals(address)) {
                    try {
                        Connection conn = node.connectionManager.getOrConnect(address);
                        if (conn != null && conn.live()) {
                            if ((now - memberImpl.getLastRead()) >= (maxNoHeartbeatMillis)) {
                                if (deadAddresses == null) {
                                    deadAddresses = new ArrayList<Address>();
                                }
                                logger.log(Level.WARNING, "Added " + address + " to list of dead addresses because of timeout since last read");
                                deadAddresses.add(address);
                            } else if ((now - memberImpl.getLastRead()) >= 5000 && (now - memberImpl.getLastPing()) >= 5000) {
                                ping(memberImpl);
                            }
                            if ((now - memberImpl.getLastWrite()) > 500) {
                                sendHeartbeat(address);
                            }
                            Long lastConfirmation = masterConfirmationTimes.get(memberImpl);
                            if (lastConfirmation == null ||
                                (now - lastConfirmation > maxNoMasterConfirmationMillis)) {
                                if (deadAddresses == null) {
                                    deadAddresses = new ArrayList<Address>();
                                }
                                logger.log(Level.WARNING, "Added " + address +
                                                          " to list of dead addresses because it has not sent a master confirmation recently");
                                deadAddresses.add(address);
                            }
                        } else if (conn == null && (now - memberImpl.getLastRead()) > 5000) {
                            logMissingConnection(address);
                            memberImpl.didRead();
                        }
                    } catch (Exception e) {
                        logger.log(Level.SEVERE, e.getMessage(), e);
                    }
                }
            }
            if (deadAddresses != null) {
                for (Address address : deadAddresses) {
                    logger.log(Level.FINEST, "No heartbeat should remove " + address);
                    removeAddress(address);
                }
            }
        } else {
            // send heartbeat to master
            Address masterAddress = node.getMasterAddress();
            if (masterAddress != null) {
                node.connectionManager.getOrConnect(masterAddress);
                MemberImpl masterMember = getMember(masterAddress);
                boolean removed = false;
                if (masterMember != null) {
                    if ((now - masterMember.getLastRead()) >= (maxNoHeartbeatMillis)) {
                        logger.log(Level.WARNING, "Master node has timed out its heartbeat and will be removed");
                        removeAddress(masterAddress);
                        removed = true;
                    } else if ((now - masterMember.getLastRead()) >= 5000 && (now - masterMember.getLastPing()) >= 5000) {
                        ping(masterMember);
                    }
                }
                if (!removed) {
                    sendHeartbeat(masterAddress);
                }
            }
            for (MemberImpl member : members) {
                if (!member.localMember()) {
                    Address address = member.getAddress();
                    Connection conn = node.connectionManager.getOrConnect(address);
                    if (conn != null) {
                        sendHeartbeat(address);
                    } else {
                        logger.log(Level.FINEST, "Could not connect to " + address + " to send heartbeat");
                    }
                }
            }
        }
    }

    private void ping(final MemberImpl memberImpl) {
        memberImpl.didPing();
        if (!icmpEnabled) return;
        nodeEngine.getExecutionService().execute(new Runnable() {
            public void run() {
                try {
                    final Address address = memberImpl.getAddress();
                    logger.log(Level.WARNING, thisAddress + " will ping " + address);
                    for (int i = 0; i < 5; i++) {
                        try {
                            if (address.getInetAddress().isReachable(null, icmpTtl, icmpTimeout)) {
                                logger.log(Level.INFO, thisAddress + " pings successfully. Target: " + address);
                                return;
                            }
                        } catch (ConnectException ignored) {
                            // no route to host
                            // means we cannot connect anymore
                        }
                    }
                    logger.log(Level.WARNING, thisAddress + " couldn't ping " + address);
                    // not reachable.
                    removeAddress(address);
                } catch (Throwable ignored) {
                }
            }
        });
    }

    private void sendHeartbeat(Address target) {
        if (target == null) return;
        final Packet packet = new Packet(heartbeatOperationData);
        packet.setHeader(Packet.HEADER_OP, true);
        send(packet, target);
    }


    private void sendMasterConfirmation() {
        if (!node.joined() || !node.isActive() || isMaster()) {
            return;
        }
        final Address masterAddress = getMasterAddress();
        if (masterAddress == null) {
            logger.log(Level.FINEST, "Could not send MasterConfirmation, master is null!");
            return;
        }
        final MemberImpl masterMember = getMember(masterAddress);
        if (masterMember == null) {
            logger.log(Level.FINEST, "Could not send MasterConfirmation, master is null!");
            return;
        }
        if (logger.isLoggable(Level.FINEST)) {
            logger.log(Level.FINEST, "Sending MasterConfirmation to " + masterMember);
        }
        invokeClusterOperation(new MasterConfirmationOperation(), masterAddress);
    }

    // Will be called just before this node becomes the master
    private void resetMemberMasterConfirmations() {
        final Collection<MemberImpl> memberList = getMemberList();
        for (MemberImpl member : memberList) {
            masterConfirmationTimes.put(member, Clock.currentTimeMillis());
        }
    }

    private void sendMemberListToOthers() {
        if (!isMaster()) {
            return;
        }
        final Collection<MemberImpl> members = getMemberList();
        MemberInfoUpdateOperation op = new MemberInfoUpdateOperation(createMemberInfos(members), getClusterTime());
        for (MemberImpl member : members) {
            if (member.equals(thisMember)) {
                continue;
            }
            invokeClusterOperation(op, member.getAddress());
        }
    }

    public void removeAddress(Address deadAddress) {
        doRemoveAddress(deadAddress, true);
    }

    private void doRemoveAddress(Address deadAddress, boolean destroyConnection) {
        logger.log(Level.INFO, "Removing Address " + deadAddress);
        if (!node.joined()) {
            node.failedConnection(deadAddress);
            return;
        }
        if (deadAddress.equals(thisAddress)) {
            return;
        }
        lock.lock();
        try {
            if (deadAddress.equals(node.getMasterAddress())) {
                assignNewMaster();
            }
            if (node.isMaster()) {
                setJoins.remove(new MemberInfo(deadAddress));
                resetMemberMasterConfirmations();
            }
            final Connection conn = node.connectionManager.getConnection(deadAddress);
            if (destroyConnection && conn != null) {
                node.connectionManager.destroyConnection(conn);
            }
            MemberImpl deadMember = getMember(deadAddress);
            if (deadMember != null) {
                removeMember(deadMember);
                nodeEngine.onMemberLeft(deadMember);
                logger.log(Level.INFO, this.toString());
            }
        } finally {
            lock.unlock();
        }
    }

    private void assignNewMaster() {
        final Address oldMasterAddress = node.getMasterAddress();
        logger.log(Level.FINEST, "Master " + oldMasterAddress + " is dead...");
        if (node.joined()) {
            final Collection<MemberImpl> members = getMemberList();
            MemberImpl newMaster = null;
            final int size = members.size();
            if (size > 1) {
                final Iterator<MemberImpl> iter = members.iterator();
                final MemberImpl member = iter.next();
                if (member.getAddress().equals(oldMasterAddress)) {
                    newMaster = iter.next();
                } else {
                    logger.log(Level.SEVERE, "Old master " + oldMasterAddress
                                             + " is dead but the first of member list is a different member " +
                                             member + "!");
                    newMaster = member;
                }
            } else {
                logger.log(Level.WARNING, "Old master is dead and this node is not master " +
                                          "but member list contains only " + size + " members! -> " + members);
            }
            if (newMaster != null) {
                node.setMasterAddress(newMaster.getAddress());
            } else {
                node.setMasterAddress(null);
            }
        } else {
            node.setMasterAddress(null);
        }
        logger.log(Level.FINEST, "Now Master " + node.getMasterAddress());
    }

    @ExecutedBy(ThreadType.EXECUTOR_THREAD)
    void handleJoinRequest(JoinRequest joinRequest) {
        lock.lock();
        try {
            final long now = Clock.currentTimeMillis();
            String msg = "Handling join from " + joinRequest.address + ", inProgress: " + joinInProgress
                         + (timeToStartJoin > 0 ? ", timeToStart: " + (timeToStartJoin - now) : "");
            logger.log(Level.FINEST, msg);
            boolean validJoinRequest;
            try {
                validJoinRequest = validateJoinRequest(joinRequest);
            } catch (Exception e) {
                validJoinRequest = false;
            }
            final Connection conn = joinRequest.getConnection();
            if (validJoinRequest) {
                final MemberImpl member = getMember(joinRequest.address);
                if (member != null) {
                    if (joinRequest.getUuid().equals(member.getUuid())) {
                        String message = "Ignoring join request, member already exists.. => " + joinRequest;
                        logger.log(Level.FINEST, message);

                        // send members update back to node trying to join again...
                        invokeClusterOperation(new FinalizeJoinOperation(createMemberInfos(getMemberList()), getClusterTime()),
                                member.getAddress());
                        return;
                    }
                    // If this node is master then remove old member and process join request.
                    // If requesting address is equal to master node's address, that means master node
                    // somehow disconnected and wants to join back.
                    // So drop old member and process join request if this node becomes master.
                    if (node.isMaster() || member.getAddress().equals(node.getMasterAddress())) {
                        logger.log(Level.WARNING, "New join request has been received from an existing endpoint! => " + member
                                                  + " Removing old member and processing join request...");
                        // If existing connection of endpoint is different from current connection
                        // destroy it, otherwise keep it.
//                    final Connection existingConnection = node.connectionManager.getConnection(joinRequest.address);
//                    final boolean destroyExistingConnection = existingConnection != conn;
                        doRemoveAddress(member.getAddress(), false);
                    }
                }
                final boolean multicastEnabled = node.getConfig().getNetworkConfig().getJoin().getMulticastConfig().isEnabled();
                if (!multicastEnabled && node.isActive() && node.joined() && node.getMasterAddress() != null && !node.isMaster()) {
                    sendMasterAnswer(joinRequest);
                }
                if (node.isMaster() && node.joined() && node.isActive()) {
                    final MemberInfo newMemberInfo = new MemberInfo(joinRequest.address, joinRequest.nodeType,
                            joinRequest.getUuid());
                    if (node.securityContext != null && !setJoins.contains(newMemberInfo)) {
                        final Credentials cr = joinRequest.getCredentials();
                        ILogger securityLogger = node.loggingService.getLogger("com.hazelcast.security");
                        if (cr == null) {
                            securityLogger.log(Level.SEVERE, "Expecting security credentials " +
                                    "but credentials could not be found in JoinRequest!");
                            invokeClusterOperation(new AuthenticationFailureOperation(), joinRequest.address);
                            return;
                        } else {
                            try {
                                LoginContext lc = node.securityContext.createMemberLoginContext(cr);
                                lc.login();
                            } catch (LoginException e) {
                                securityLogger.log(Level.SEVERE, "Authentication has failed for " + cr.getPrincipal()
                                        + '@' + cr.getEndpoint() + " => (" + e.getMessage() +
                                        ")");
                                securityLogger.log(Level.FINEST, e.getMessage(), e);
                                invokeClusterOperation(new AuthenticationFailureOperation(), joinRequest.address);
                                return;
                            }
                        }
                    }
                    if (joinRequest.to != null && !joinRequest.to.equals(thisAddress)) {
                        sendMasterAnswer(joinRequest);
                        return;
                    }
                    if (!joinInProgress) {
                        if (firstJoinRequest != 0 && now - firstJoinRequest >= maxWaitSecondsBeforeJoin * 1000) {
                            startJoin();
                        } else {
                            if (setJoins.add(newMemberInfo)) {
                                sendMasterAnswer(joinRequest);
                                if (firstJoinRequest == 0) {
                                    firstJoinRequest = now;
                                }
                                if (now - firstJoinRequest < maxWaitSecondsBeforeJoin * 1000) {
                                    timeToStartJoin = now + waitMillisBeforeJoin;
                                }
                            }
                            if (now > timeToStartJoin) {
                                startJoin();
                            }
                        }
                    }
                }
            } else {
                conn.close();
            }
        } finally {
            lock.unlock();
        }
    }

    private void sendMasterAnswer(final JoinRequest joinRequest) {
        invokeClusterOperation(new SetMasterOperation(node.getMasterAddress()), joinRequest.address);
    }

    void acceptMasterConfirmation(MemberImpl member) {
        if (member != null) {
            if (logger.isLoggable(Level.FINEST)) {
                logger.log(Level.FINEST, "MasterConfirmation has been received from " + member);
            }
            masterConfirmationTimes.put(member, Clock.currentTimeMillis());
        }
    }

    private void joinReset() {
        lock.lock();
        try {
            joinInProgress = false;
            setJoins.clear();
            timeToStartJoin = Clock.currentTimeMillis() + waitMillisBeforeJoin;
            firstJoinRequest = 0;
        } finally {
            lock.unlock();
        }
    }

    public void onRestart() {
        joinReset();
        membersRef.set(null);
        dataMemberCount.set(0);
        masterConfirmationTimes.clear();
    }

    void startJoin() {
        logger.log(Level.FINEST, "Starting Join.");
        lock.lock();
        try {
            joinInProgress = true;
            final Collection<MemberImpl> members = getMemberList();
            final Collection<MemberInfo> memberInfos = createMemberInfos(members);
            for (MemberImpl member : members) {
                memberInfos.add(new MemberInfo(member.getAddress(), member.getNodeType(), member.getUuid()));
            }
            for (MemberInfo memberJoining : setJoins) {
                memberInfos.add(memberJoining);
            }

            final long time = getClusterTime();
            final MemberInfoUpdateOperation memberInfoUpdateOp = new MemberInfoUpdateOperation(memberInfos, time, true);
            // Post join operations must be lock free; means no locks at all;
            // no partition locks, no key-based locks, no service level locks!
            final Operation[] postJoinOps = nodeEngine.getPostJoinOperations();
            final PostJoinOperation postJoinOp = postJoinOps != null && postJoinOps.length > 0
                    ? new PostJoinOperation(postJoinOps) : null;
            final FinalizeJoinOperation finalizeJoinOp = new FinalizeJoinOperation(memberInfos, postJoinOp, time);

            final List<Future> calls = new ArrayList<Future>(members.size());
            for (MemberInfo member : setJoins) {
                calls.add(invokeClusterOperation(finalizeJoinOp, member.getAddress()));
            }
            for (MemberImpl member : members) {
                if (!member.getAddress().equals(thisAddress)) {
                    calls.add(invokeClusterOperation(memberInfoUpdateOp, member.getAddress()));
                }
            }
            updateMembers(memberInfos);
            for (Future future : calls) {
                try {
                    future.get(3, TimeUnit.SECONDS);
                } catch (TimeoutException ignored) {
                } catch (Exception e) {
                    logger.log(Level.WARNING, "While waiting finalize join calls...", e);
                }
            }
        } finally {
            lock.unlock();
        }
    }

    private static Collection<MemberInfo> createMemberInfos(Collection<MemberImpl> members) {
        final Collection<MemberInfo> memberInfos = new LinkedList<MemberInfo>();
        for (MemberImpl member : members) {
            memberInfos.add(new MemberInfo(member.getAddress(), member.getNodeType(), member.getUuid()));
        }
        return memberInfos;
    }

    void updateMembers(Collection<MemberInfo> members) {
        lock.lock();
        try {
            Map<Address, MemberImpl> mapOldMembers = new HashMap<Address, MemberImpl>();
            for (MemberImpl member : getMemberList()) {
                mapOldMembers.put(member.getAddress(), member);
            }

            if (mapOldMembers.size() == members.size()) {
                boolean same = true;
                for (MemberInfo memberInfo : members) {
                    MemberImpl member = mapOldMembers.get(memberInfo.getAddress());
                    if (member == null || !member.getUuid().equals(memberInfo.uuid)) {
                        same = false;
                        break;
                    }
                }
                if (same) {
                    logger.log(Level.FINEST, "No need to process member update...");
                    return;
                }
            }

            logger.log(Level.FINEST, "Updating Members");
            MemberImpl[] newMembers = new MemberImpl[members.size()];
            int k = 0;
            for (MemberInfo memberInfo : members) {
                MemberImpl member = mapOldMembers.get(memberInfo.address);
                if (member == null) {
                    member = createMember(memberInfo.address, memberInfo.nodeType, memberInfo.uuid,
                            thisAddress.getScopeId());
                }
                newMembers[k++] = member;
                member.didRead();
            }
            addMembers(newMembers);
            if (!getMemberList().contains(thisMember)) {
                throw new RuntimeException("Member list doesn't contain local member!");
            }
            joinReset();
            heartBeater();
            node.setJoined();
            logger.log(Level.INFO, toString());
        } finally {
            lock.unlock();
        }
    }

    public boolean sendJoinRequest(Address toAddress, boolean withCredentials) {
        if (toAddress == null) {
            toAddress = node.getMasterAddress();
        }
        JoinRequest joinRequest = node.createJoinInfo(withCredentials);
        invokeClusterOperation(joinRequest, toAddress);
        return true;
    }

    public void connectionAdded(final Connection connection) {
        MemberImpl member = getMember(connection.getEndPoint());
        if (member != null) {
            member.didRead();
        }
    }

    public void connectionRemoved(Connection connection) {
        logger.log(Level.FINEST, "Connection is removed " + connection.getEndPoint());
        final Address masterAddress = node.getMasterAddress();
        if (!node.joined()) {
            if (masterAddress != null && masterAddress.equals(connection.getEndPoint())) {
                node.setMasterAddress(null);
            }
        }
    }

    Future invokeClusterOperation(Operation op, Address target) {
        return nodeEngine.getOperationService().createInvocationBuilder(SERVICE_NAME, op, target)
                .setTryCount(5).build().invoke();
    }

    public NodeEngineImpl getNodeEngine() {
        return nodeEngine;
    }

    public void addMember(MemberImpl member) {
        addMembers(member);
    }

    public void addMembers(MemberImpl... members) {
        if (members == null || members.length == 0) return;
        logger.log(Level.FINEST, "Adding members -> " + Arrays.toString(members));
        lock.lock();
        try {
            Collection<MemberImpl> newMembers = new LinkedList<MemberImpl>();
            Map<Address, MemberImpl> memberMap = membersRef.get();
            if (memberMap == null) {
                memberMap = new LinkedHashMap<Address, MemberImpl>();  // ! ORDERED !
            } else {
                memberMap = new LinkedHashMap<Address, MemberImpl>(memberMap);  // ! ORDERED !
            }
            for (MemberImpl member : members) {
                MemberImpl oldMember = memberMap.remove(member.getAddress());
                if (oldMember == null) {
                    newMembers.add(member);
                    masterConfirmationTimes.put(member, Clock.currentTimeMillis());
                } else if (!oldMember.isLiteMember()) {
                    dataMemberCount.decrementAndGet();
                }
                memberMap.put(member.getAddress(), member);
                if (!member.isLiteMember()) {
                    dataMemberCount.incrementAndGet();
                }
            }
            setMembers(memberMap);
            for (MemberImpl member : newMembers) {
                node.getPartitionService().memberAdded(member); // sync call
                sendMembershipEventNotifications(member, true);
            }
        } finally {
            lock.unlock();
        }
    }

    private void removeMember(MemberImpl deadMember) {
        logger.log(Level.FINEST, "Removing  " + deadMember);
        lock.lock();
        try {
            final Map<Address, MemberImpl> members = membersRef.get();
            if (members != null && members.containsKey(deadMember.getAddress())) {
                Map<Address, MemberImpl> newMembers = new LinkedHashMap<Address, MemberImpl>(members);  // ! ORDERED !
                newMembers.remove(deadMember.getAddress());
                masterConfirmationTimes.remove(deadMember);
                if (!deadMember.isLiteMember()) {
                    dataMemberCount.decrementAndGet();
                }
                setMembers(newMembers);
                node.getPartitionService().memberRemoved(deadMember); // sync call

                if (node.isMaster()) {
                    logger.log(Level.FINEST, deadMember + " is dead. Sending remove to all other members.");
                    invokeMemberRemoveOperation(deadMember);
                }
                sendMembershipEventNotifications(deadMember, false); // asycn events
            }
        } finally {
            lock.unlock();
        }
    }

    private void invokeMemberRemoveOperation(final MemberImpl deadMember) {
        final Address deadAddress = deadMember.getAddress();
        final Collection<Future> responses = new LinkedList<Future>();
        for (MemberImpl member : getMemberList()) {
            Address address = member.getAddress();
            if (!thisAddress.equals(address) && !address.equals(deadAddress)) {
                Future f = nodeEngine.getOperationService().createInvocationBuilder(SERVICE_NAME,
                        new MemberRemoveOperation(deadAddress), address)
                        .setTryCount(10).setTryPauseMillis(100).build().invoke();
                responses.add(f);
            }
        }
        for (Future response : responses) {
            try {
                response.get(1, TimeUnit.SECONDS);
            } catch (Throwable e) {
                logger.log(Level.FINEST, e.getMessage(), e);
            }
        }
    }

    private void sendMembershipEventNotifications(final MemberImpl member, final boolean added) {
        final int eventType = added ? MembershipEvent.MEMBER_ADDED : MembershipEvent.MEMBER_REMOVED;
        final MembershipEvent membershipEvent = new MembershipEvent(member, eventType);
        final EventService eventService = nodeEngine.getEventService();

        final Collection<MembershipAwareService> membershipAwareServices = nodeEngine.getServices(MembershipAwareService.class);
        if (membershipAwareServices != null && !membershipAwareServices.isEmpty()) {
            eventService.executeEvent(new Runnable() {
                final MembershipServiceEvent event = new MembershipServiceEvent(member, eventType);
                public void run() {
                    for (MembershipAwareService service : membershipAwareServices) {
                        if (added) {
                            service.memberAdded(event);
                        } else {
                            service.memberRemoved(event);
                        }
                    }
                }
            });
        }

        Collection<EventRegistration> registrations = eventService.getRegistrations(SERVICE_NAME, SERVICE_NAME);
        eventService.publishEvent(SERVICE_NAME, registrations, membershipEvent);
    }

    protected MemberImpl createMember(Address address, NodeType nodeType, String nodeUuid, String ipV6ScopeId) {
        address.setScopeId(ipV6ScopeId);
        return new MemberImpl(address, thisAddress.equals(address), nodeType, nodeUuid);
    }

    public MemberImpl getMember(Address address) {
        if (address == null) {
            return null;
        }
        return membersRef.get().get(address);
    }

    private void setMembers(final Map<Address, MemberImpl> memberMap) {
        final Map<Address, MemberImpl> members = Collections.unmodifiableMap(memberMap);
        // make values(), keySet() and entrySet() to be cached
        members.values();
        members.keySet();
        members.entrySet();
        membersRef.set(members);
    }

    public Collection<MemberImpl> getMemberList() {
        final Map<Address, MemberImpl> map = membersRef.get();
        return map != null ? Collections.unmodifiableCollection(map.values()) : null;
    }

    public int getDataMemberCount() {
        return dataMemberCount.get();
    }

    public final boolean send(SocketWritable packet, Address address) {
        if (address == null) return false;
        final Connection conn = node.connectionManager.getOrConnect(address);
        return send(packet, conn);
    }

    public final boolean send(SocketWritable packet, Connection conn) {
        return conn != null && conn.live() && writePacket(conn, packet);
    }

    private boolean writePacket(Connection conn, SocketWritable packet) {
        final MemberImpl memberImpl = getMember(conn.getEndPoint());
        if (memberImpl != null) {
            memberImpl.didWrite();
        }
        conn.getWriteHandler().enqueueSocketWritable(packet);
        return true;
    }

    public void reset() {
        destroy();
    }

    public void destroy() {
        lock.lock();
        try {
            if (setJoins != null) {
                setJoins.clear();
            }
            timeToStartJoin = 0;
            membersRef.set(null);
            dataMemberCount.set(0);
            masterConfirmationTimes.clear();
        } finally {
            lock.unlock();
        }
    }

    public Address getMasterAddress() {
        return node.getMasterAddress();
    }

    public boolean isMaster() {
        return node.isMaster();
    }

    public Address getThisAddress() {
        return thisAddress;
    }

    public Member getLocalMember() {
        return node.getLocalMember();
    }

    public Set<Member> getMembers() {
        final Collection<MemberImpl> members = getMemberList();
        return members != null ? new LinkedHashSet<Member>(members) : new HashSet<Member>(0);
    }

    public int getSize() {
        final Collection<MemberImpl> members = getMemberList();
        return members != null ? members.size() : 0;
    }

    public long getClusterTime() {
        return Clock.currentTimeMillis() + ((clusterTimeDiff == Long.MAX_VALUE) ? 0 : clusterTimeDiff);
    }

    public void setMasterTime(long masterTime) {
        long diff = masterTime - Clock.currentTimeMillis();
        if (Math.abs(diff) < Math.abs(clusterTimeDiff)) {
            this.clusterTimeDiff = diff;
        }
    }

    public long getClusterTimeFor(long localTime) {
        return localTime + ((clusterTimeDiff == Long.MAX_VALUE) ? 0 : clusterTimeDiff);
    }

    public void addMembershipListener(MembershipListener listener) {
        // listeners.add(listener);
        nodeEngine.getEventService().registerLocalListener(SERVICE_NAME, SERVICE_NAME, listener);
    }

    public void removeMembershipListener(MembershipListener listener) {
        //listeners.remove(listener);
    }

    public void dispatchEvent(MembershipEvent event, MembershipListener listener) {
        if (event.getEventType() == MembershipEvent.MEMBER_ADDED) {
            listener.memberAdded(event);
        } else {
            listener.memberRemoved(event);
        }
    }

    public Cluster getClusterProxy() {
        return new ClusterProxy(this);
    }

    @Override
    public String toString() {
        StringBuilder sb = new StringBuilder("\n\nMembers [");
        final Collection<MemberImpl> members = getMemberList();
        sb.append(members.size());
        sb.append("] {");
        for (Member member : members) {
            sb.append("\n\t").append(member);
        }
        sb.append("\n}\n");
        return sb.toString();
    }


    public Map<String, ClientCommandHandler> getCommandMap() {
        return commandHandlers;
    }
}<|MERGE_RESOLUTION|>--- conflicted
+++ resolved
@@ -50,13 +50,9 @@
 import static com.hazelcast.nio.IOUtil.toData;
 import static com.hazelcast.nio.IOUtil.toObject;
 
-<<<<<<< HEAD
-public final class ClusterService implements ConnectionListener, MembershipAwareService, CoreService, ManagedService,
-        ClientProtocolService {
-=======
+
 public final class ClusterService implements CoreService, ConnectionListener, ManagedService,
-        EventPublishingService<MembershipEvent, MembershipListener> {
->>>>>>> bb991443
+        EventPublishingService<MembershipEvent, MembershipListener>, ClientProtocolService {
 
     public static final String SERVICE_NAME = "hz:core:clusterService";
 
@@ -156,8 +152,8 @@
     }
 
     private void registerClientOperationHandlers() {
-        registerHandler("AUTH", new ClientAuthenticateHandler(nodeService));
-        registerHandler("MEMBERS", new GetMembersHandler(nodeService));
+        registerHandler("AUTH", new ClientAuthenticateHandler(nodeEngine));
+        registerHandler("MEMBERS", new GetMembersHandler(nodeEngine));
     }
 
     void registerHandler(String command, ClientCommandHandler handler) {
