--- conflicted
+++ resolved
@@ -16,10 +16,6 @@
 
 package com.hazelcast.client.impl.protocol.task.map;
 
-import java.security.Permission;
-import java.util.Collection;
-import java.util.Map;
-
 import com.hazelcast.client.impl.protocol.ClientMessage;
 import com.hazelcast.client.impl.protocol.codec.MapRemoveInterceptorCodec;
 import com.hazelcast.client.impl.protocol.task.AbstractMultiTargetMessageTask;
@@ -30,17 +26,12 @@
 import com.hazelcast.nio.Connection;
 import com.hazelcast.security.permission.ActionConstants;
 import com.hazelcast.security.permission.MapPermission;
-<<<<<<< HEAD
-import com.hazelcast.spi.OperationFactory;
-import com.hazelcast.util.SetUtil;
-=======
 import com.hazelcast.spi.Operation;
 import com.hazelcast.util.function.Supplier;
 
 import java.security.Permission;
 import java.util.Collection;
 import java.util.Map;
->>>>>>> cdb79123
 
 public class MapRemoveInterceptorMessageTask
         extends AbstractMultiTargetMessageTask<MapRemoveInterceptorCodec.RequestParameters> {
@@ -65,18 +56,8 @@
     }
 
     @Override
-<<<<<<< HEAD
-    public Collection<Address> getTargets() {
-        Collection<Member> memberList = nodeEngine.getClusterService().getMembers();
-        Collection<Address> addresses = SetUtil.createHashSet(memberList.size());
-        for (Member member : memberList) {
-            addresses.add(member.getAddress());
-        }
-        return addresses;
-=======
     public Collection<Member> getTargets() {
         return nodeEngine.getClusterService().getMembers();
->>>>>>> cdb79123
     }
 
     @Override
