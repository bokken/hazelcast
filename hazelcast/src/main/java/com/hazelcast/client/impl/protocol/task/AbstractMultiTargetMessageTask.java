/*
 * Copyright (c) 2008-2016, Hazelcast, Inc. All Rights Reserved.
 *
 * Licensed under the Apache License, Version 2.0 (the "License");
 * you may not use this file except in compliance with the License.
 * You may obtain a copy of the License at
 *
 * http://www.apache.org/licenses/LICENSE-2.0
 *
 * Unless required by applicable law or agreed to in writing, software
 * distributed under the License is distributed on an "AS IS" BASIS,
 * WITHOUT WARRANTIES OR CONDITIONS OF ANY KIND, either express or implied.
 * See the License for the specific language governing permissions and
 * limitations under the License.
 */

package com.hazelcast.client.impl.protocol.task;

<<<<<<< HEAD
import static java.util.Collections.EMPTY_MAP;

import java.util.Collection;
import java.util.HashSet;
import java.util.Map;
import java.util.Set;

import com.hazelcast.client.ClientEndpoint;
=======
>>>>>>> cdb79123
import com.hazelcast.client.impl.protocol.ClientMessage;
import com.hazelcast.core.Member;
import com.hazelcast.instance.Node;
import com.hazelcast.nio.Connection;
import com.hazelcast.spi.InvocationBuilder;
import com.hazelcast.spi.Operation;
import com.hazelcast.spi.impl.SimpleExecutionCallback;
import com.hazelcast.spi.impl.operationservice.InternalOperationService;
<<<<<<< HEAD
import com.hazelcast.util.MapUtil;
=======
import com.hazelcast.util.function.Supplier;

import java.util.Collection;
import java.util.HashMap;
import java.util.HashSet;
import java.util.Map;

import static java.util.Collections.EMPTY_MAP;
>>>>>>> cdb79123

public abstract class AbstractMultiTargetMessageTask<P> extends AbstractMessageTask<P> {

    protected AbstractMultiTargetMessageTask(ClientMessage clientMessage, Node node, Connection connection) {
        super(clientMessage, node, connection);
    }

    @Override
    protected void processMessage() throws Throwable {
        Supplier<Operation> operationSupplier = createOperationSupplier();
        Collection<Member> targets = getTargets();

        returnResponseIfNoTargetLeft(targets, EMPTY_MAP);

        final InternalOperationService operationService = nodeEngine.getOperationService();

        MultiTargetCallback callback = new MultiTargetCallback(targets);
        for (Member target : targets) {
            Operation op = operationSupplier.get();
            InvocationBuilder builder = operationService.createInvocationBuilder(getServiceName(), op, target.getAddress())
                    .setResultDeserialized(false)
                    .setExecutionCallback(new SingleTargetCallback(target, callback));
            builder.invoke();
        }
    }

    private void returnResponseIfNoTargetLeft(Collection<Member> targets, Map<Member, Object> results) throws Throwable {
        if (targets.isEmpty()) {
            sendResponse(reduce(results));
        }
    }

    protected abstract Supplier<Operation> createOperationSupplier();

    protected abstract Object reduce(Map<Member, Object> map) throws Throwable;

    public abstract Collection<Member> getTargets();

    private final class MultiTargetCallback {

<<<<<<< HEAD
        final Set<Address> targets;
        final Map<Address, Object> results;

        private MultiTargetCallback(Collection<Address> targets) {
            this.targets = new HashSet<Address>(targets);
            this.results = MapUtil.createHashMap(targets.size());
        }

        public void notify(Address target, Object result) {
            synchronized(targets) {
                if (targets.remove(target)) {
                    results.put(target, result);
                } else {
                    if (results.containsKey(target)) {
                        throw new IllegalArgumentException("Duplicate response from -> " + target);
                    }
                    throw new IllegalArgumentException("Unknown target! -> " + target);
                }
                try {
                    returnResponseIfNoTargetLeft(targets, results);
                } catch (Throwable throwable) {
                    handleProcessingFailure(throwable);
=======
        final Collection<Member> targets;
        final Map<Member, Object> results;

        private MultiTargetCallback(Collection<Member> targets) {
            this.targets = new HashSet<Member>(targets);
            this.results = new HashMap<Member, Object>(targets.size());
        }

        public synchronized void notify(Member target, Object result) {
            if (targets.remove(target)) {
                results.put(target, result);
            } else {
                if (results.containsKey(target)) {
                    throw new IllegalArgumentException("Duplicate response from -> " + target);
>>>>>>> cdb79123
                }
            }
        }
    }

    private final class SingleTargetCallback extends SimpleExecutionCallback<Object> {

        final Member target;
        final MultiTargetCallback parent;

        private SingleTargetCallback(Member target, MultiTargetCallback parent) {
            this.target = target;
            this.parent = parent;
        }

        @Override
        public void notify(Object object) {
            parent.notify(target, object);
        }
    }
}<|MERGE_RESOLUTION|>--- conflicted
+++ resolved
@@ -1,149 +1,109 @@
-/*
- * Copyright (c) 2008-2016, Hazelcast, Inc. All Rights Reserved.
- *
- * Licensed under the Apache License, Version 2.0 (the "License");
- * you may not use this file except in compliance with the License.
- * You may obtain a copy of the License at
- *
- * http://www.apache.org/licenses/LICENSE-2.0
- *
- * Unless required by applicable law or agreed to in writing, software
- * distributed under the License is distributed on an "AS IS" BASIS,
- * WITHOUT WARRANTIES OR CONDITIONS OF ANY KIND, either express or implied.
- * See the License for the specific language governing permissions and
- * limitations under the License.
- */
-
-package com.hazelcast.client.impl.protocol.task;
-
-<<<<<<< HEAD
-import static java.util.Collections.EMPTY_MAP;
-
-import java.util.Collection;
-import java.util.HashSet;
-import java.util.Map;
-import java.util.Set;
-
-import com.hazelcast.client.ClientEndpoint;
-=======
->>>>>>> cdb79123
-import com.hazelcast.client.impl.protocol.ClientMessage;
-import com.hazelcast.core.Member;
-import com.hazelcast.instance.Node;
-import com.hazelcast.nio.Connection;
-import com.hazelcast.spi.InvocationBuilder;
-import com.hazelcast.spi.Operation;
-import com.hazelcast.spi.impl.SimpleExecutionCallback;
-import com.hazelcast.spi.impl.operationservice.InternalOperationService;
-<<<<<<< HEAD
-import com.hazelcast.util.MapUtil;
-=======
-import com.hazelcast.util.function.Supplier;
-
-import java.util.Collection;
-import java.util.HashMap;
-import java.util.HashSet;
-import java.util.Map;
-
-import static java.util.Collections.EMPTY_MAP;
->>>>>>> cdb79123
-
-public abstract class AbstractMultiTargetMessageTask<P> extends AbstractMessageTask<P> {
-
-    protected AbstractMultiTargetMessageTask(ClientMessage clientMessage, Node node, Connection connection) {
-        super(clientMessage, node, connection);
-    }
-
-    @Override
-    protected void processMessage() throws Throwable {
-        Supplier<Operation> operationSupplier = createOperationSupplier();
-        Collection<Member> targets = getTargets();
-
-        returnResponseIfNoTargetLeft(targets, EMPTY_MAP);
-
-        final InternalOperationService operationService = nodeEngine.getOperationService();
-
-        MultiTargetCallback callback = new MultiTargetCallback(targets);
-        for (Member target : targets) {
-            Operation op = operationSupplier.get();
-            InvocationBuilder builder = operationService.createInvocationBuilder(getServiceName(), op, target.getAddress())
-                    .setResultDeserialized(false)
-                    .setExecutionCallback(new SingleTargetCallback(target, callback));
-            builder.invoke();
-        }
-    }
-
-    private void returnResponseIfNoTargetLeft(Collection<Member> targets, Map<Member, Object> results) throws Throwable {
-        if (targets.isEmpty()) {
-            sendResponse(reduce(results));
-        }
-    }
-
-    protected abstract Supplier<Operation> createOperationSupplier();
-
-    protected abstract Object reduce(Map<Member, Object> map) throws Throwable;
-
-    public abstract Collection<Member> getTargets();
-
-    private final class MultiTargetCallback {
-
-<<<<<<< HEAD
-        final Set<Address> targets;
-        final Map<Address, Object> results;
-
-        private MultiTargetCallback(Collection<Address> targets) {
-            this.targets = new HashSet<Address>(targets);
-            this.results = MapUtil.createHashMap(targets.size());
-        }
-
-        public void notify(Address target, Object result) {
-            synchronized(targets) {
-                if (targets.remove(target)) {
-                    results.put(target, result);
-                } else {
-                    if (results.containsKey(target)) {
-                        throw new IllegalArgumentException("Duplicate response from -> " + target);
-                    }
-                    throw new IllegalArgumentException("Unknown target! -> " + target);
-                }
-                try {
-                    returnResponseIfNoTargetLeft(targets, results);
-                } catch (Throwable throwable) {
-                    handleProcessingFailure(throwable);
-=======
-        final Collection<Member> targets;
-        final Map<Member, Object> results;
-
-        private MultiTargetCallback(Collection<Member> targets) {
-            this.targets = new HashSet<Member>(targets);
-            this.results = new HashMap<Member, Object>(targets.size());
-        }
-
-        public synchronized void notify(Member target, Object result) {
-            if (targets.remove(target)) {
-                results.put(target, result);
-            } else {
-                if (results.containsKey(target)) {
-                    throw new IllegalArgumentException("Duplicate response from -> " + target);
->>>>>>> cdb79123
-                }
-            }
-        }
-    }
-
-    private final class SingleTargetCallback extends SimpleExecutionCallback<Object> {
-
-        final Member target;
-        final MultiTargetCallback parent;
-
-        private SingleTargetCallback(Member target, MultiTargetCallback parent) {
-            this.target = target;
-            this.parent = parent;
-        }
-
-        @Override
-        public void notify(Object object) {
-            parent.notify(target, object);
-        }
-    }
-}+/*
+ * Copyright (c) 2008-2016, Hazelcast, Inc. All Rights Reserved.
+ *
+ * Licensed under the Apache License, Version 2.0 (the "License");
+ * you may not use this file except in compliance with the License.
+ * You may obtain a copy of the License at
+ *
+ * http://www.apache.org/licenses/LICENSE-2.0
+ *
+ * Unless required by applicable law or agreed to in writing, software
+ * distributed under the License is distributed on an "AS IS" BASIS,
+ * WITHOUT WARRANTIES OR CONDITIONS OF ANY KIND, either express or implied.
+ * See the License for the specific language governing permissions and
+ * limitations under the License.
+ */
+
+package com.hazelcast.client.impl.protocol.task;
+
+import com.hazelcast.client.impl.protocol.ClientMessage;
+import com.hazelcast.core.Member;
+import com.hazelcast.instance.Node;
+import com.hazelcast.nio.Connection;
+import com.hazelcast.spi.InvocationBuilder;
+import com.hazelcast.spi.Operation;
+import com.hazelcast.spi.impl.SimpleExecutionCallback;
+import com.hazelcast.spi.impl.operationservice.InternalOperationService;
+import com.hazelcast.util.function.Supplier;
+
+import java.util.Collection;
+import java.util.HashMap;
+import java.util.HashSet;
+import java.util.Map;
+
+import static java.util.Collections.EMPTY_MAP;
+
+public abstract class AbstractMultiTargetMessageTask<P> extends AbstractMessageTask<P> {
+
+    protected AbstractMultiTargetMessageTask(ClientMessage clientMessage, Node node, Connection connection) {
+        super(clientMessage, node, connection);
+    }
+
+    @Override
+    protected void processMessage() throws Throwable {
+        Supplier<Operation> operationSupplier = createOperationSupplier();
+        Collection<Member> targets = getTargets();
+
+        returnResponseIfNoTargetLeft(targets, EMPTY_MAP);
+
+        final InternalOperationService operationService = nodeEngine.getOperationService();
+
+        MultiTargetCallback callback = new MultiTargetCallback(targets);
+        for (Member target : targets) {
+            Operation op = operationSupplier.get();
+            InvocationBuilder builder = operationService.createInvocationBuilder(getServiceName(), op, target.getAddress())
+                    .setResultDeserialized(false)
+                    .setExecutionCallback(new SingleTargetCallback(target, callback));
+            builder.invoke();
+        }
+    }
+
+    private void returnResponseIfNoTargetLeft(Collection<Member> targets, Map<Member, Object> results) throws Throwable {
+        if (targets.isEmpty()) {
+            sendResponse(reduce(results));
+        }
+    }
+
+    protected abstract Supplier<Operation> createOperationSupplier();
+
+    protected abstract Object reduce(Map<Member, Object> map) throws Throwable;
+
+    public abstract Collection<Member> getTargets();
+
+    private final class MultiTargetCallback {
+
+        final Collection<Member> targets;
+        final Map<Member, Object> results;
+
+        private MultiTargetCallback(Collection<Member> targets) {
+            this.targets = new HashSet<Member>(targets);
+            this.results = MapUtil.createHashMap(targets.size());
+        }
+
+        public synchronized void notify(Member target, Object result) {
+            if (targets.remove(target)) {
+                results.put(target, result);
+            } else {
+                if (results.containsKey(target)) {
+                    throw new IllegalArgumentException("Duplicate response from -> " + target);
+                }
+            }
+        }
+    }
+
+    private final class SingleTargetCallback extends SimpleExecutionCallback<Object> {
+
+        final Member target;
+        final MultiTargetCallback parent;
+
+        private SingleTargetCallback(Member target, MultiTargetCallback parent) {
+            this.target = target;
+            this.parent = parent;
+        }
+
+        @Override
+        public void notify(Object object) {
+            parent.notify(target, object);
+        }
+    }
+}