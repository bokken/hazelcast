/*
 * Copyright (c) 2008-2016, Hazelcast, Inc. All Rights Reserved.
 *
 * Licensed under the Apache License, Version 2.0 (the "License");
 * you may not use this file except in compliance with the License.
 * You may obtain a copy of the License at
 *
 * http://www.apache.org/licenses/LICENSE-2.0
 *
 * Unless required by applicable law or agreed to in writing, software
 * distributed under the License is distributed on an "AS IS" BASIS,
 * WITHOUT WARRANTIES OR CONDITIONS OF ANY KIND, either express or implied.
 * See the License for the specific language governing permissions and
 * limitations under the License.
 */

package com.hazelcast.client.impl.protocol.task.transaction;

import java.security.Permission;
import java.util.ArrayList;
import java.util.Collection;
import java.util.List;
import java.util.Map;

import com.hazelcast.client.impl.protocol.ClientMessage;
import com.hazelcast.client.impl.protocol.codec.XATransactionCollectTransactionsCodec;
import com.hazelcast.client.impl.protocol.task.AbstractMultiTargetMessageTask;
import com.hazelcast.core.Member;
import com.hazelcast.instance.Node;
import com.hazelcast.nio.Connection;
import com.hazelcast.nio.serialization.Data;
import com.hazelcast.security.permission.TransactionPermission;
import com.hazelcast.spi.Operation;
import com.hazelcast.spi.impl.SerializableList;
import com.hazelcast.transaction.impl.xa.XAService;
<<<<<<< HEAD
import com.hazelcast.transaction.impl.xa.operations.CollectRemoteTransactionsOperationFactory;
import com.hazelcast.util.SetUtil;
=======
import com.hazelcast.client.impl.CollectRemoteTransactionsOperationSupplier;
import com.hazelcast.util.function.Supplier;

import java.security.Permission;
import java.util.ArrayList;
import java.util.Collection;
import java.util.List;
import java.util.Map;
>>>>>>> cdb79123

public class XACollectTransactionsMessageTask
        extends AbstractMultiTargetMessageTask<XATransactionCollectTransactionsCodec.RequestParameters> {

    public XACollectTransactionsMessageTask(ClientMessage clientMessage, Node node, Connection connection) {
        super(clientMessage, node, connection);
    }

    @Override
    protected XATransactionCollectTransactionsCodec.RequestParameters decodeClientMessage(ClientMessage clientMessage) {
        return XATransactionCollectTransactionsCodec.decodeRequest(clientMessage);
    }

    @Override
    protected ClientMessage encodeResponse(Object response) {
        return XATransactionCollectTransactionsCodec.encodeResponse((List<Data>) response);
    }

    @Override
    protected Supplier<Operation> createOperationSupplier() {
        return new CollectRemoteTransactionsOperationSupplier();
    }

    @Override
    protected Object reduce(Map<Member, Object> map) throws Throwable {
        List<Data> list = new ArrayList<Data>();
        for (Object o : map.values()) {
            SerializableList xidSet = (SerializableList) o;
            list.addAll(xidSet.getCollection());
        }
        return list;
    }

    @Override
<<<<<<< HEAD
    public Collection<Address> getTargets() {
        Collection<Member> memberList = clientEngine.getClusterService().getMembers();
        Collection<Address> addresses = SetUtil.createHashSet(memberList.size());
        for (Member member : memberList) {
            addresses.add(member.getAddress());
        }
        return addresses;
=======
    public Collection<Member> getTargets() {
        return clientEngine.getClusterService().getMembers();
>>>>>>> cdb79123
    }

    @Override
    public String getServiceName() {
        return XAService.SERVICE_NAME;
    }

    @Override
    public String getDistributedObjectName() {
        return null;
    }

    @Override
    public String getMethodName() {
        return null;
    }

    @Override
    public Object[] getParameters() {
        return null;
    }

    @Override
    public Permission getRequiredPermission() {
        return new TransactionPermission();
    }
}<|MERGE_RESOLUTION|>--- conflicted
+++ resolved
@@ -16,12 +16,6 @@
 
 package com.hazelcast.client.impl.protocol.task.transaction;
 
-import java.security.Permission;
-import java.util.ArrayList;
-import java.util.Collection;
-import java.util.List;
-import java.util.Map;
-
 import com.hazelcast.client.impl.protocol.ClientMessage;
 import com.hazelcast.client.impl.protocol.codec.XATransactionCollectTransactionsCodec;
 import com.hazelcast.client.impl.protocol.task.AbstractMultiTargetMessageTask;
@@ -33,10 +27,6 @@
 import com.hazelcast.spi.Operation;
 import com.hazelcast.spi.impl.SerializableList;
 import com.hazelcast.transaction.impl.xa.XAService;
-<<<<<<< HEAD
-import com.hazelcast.transaction.impl.xa.operations.CollectRemoteTransactionsOperationFactory;
-import com.hazelcast.util.SetUtil;
-=======
 import com.hazelcast.client.impl.CollectRemoteTransactionsOperationSupplier;
 import com.hazelcast.util.function.Supplier;
 
@@ -45,7 +35,6 @@
 import java.util.Collection;
 import java.util.List;
 import java.util.Map;
->>>>>>> cdb79123
 
 public class XACollectTransactionsMessageTask
         extends AbstractMultiTargetMessageTask<XATransactionCollectTransactionsCodec.RequestParameters> {
@@ -80,18 +69,8 @@
     }
 
     @Override
-<<<<<<< HEAD
-    public Collection<Address> getTargets() {
-        Collection<Member> memberList = clientEngine.getClusterService().getMembers();
-        Collection<Address> addresses = SetUtil.createHashSet(memberList.size());
-        for (Member member : memberList) {
-            addresses.add(member.getAddress());
-        }
-        return addresses;
-=======
     public Collection<Member> getTargets() {
         return clientEngine.getClusterService().getMembers();
->>>>>>> cdb79123
     }
 
     @Override
