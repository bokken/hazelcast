/*
 * Copyright (c) 2008-2013, Hazelcast, Inc. All Rights Reserved.
 *
 * Licensed under the Apache License, Version 2.0 (the "License");
 * you may not use this file except in compliance with the License.
 * You may obtain a copy of the License at
 *
 * http://www.apache.org/licenses/LICENSE-2.0
 *
 * Unless required by applicable law or agreed to in writing, software
 * distributed under the License is distributed on an "AS IS" BASIS,
 * WITHOUT WARRANTIES OR CONDITIONS OF ANY KIND, either express or implied.
 * See the License for the specific language governing permissions and
 * limitations under the License.
 */

package com.hazelcast.concurrent.lock;

import com.hazelcast.concurrent.lock.operations.UnlockIfLeaseExpiredOperation;
import com.hazelcast.concurrent.lock.operations.UnlockOperation;
import com.hazelcast.logging.ILogger;
import com.hazelcast.nio.serialization.Data;
import com.hazelcast.spi.NodeEngine;
import com.hazelcast.spi.ObjectNamespace;
import com.hazelcast.spi.OperationAccessor;
import com.hazelcast.spi.OperationService;
import com.hazelcast.spi.ResponseHandler;
import com.hazelcast.spi.exception.RetryableException;
import com.hazelcast.util.scheduler.EntryTaskScheduler;
import com.hazelcast.util.scheduler.ScheduledEntry;
import com.hazelcast.util.scheduler.ScheduledEntryProcessor;

import java.util.Collection;

import static com.hazelcast.concurrent.lock.LockServiceImpl.SERVICE_NAME;
import static com.hazelcast.util.FutureUtil.waitWithDeadline;

public final class LockEvictionProcessor implements ScheduledEntryProcessor<Data, Integer> {

    private final NodeEngine nodeEngine;
    private final ObjectNamespace namespace;
    private final ILogger logger;
    private final ResponseHandler unlockResponseHandler;

    public LockEvictionProcessor(NodeEngine nodeEngine, ObjectNamespace namespace) {
        this.nodeEngine = nodeEngine;
        this.namespace = namespace;
        logger = nodeEngine.getLogger(getClass());
        unlockResponseHandler = new UnlockResponseHandler();
    }

    @Override
<<<<<<< HEAD
    public void process(EntryTaskScheduler<Data, Object> scheduler, Collection<ScheduledEntry<Data, Object>> entries) {
        Collection<Future> futures = sendUnlockOperations(entries);
        waitWithDeadline(futures, AWAIT_COMPLETION_TIMEOUT_SECONDS, TimeUnit.SECONDS, exceptionHandler);
    }

    private Collection<Future> sendUnlockOperations(Collection<ScheduledEntry<Data, Object>> entries) {
        Collection<Future> futures = new ArrayList<Future>(entries.size());

        for (ScheduledEntry<Data, Object> entry : entries) {
=======
    public void process(EntryTaskScheduler<Data, Integer> scheduler, Collection<ScheduledEntry<Data, Integer>> entries) {
        for (ScheduledEntry<Data, Integer> entry : entries) {
>>>>>>> a6a959a9
            Data key = entry.getKey();
            int version = entry.getValue();
            sendUnlockOperation(key, version);
        }
    }

    private void sendUnlockOperation(Data key, int version) {
        UnlockOperation operation = new UnlockIfLeaseExpiredOperation(namespace, key, version);
        try {
            submit(operation, key);
        } catch (Throwable t) {
            ILogger logger = nodeEngine.getLogger(getClass());
            logger.warning(t);
        }
    }

<<<<<<< HEAD
    private InternalCompletableFuture invoke(Operation operation, Data key) {
=======
    private void submit(UnlockOperation operation, Data key) {
>>>>>>> a6a959a9
        int partitionId = nodeEngine.getPartitionService().getPartitionId(key);
        OperationService operationService = nodeEngine.getOperationService();
        operation.setNodeEngine(nodeEngine);
        operation.setServiceName(SERVICE_NAME);
        operation.setPartitionId(partitionId);
        OperationAccessor.setCallerAddress(operation, nodeEngine.getThisAddress());
        operation.setCallerUuid(nodeEngine.getLocalMember().getUuid());
        operation.setResponseHandler(unlockResponseHandler);
        operation.setAsyncBackup(true);

        operationService.executeOperation(operation);
    }

    private class UnlockResponseHandler implements ResponseHandler {
        @Override
        public void sendResponse(Object obj) {
            if (obj instanceof Throwable) {
                Throwable t = (Throwable) obj;
                if (t instanceof RetryableException) {
                    logger.finest("While unlocking... " + t.getMessage());
                } else {
                    logger.warning(t);
                }
            }
        }

        @Override
        public boolean isLocal() {
            return true;
        }
    }
}<|MERGE_RESOLUTION|>--- conflicted
+++ resolved
@@ -33,7 +33,6 @@
 import java.util.Collection;
 
 import static com.hazelcast.concurrent.lock.LockServiceImpl.SERVICE_NAME;
-import static com.hazelcast.util.FutureUtil.waitWithDeadline;
 
 public final class LockEvictionProcessor implements ScheduledEntryProcessor<Data, Integer> {
 
@@ -50,20 +49,8 @@
     }
 
     @Override
-<<<<<<< HEAD
-    public void process(EntryTaskScheduler<Data, Object> scheduler, Collection<ScheduledEntry<Data, Object>> entries) {
-        Collection<Future> futures = sendUnlockOperations(entries);
-        waitWithDeadline(futures, AWAIT_COMPLETION_TIMEOUT_SECONDS, TimeUnit.SECONDS, exceptionHandler);
-    }
-
-    private Collection<Future> sendUnlockOperations(Collection<ScheduledEntry<Data, Object>> entries) {
-        Collection<Future> futures = new ArrayList<Future>(entries.size());
-
-        for (ScheduledEntry<Data, Object> entry : entries) {
-=======
     public void process(EntryTaskScheduler<Data, Integer> scheduler, Collection<ScheduledEntry<Data, Integer>> entries) {
         for (ScheduledEntry<Data, Integer> entry : entries) {
->>>>>>> a6a959a9
             Data key = entry.getKey();
             int version = entry.getValue();
             sendUnlockOperation(key, version);
@@ -80,11 +67,7 @@
         }
     }
 
-<<<<<<< HEAD
-    private InternalCompletableFuture invoke(Operation operation, Data key) {
-=======
     private void submit(UnlockOperation operation, Data key) {
->>>>>>> a6a959a9
         int partitionId = nodeEngine.getPartitionService().getPartitionId(key);
         OperationService operationService = nodeEngine.getOperationService();
         operation.setNodeEngine(nodeEngine);
