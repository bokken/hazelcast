--- conflicted
+++ resolved
@@ -1,91 +1,83 @@
-/*
- * Copyright (c) 2008-2016, Hazelcast, Inc. All Rights Reserved.
- *
- * Licensed under the Apache License, Version 2.0 (the "License");
- * you may not use this file except in compliance with the License.
- * You may obtain a copy of the License at
- *
- * http://www.apache.org/licenses/LICENSE-2.0
- *
- * Unless required by applicable law or agreed to in writing, software
- * distributed under the License is distributed on an "AS IS" BASIS,
- * WITHOUT WARRANTIES OR CONDITIONS OF ANY KIND, either express or implied.
- * See the License for the specific language governing permissions and
- * limitations under the License.
- */
-
-package com.hazelcast.internal.cluster.impl.operations;
-
-<<<<<<< HEAD
-import static java.util.Collections.unmodifiableSet;
-=======
-import com.hazelcast.hotrestart.InternalHotRestartService;
-import com.hazelcast.internal.cluster.impl.ClusterDataSerializerHook;
-import com.hazelcast.nio.ObjectDataInput;
-import com.hazelcast.nio.ObjectDataOutput;
-import com.hazelcast.spi.impl.NodeEngineImpl;
->>>>>>> 28ad6062
-
-import java.io.IOException;
-import java.util.Collections;
-import java.util.Set;
-
-import com.hazelcast.instance.NodeExtension;
-import com.hazelcast.internal.cluster.impl.ClusterDataSerializerHook;
-import com.hazelcast.nio.ObjectDataInput;
-import com.hazelcast.nio.ObjectDataOutput;
-import com.hazelcast.spi.impl.NodeEngineImpl;
-import com.hazelcast.util.SetUtil;
-
-/**
- * Sends excluded member uuids to a member which is in that set.
- * We need this operation because we don't allow an excluded member to join to the cluster.
- * Therefore, we notify it so that the excluded member can force-start itself.
- */
-public class SendExcludedMemberUuidsOperation extends AbstractClusterOperation {
-
-
-    private Set<String> excludedMemberUuids;
-
-    public SendExcludedMemberUuidsOperation() {
-    }
-
-    public SendExcludedMemberUuidsOperation(Set<String> excludedMemberUuids) {
-        this.excludedMemberUuids = excludedMemberUuids != null ? excludedMemberUuids : Collections.<String>emptySet();
-    }
-
-    @Override
-    public void run() {
-        final NodeEngineImpl nodeEngine = (NodeEngineImpl) getNodeEngine();
-        final InternalHotRestartService hotRestartService = nodeEngine.getNode().getNodeExtension()
-                                                                      .getInternalHotRestartService();
-        hotRestartService.handleExcludedMemberUuids(getCallerAddress(), excludedMemberUuids);
-    }
-
-    @Override
-    protected void writeInternal(ObjectDataOutput out) throws IOException {
-        super.writeInternal(out);
-        out.writeInt(excludedMemberUuids.size());
-        for (String uuid : excludedMemberUuids) {
-            out.writeUTF(uuid);
-        }
-    }
-
-    @Override
-    protected void readInternal(ObjectDataInput in) throws IOException {
-        super.readInternal(in);
-        int size = in.readInt();
-        Set<String> excludedMemberUuids = SetUtil.createHashSet(size);
-        for (int i = 0; i < size; i++) {
-            excludedMemberUuids.add(in.readUTF());
-        }
-
-        this.excludedMemberUuids = unmodifiableSet(excludedMemberUuids);
-    }
-
-    @Override
-    public int getId() {
-        return ClusterDataSerializerHook.SEND_EXCLUDED_MEMBER_UUIDS;
-    }
-
-}+/*
+ * Copyright (c) 2008-2016, Hazelcast, Inc. All Rights Reserved.
+ *
+ * Licensed under the Apache License, Version 2.0 (the "License");
+ * you may not use this file except in compliance with the License.
+ * You may obtain a copy of the License at
+ *
+ * http://www.apache.org/licenses/LICENSE-2.0
+ *
+ * Unless required by applicable law or agreed to in writing, software
+ * distributed under the License is distributed on an "AS IS" BASIS,
+ * WITHOUT WARRANTIES OR CONDITIONS OF ANY KIND, either express or implied.
+ * See the License for the specific language governing permissions and
+ * limitations under the License.
+ */
+
+package com.hazelcast.internal.cluster.impl.operations;
+
+import com.hazelcast.hotrestart.InternalHotRestartService;
+import com.hazelcast.internal.cluster.impl.ClusterDataSerializerHook;
+import com.hazelcast.nio.ObjectDataInput;
+import com.hazelcast.nio.ObjectDataOutput;
+import com.hazelcast.spi.impl.NodeEngineImpl;
+import com.hazelcast.util.SetUtil;
+
+import java.io.IOException;
+import java.util.Collections;
+import java.util.Set;
+
+import static java.util.Collections.unmodifiableSet;
+
+/**
+ * Sends excluded member uuids to a member which is in that set.
+ * We need this operation because we don't allow an excluded member to join to the cluster.
+ * Therefore, we notify it so that the excluded member can force-start itself.
+ */
+public class SendExcludedMemberUuidsOperation extends AbstractClusterOperation {
+
+
+    private Set<String> excludedMemberUuids;
+
+    public SendExcludedMemberUuidsOperation() {
+    }
+
+    public SendExcludedMemberUuidsOperation(Set<String> excludedMemberUuids) {
+        this.excludedMemberUuids = excludedMemberUuids != null ? excludedMemberUuids : Collections.<String>emptySet();
+    }
+
+    @Override
+    public void run() {
+        final NodeEngineImpl nodeEngine = (NodeEngineImpl) getNodeEngine();
+        final InternalHotRestartService hotRestartService = nodeEngine.getNode().getNodeExtension()
+                                                                      .getInternalHotRestartService();
+        hotRestartService.handleExcludedMemberUuids(getCallerAddress(), excludedMemberUuids);
+    }
+
+    @Override
+    protected void writeInternal(ObjectDataOutput out) throws IOException {
+        super.writeInternal(out);
+        out.writeInt(excludedMemberUuids.size());
+        for (String uuid : excludedMemberUuids) {
+            out.writeUTF(uuid);
+        }
+    }
+
+    @Override
+    protected void readInternal(ObjectDataInput in) throws IOException {
+        super.readInternal(in);
+        int size = in.readInt();
+        Set<String> excludedMemberUuids = SetUtil.createHashSet(size);
+        for (int i = 0; i < size; i++) {
+            excludedMemberUuids.add(in.readUTF());
+        }
+
+        this.excludedMemberUuids = unmodifiableSet(excludedMemberUuids);
+    }
+
+    @Override
+    public int getId() {
+        return ClusterDataSerializerHook.SEND_EXCLUDED_MEMBER_UUIDS;
+    }
+
+}