/*
 * Copyright (c) 2008-2012, Hazel Bilisim Ltd. All Rights Reserved.
 *
 * Licensed under the Apache License, Version 2.0 (the "License");
 * you may not use this file except in compliance with the License.
 * You may obtain a copy of the License at
 *
 * http://www.apache.org/licenses/LICENSE-2.0
 *
 * Unless required by applicable law or agreed to in writing, software
 * distributed under the License is distributed on an "AS IS" BASIS,
 * WITHOUT WARRANTIES OR CONDITIONS OF ANY KIND, either express or implied.
 * See the License for the specific language governing permissions and
 * limitations under the License.
 */

package com.hazelcast.examples;

import com.hazelcast.core.*;
import com.hazelcast.logging.ILogger;
import com.hazelcast.logging.Logger;
import com.hazelcast.monitor.LocalMapOperationStats;
import com.hazelcast.partition.Partition;

import java.util.LinkedList;
import java.util.List;
import java.util.concurrent.CountDownLatch;
import java.util.concurrent.ExecutorService;
import java.util.concurrent.Executors;
import java.util.logging.Level;

public class SimpleMapTest {

    public static final int STATS_SECONDS = 10;
    public static int THREAD_COUNT = 40;
    public static int ENTRY_COUNT = 10 * 1000;
    public static int VALUE_SIZE = 1000;
    public static int GET_PERCENTAGE = 40;
    public static int PUT_PERCENTAGE = 40;

<<<<<<< HEAD
    private static final HazelcastInstance INSTANCE;
    private static final ILogger logger ;
=======
>>>>>>> ca33cf86
    private static final String NAMESPACE = "default";
    private static final ILogger logger = Logger.getLogger("SimpleMapTest");

    static {
        INSTANCE = Hazelcast.newHazelcastInstance(null);
        logger = INSTANCE.getLoggingService().getLogger("SimpleMapTest");
    }

    public static boolean parse(String... input) {
        boolean load = false;
        if (input != null && input.length > 0) {
            for (String arg : input) {
                arg = arg.trim();
                if (arg.startsWith("t")) {
                    THREAD_COUNT = Integer.parseInt(arg.substring(1));
                } else if (arg.startsWith("c")) {
                    ENTRY_COUNT = Integer.parseInt(arg.substring(1));
                } else if (arg.startsWith("v")) {
                    VALUE_SIZE = Integer.parseInt(arg.substring(1));
                } else if (arg.startsWith("g")) {
                    GET_PERCENTAGE = Integer.parseInt(arg.substring(1));
                } else if (arg.startsWith("p")) {
                    PUT_PERCENTAGE = Integer.parseInt(arg.substring(1));
                } else if (arg.startsWith("load")) {
                    load = true;
                }
            }
        } else {
            logger.log(Level.INFO, "Help: sh test.sh t200 v130 p10 g85 ");
            logger.log(Level.INFO, "    // means 200 threads, value-size 130 bytes, 10% put, 85% get");
            logger.log(Level.INFO, "");
        }
        return load;
    }

    public static void main(String[] args) throws InterruptedException {
        boolean load = parse(args);
        logger.log(Level.INFO, "Starting Test with ");
        printVariables();
        ITopic<String> commands = INSTANCE.getTopic(NAMESPACE);
        commands.addMessageListener(new MessageListener<String>() {
            public void onMessage(Message<String> stringMessage) {
                parse(stringMessage.getMessageObject());
                printVariables();
            }
        });
        ExecutorService es = Executors.newFixedThreadPool(THREAD_COUNT);
        startPrintStats();
        if (load)
            load(es);
        run(es);
    }

    private static void run(ExecutorService es) {
        final IMap<String, byte[]> map = INSTANCE.getMap(NAMESPACE);
        for (int i = 0; i < THREAD_COUNT; i++) {
            es.execute(new Runnable() {
                public void run() {
                    while (true) {
                        try {
                            int key = (int) (Math.random() * ENTRY_COUNT);
                            int operation = ((int) (Math.random() * 100));
                            if (operation < GET_PERCENTAGE) {
                                map.get(String.valueOf(key));
                            } else if (operation < GET_PERCENTAGE + PUT_PERCENTAGE) {
                                map.put(String.valueOf(key), new byte[VALUE_SIZE]);
                            } else {
                                map.remove(String.valueOf(key));
                            }
                        } catch (Exception ignored) {
                        }
                    }
                }
            });
        }
    }

    private static void load(ExecutorService es) throws InterruptedException {
<<<<<<< HEAD
        final IMap<String, byte[]> map = INSTANCE.getMap("default");
        final Member thisMember = INSTANCE.getCluster().getLocalMember();
=======
        final IMap<String, byte[]> map = Hazelcast.getMap(NAMESPACE);
        final Member thisMember = Hazelcast.getCluster().getLocalMember();
>>>>>>> ca33cf86
        List<String> lsOwnedEntries = new LinkedList<String>();
        for (int i = 0; i < ENTRY_COUNT; i++) {
            final String key = String.valueOf(i);
            Partition partition = INSTANCE.getPartitionService().getPartition(key);
            if (thisMember.equals(partition.getOwner())) {
                lsOwnedEntries.add(key);
            }
        }
        final CountDownLatch latch = new CountDownLatch(lsOwnedEntries.size());
        for (final String ownedKey : lsOwnedEntries) {
            es.execute(new Runnable() {
                public void run() {
                    map.put(ownedKey, new byte[VALUE_SIZE]);
                    latch.countDown();
                }
            });
        }
        latch.await();
    }

    private static void startPrintStats() {
<<<<<<< HEAD
        final IMap<String, byte[]> map = INSTANCE.getMap("default");
=======
        final IMap<String, byte[]> map = Hazelcast.getMap(NAMESPACE);
>>>>>>> ca33cf86
        Executors.newSingleThreadExecutor().execute(new Runnable() {
            public void run() {
                while (true) {
                    try {
                        Thread.sleep(STATS_SECONDS * 1000);
                        logger.log(Level.INFO, "cluster size:" + INSTANCE.getCluster().getMembers().size());
                        LocalMapOperationStats mapOpStats = map.getLocalMapStats().getOperationStats();
                        long period = ((mapOpStats.getPeriodEnd() - mapOpStats.getPeriodStart()) / 1000);
                        if (period == 0) {
                            continue;
                        }
                        logger.log(Level.INFO, mapOpStats.toString());
                        logger.log(Level.INFO, "Operations per Second : " + mapOpStats.total() / period);
                    } catch (InterruptedException ignored) {
                        return;
                    }
                }
            }
        });
    }

    private static void printVariables() {
        logger.log(Level.INFO, "      Thread Count: " + THREAD_COUNT);
        logger.log(Level.INFO, "       Entry Count: " + ENTRY_COUNT);
        logger.log(Level.INFO, "        Value Size: " + VALUE_SIZE);
        logger.log(Level.INFO, "    Get Percentage: " + GET_PERCENTAGE);
        logger.log(Level.INFO, "    Put Percentage: " + PUT_PERCENTAGE);
        logger.log(Level.INFO, " Remove Percentage: " + (100 - (PUT_PERCENTAGE + GET_PERCENTAGE)));
    }
}<|MERGE_RESOLUTION|>--- conflicted
+++ resolved
@@ -38,13 +38,9 @@
     public static int GET_PERCENTAGE = 40;
     public static int PUT_PERCENTAGE = 40;
 
-<<<<<<< HEAD
     private static final HazelcastInstance INSTANCE;
     private static final ILogger logger ;
-=======
->>>>>>> ca33cf86
     private static final String NAMESPACE = "default";
-    private static final ILogger logger = Logger.getLogger("SimpleMapTest");
 
     static {
         INSTANCE = Hazelcast.newHazelcastInstance(null);
@@ -121,13 +117,8 @@
     }
 
     private static void load(ExecutorService es) throws InterruptedException {
-<<<<<<< HEAD
         final IMap<String, byte[]> map = INSTANCE.getMap("default");
         final Member thisMember = INSTANCE.getCluster().getLocalMember();
-=======
-        final IMap<String, byte[]> map = Hazelcast.getMap(NAMESPACE);
-        final Member thisMember = Hazelcast.getCluster().getLocalMember();
->>>>>>> ca33cf86
         List<String> lsOwnedEntries = new LinkedList<String>();
         for (int i = 0; i < ENTRY_COUNT; i++) {
             final String key = String.valueOf(i);
@@ -149,11 +140,7 @@
     }
 
     private static void startPrintStats() {
-<<<<<<< HEAD
         final IMap<String, byte[]> map = INSTANCE.getMap("default");
-=======
-        final IMap<String, byte[]> map = Hazelcast.getMap(NAMESPACE);
->>>>>>> ca33cf86
         Executors.newSingleThreadExecutor().execute(new Runnable() {
             public void run() {
                 while (true) {
