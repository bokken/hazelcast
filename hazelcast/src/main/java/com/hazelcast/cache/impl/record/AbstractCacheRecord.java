/*
 * Copyright (c) 2008-2013, Hazelcast, Inc. All Rights Reserved.
 *
 * Licensed under the Apache License, Version 2.0 (the "License");
 * you may not use this file except in compliance with the License.
 * You may obtain a copy of the License at
 *
 * http://www.apache.org/licenses/LICENSE-2.0
 *
 * Unless required by applicable law or agreed to in writing, software
 * distributed under the License is distributed on an "AS IS" BASIS,
 * WITHOUT WARRANTIES OR CONDITIONS OF ANY KIND, either express or implied.
 * See the License for the specific language governing permissions and
 * limitations under the License.
 */

package com.hazelcast.cache.impl.record;

import com.hazelcast.nio.ObjectDataInput;
import com.hazelcast.nio.ObjectDataOutput;
import com.hazelcast.nio.serialization.Data;

import java.io.IOException;

<<<<<<< HEAD
abstract class AbstractCacheRecord<V> implements CacheRecord<V> {
=======
/**
 * Abstract implementation of {@link com.hazelcast.cache.impl.record.CacheRecord} with key, value and expiration time as internal
 * state.
 * <p>This implementation provide getter, setter and serialization methods</p>
 * @param <V>
 */
class AbstractCacheRecord<V>
        implements CacheRecord<V> {
>>>>>>> d2b04ec5

    private Data key;

    private long expirationTime = -1;

    public AbstractCacheRecord() {
    }

    AbstractCacheRecord(Data key, long expirationTime) {
        this.key = key;
        this.expirationTime = expirationTime;
    }

    @Override
    public Data getKey() {
        return key;
    }

    public long getExpirationTime() {
        return expirationTime;
    }

    @Override
    public void setExpirationTime(long expirationTime) {
        this.expirationTime = expirationTime;
    }

    @Override
    public boolean isExpiredAt(long now) {
        return expirationTime > -1 && expirationTime <= now;
    }

    @Override
    public void writeData(ObjectDataOutput out)
            throws IOException {
        out.writeData(key);
        out.writeLong(expirationTime);
    }

    @Override
    public void readData(ObjectDataInput in)
            throws IOException {
        key = in.readData();
        expirationTime = in.readLong();
    }
}<|MERGE_RESOLUTION|>--- conflicted
+++ resolved
@@ -22,18 +22,14 @@
 
 import java.io.IOException;
 
-<<<<<<< HEAD
-abstract class AbstractCacheRecord<V> implements CacheRecord<V> {
-=======
 /**
  * Abstract implementation of {@link com.hazelcast.cache.impl.record.CacheRecord} with key, value and expiration time as internal
  * state.
  * <p>This implementation provide getter, setter and serialization methods</p>
+ *
  * @param <V>
  */
-class AbstractCacheRecord<V>
-        implements CacheRecord<V> {
->>>>>>> d2b04ec5
+abstract class AbstractCacheRecord<V> implements CacheRecord<V> {
 
     private Data key;
 
@@ -67,15 +63,13 @@
     }
 
     @Override
-    public void writeData(ObjectDataOutput out)
-            throws IOException {
+    public void writeData(ObjectDataOutput out) throws IOException {
         out.writeData(key);
         out.writeLong(expirationTime);
     }
 
     @Override
-    public void readData(ObjectDataInput in)
-            throws IOException {
+    public void readData(ObjectDataInput in) throws IOException {
         key = in.readData();
         expirationTime = in.readLong();
     }
