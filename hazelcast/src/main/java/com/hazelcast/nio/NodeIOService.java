/*
 * Copyright (c) 2008-2012, Hazel Bilisim Ltd. All Rights Reserved.
 *
 * Licensed under the Apache License, Version 2.0 (the "License");
 * you may not use this file except in compliance with the License.
 * You may obtain a copy of the License at
 *
 * http://www.apache.org/licenses/LICENSE-2.0
 *
 * Unless required by applicable law or agreed to in writing, software
 * distributed under the License is distributed on an "AS IS" BASIS,
 * WITHOUT WARRANTIES OR CONDITIONS OF ANY KIND, either express or implied.
 * See the License for the specific language governing permissions and
 * limitations under the License.
 */

package com.hazelcast.nio;

import com.hazelcast.config.AsymmetricEncryptionConfig;
import com.hazelcast.config.SSLConfig;
import com.hazelcast.config.SocketInterceptorConfig;
import com.hazelcast.config.SymmetricEncryptionConfig;
import com.hazelcast.impl.ClusterOperation;
import com.hazelcast.impl.Node;
<<<<<<< HEAD
=======
import com.hazelcast.impl.OutOfMemoryErrorDispatcher;
import com.hazelcast.impl.Processable;
>>>>>>> ca33cf86
import com.hazelcast.impl.ThreadContext;
import com.hazelcast.impl.ascii.TextCommandService;
import com.hazelcast.impl.base.SystemLogService;
import com.hazelcast.logging.ILogger;

public class NodeIOService implements IOService {

    final Node node;

    public NodeIOService(Node node) {
        this.node = node;
    }

    public boolean isActive() {
        return node.isActive();
    }

    public ILogger getLogger(String name) {
        return node.getLogger(name);
    }

    public SystemLogService getSystemLogService() {
        return node.getSystemLogService();
    }

    public void onOutOfMemory(OutOfMemoryError oom) {
//        node.onOutOfMemory(oom);
        OutOfMemoryErrorDispatcher.onOutOfMemory(oom);
    }

    public void handleInterruptedException(Thread thread, RuntimeException e) {
        node.handleInterruptedException(thread, e);
    }

    public void onIOThreadStart() {
        ThreadContext.get().setCurrentInstance(node.hazelcastInstance);
    }

    public Address getThisAddress() {
        return node.getThisAddress();
    }

    public void onFatalError(Exception e) {
        getSystemLogService().logConnection(e.getClass().getName() + ": " + e.getMessage());
        node.shutdown(false, false);
    }

    public SocketInterceptorConfig getSocketInterceptorConfig() {
        return node.getConfig().getNetworkConfig().getSocketInterceptorConfig();
    }

    public SymmetricEncryptionConfig getSymmetricEncryptionConfig() {
        return node.getConfig().getNetworkConfig().getSymmetricEncryptionConfig();
    }

    public AsymmetricEncryptionConfig getAsymmetricEncryptionConfig() {
        return node.getConfig().getNetworkConfig().getAsymmetricEncryptionConfig();
    }

    public SSLConfig getSSLConfig() {
        return node.getConfig().getNetworkConfig().getSSLConfig();
    }

    public void handleClientPacket(Packet p) {
//        node.clientHandlerService.handle(p);
    }

    public void handleMemberPacket(final Packet p) {
//        System.out.println("handle p " + p.operation);
        if (p.operation == ClusterOperation.REMOTE_CALL) {
            node.nodeService.handleOperation(new SimpleSocketWritable(p));
            p.conn.releasePacket(p);
        } else {
//            node.clusterService.enqueuePacket(p);
            new RuntimeException("Unknown packet: " + p);
        }
    }

    public TextCommandService getTextCommandService() {
        return node.getTextCommandService();
    }

    public boolean isMemcacheEnabled() {
        return node.groupProperties.MEMCACHE_ENABLED.getBoolean();
    }

    public boolean isRestEnabled() {
        return node.groupProperties.REST_ENABLED.getBoolean();
    }

    public void removeEndpoint(final Address endPoint) {
//        AddOrRemoveConnection addOrRemoveConnection = new AddOrRemoveConnection(endPoint, false);
//        addOrRemoveConnection.setNode(node);
//        node.clusterImpl.enqueueAndReturn(addOrRemoveConnection);
        node.nodeService.getExecutorService().execute(new Runnable() {
            public void run() {
                node.clusterImpl.removeAddress(endPoint);
            }
        });
    }

    public String getThreadPrefix() {
        return node.getThreadPoolNamePrefix("IO");
    }

    public ThreadGroup getThreadGroup() {
        return node.threadGroup;
    }

    public void onFailedConnection(Address address) {
        if (!node.joined()) {
            node.failedConnection(address);
        }
    }

    public void shouldConnectTo(Address address) {
        if (node.getThisAddress().equals(address)) {
            throw new RuntimeException("Connecting to self! " + address);
        }
    }

    public boolean isReuseSocketAddress() {
        return node.getConfig().getNetworkConfig().isReuseAddress();
    }

    public int getSocketPort() {
        return node.getConfig().getNetworkConfig().getPort();
    }

    public boolean isSocketBindAny() {
        return node.groupProperties.SOCKET_BIND_ANY.getBoolean();
    }

    public boolean isSocketPortAutoIncrement() {
        return node.getConfig().getNetworkConfig().isPortAutoIncrement();
    }

    public int getSocketReceiveBufferSize() {
        return this.node.getGroupProperties().SOCKET_RECEIVE_BUFFER_SIZE.getInteger();
    }

    public int getSocketSendBufferSize() {
        return this.node.getGroupProperties().SOCKET_SEND_BUFFER_SIZE.getInteger();
    }

    public int getSocketLingerSeconds() {
        return this.node.getGroupProperties().SOCKET_LINGER_SECONDS.getInteger();
    }

    public boolean getSocketKeepAlive() {
        return this.node.getGroupProperties().SOCKET_KEEP_ALIVE.getBoolean();
    }

    public boolean getSocketNoDelay() {
        return this.node.getGroupProperties().SOCKET_NO_DELAY.getBoolean();
    }

    public int getSelectorThreadCount() {
        return node.groupProperties.IO_THREAD_COUNT.getInteger();
    }

    public void disconnectExistingCalls(final Address deadEndpoint) {
        if (deadEndpoint != null) {
//            node.clusterImpl.enqueueAndReturn(new Processable() {
//                public void process() {
//                    node.clusterImpl.disconnectExistingCalls(deadEndpoint);
//                }
//            });
            node.nodeService.getExecutorService().execute(new Runnable() {
                public void run() {
                    node.clusterImpl.disconnectExistingCalls(deadEndpoint);
                }
            });
        }
    }

    public boolean isClient() {
        return false;
    }

    public long getConnectionMonitorInterval() {
        return node.groupProperties.CONNECTION_MONITOR_INTERVAL.getLong();
    }

    public int getConnectionMonitorMaxFaults() {
        return node.groupProperties.CONNECTION_MONITOR_MAX_FAULTS.getInteger();
    }

    public void onShutdown() {
<<<<<<< HEAD
//        node.clusterImpl.sendProcessableToAll(new AddOrRemoveConnection(getThisAddress(), false), false);
=======
>>>>>>> ca33cf86
        try {
            node.clusterManager.sendProcessableToAll(new AddOrRemoveConnection(getThisAddress(), false), false);
            // wait a little
            Thread.sleep(100);
<<<<<<< HEAD
        } catch (InterruptedException ignored) {
=======
        } catch (Throwable ignored) {
>>>>>>> ca33cf86
        }
    }

    public void executeAsync(final Runnable runnable) {
        node.executorManager.executeNow(runnable);
    }
}
<|MERGE_RESOLUTION|>--- conflicted
+++ resolved
@@ -22,11 +22,7 @@
 import com.hazelcast.config.SymmetricEncryptionConfig;
 import com.hazelcast.impl.ClusterOperation;
 import com.hazelcast.impl.Node;
-<<<<<<< HEAD
-=======
 import com.hazelcast.impl.OutOfMemoryErrorDispatcher;
-import com.hazelcast.impl.Processable;
->>>>>>> ca33cf86
 import com.hazelcast.impl.ThreadContext;
 import com.hazelcast.impl.ascii.TextCommandService;
 import com.hazelcast.impl.base.SystemLogService;
@@ -53,7 +49,6 @@
     }
 
     public void onOutOfMemory(OutOfMemoryError oom) {
-//        node.onOutOfMemory(oom);
         OutOfMemoryErrorDispatcher.onOutOfMemory(oom);
     }
 
@@ -216,23 +211,15 @@
     }
 
     public void onShutdown() {
-<<<<<<< HEAD
-//        node.clusterImpl.sendProcessableToAll(new AddOrRemoveConnection(getThisAddress(), false), false);
-=======
->>>>>>> ca33cf86
         try {
-            node.clusterManager.sendProcessableToAll(new AddOrRemoveConnection(getThisAddress(), false), false);
+//            node.clusterManager.sendProcessableToAll(new AddOrRemoveConnection(getThisAddress(), false), false);
             // wait a little
-            Thread.sleep(100);
-<<<<<<< HEAD
-        } catch (InterruptedException ignored) {
-=======
+//            Thread.sleep(100);
         } catch (Throwable ignored) {
->>>>>>> ca33cf86
         }
     }
 
     public void executeAsync(final Runnable runnable) {
-        node.executorManager.executeNow(runnable);
+        node.nodeService.getExecutorService().execute(runnable);
     }
 }
