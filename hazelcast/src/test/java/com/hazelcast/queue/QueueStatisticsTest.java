package com.hazelcast.queue;

import com.hazelcast.core.IQueue;
import com.hazelcast.core.ItemEvent;
import com.hazelcast.core.ItemListener;
import com.hazelcast.monitor.LocalQueueStats;
import com.hazelcast.test.HazelcastParallelClassRunner;
import com.hazelcast.test.annotation.QuickTest;
import org.junit.Test;
import org.junit.experimental.categories.Category;
import org.junit.runner.RunWith;

import java.util.ArrayList;
import java.util.concurrent.CountDownLatch;

import static org.junit.Assert.assertEquals;

@RunWith(HazelcastParallelClassRunner.class)
@Category(QuickTest.class)
public class QueueStatisticsTest extends AbstractQueueTest {
<<<<<<< HEAD
=======

    //todo: can you clean this up in multiple smaller tests?
    // and there is a lot more statistics to be tested.
>>>>>>> 9655f875

    @Test
    public void testQueueStats_ItemCount() {
        IQueue queue = newQueue();
        int items = 20;
        for (int i = 0; i < items; i++) {
            queue.offer("item" + i);
        }
        LocalQueueStats stats = queue.getLocalQueueStats();
        assertEquals(20, stats.getOwnedItemCount());
        assertEquals(0, stats.getBackupItemCount());
    }
<<<<<<< HEAD

    @Test
    public void testQueueStats_OfferOperationCount() throws InterruptedException {
        IQueue queue = newQueue();
        for (int i = 0; i < 10; i++) {
            queue.offer("item" + i);
        }
        for (int i = 0; i < 10; i++) {
            queue.add("item" + i);
        }
        for (int i = 0; i < 10; i++) {
            queue.put("item" + i);
        }

        LocalQueueStats stats = queue.getLocalQueueStats();
        assertEquals(30, stats.getOfferOperationCount());
    }

    @Test
    public void testQueueStats_RejectedOfferOperationCount() {
        IQueue queue = newQueue_WithMaxSizeConfig(30);
        for (int i = 0; i < 30; i++) {
            queue.offer("item" + i);
        }

        for (int i = 0; i < 10; i++) {
            queue.offer("item" + i);
        }

        LocalQueueStats stats = queue.getLocalQueueStats();
        assertEquals(10, stats.getRejectedOfferOperationCount());
    }

    @Test
    public void testQueueStats_PollOperationCount() throws InterruptedException {
        IQueue queue = newQueue();
        for (int i = 0; i < 30; i++) {
            queue.offer("item" + i);
        }

        for (int i = 0; i < 10; i++) {
            queue.remove();
        }
        for (int i = 0; i < 10; i++) {
            queue.take();
        }
        for (int i = 0; i < 10; i++) {
            queue.poll();
        }

        LocalQueueStats stats = queue.getLocalQueueStats();
        assertEquals(30, stats.getPollOperationCount());
    }

    @Test
    public void testQueueStats_EmptyPollOperationCount() {
        IQueue queue = newQueue();

        for (int i = 0; i < 10; i++) {
            queue.poll();
        }

        LocalQueueStats stats = queue.getLocalQueueStats();
        assertEquals(10, stats.getEmptyPollOperationCount());
    }

    @Test
    public void testQueueStats_OtherOperationCount() {
        IQueue queue = newQueue();
        for (int i = 0; i < 30; i++) {
            queue.offer("item" + i);
        }
        ArrayList<String> list = new ArrayList<String>();
        queue.drainTo(list);
        queue.addAll(list);
        queue.removeAll(list);

        LocalQueueStats stats = queue.getLocalQueueStats();
        assertEquals(3, stats.getOtherOperationsCount());
    }

    @Test
    public void testQueueStats_Age() {
        IQueue queue = newQueue();
        queue.offer("maxAgeItem");
        queue.offer("minAgeItem");

        LocalQueueStats stats = queue.getLocalQueueStats();
        long maxAge = stats.getMaxAge();
        long minAge = stats.getMinAge();
        long testAge = (maxAge + minAge) / 2;
        long avgAge = stats.getAvgAge();
        assertEquals(testAge, avgAge);
    }

    @Test
    public void testQueueStats_EventOperationCount() {
        IQueue queue = newQueue();
        TestListener listener = new TestListener(30);
        queue.addItemListener(listener, true);
        for (int i = 0; i < 30; i++) {
            queue.offer("item" + i);
        }
        for (int i = 0; i < 30; i++) {
            queue.poll();
        }
        LocalQueueStats stats = queue.getLocalQueueStats();
        assertOpenEventually(listener.addedLatch);
        assertOpenEventually(listener.removedLatch);
        assertEquals(60, stats.getEventOperationCount());
    }

    private static class TestListener implements ItemListener {

        public final CountDownLatch addedLatch;
        public final CountDownLatch removedLatch;

        public TestListener(int latchCount) {
            addedLatch = new CountDownLatch(latchCount);
            removedLatch = new CountDownLatch(latchCount);
        }

        public void itemAdded(ItemEvent item) {
            addedLatch.countDown();
        }

        public void itemRemoved(ItemEvent item) {
            removedLatch.countDown();
        }
    }

=======
>>>>>>> 9655f875
}<|MERGE_RESOLUTION|>--- conflicted
+++ resolved
@@ -18,12 +18,6 @@
 @RunWith(HazelcastParallelClassRunner.class)
 @Category(QuickTest.class)
 public class QueueStatisticsTest extends AbstractQueueTest {
-<<<<<<< HEAD
-=======
-
-    //todo: can you clean this up in multiple smaller tests?
-    // and there is a lot more statistics to be tested.
->>>>>>> 9655f875
 
     @Test
     public void testQueueStats_ItemCount() {
@@ -36,7 +30,6 @@
         assertEquals(20, stats.getOwnedItemCount());
         assertEquals(0, stats.getBackupItemCount());
     }
-<<<<<<< HEAD
 
     @Test
     public void testQueueStats_OfferOperationCount() throws InterruptedException {
@@ -167,7 +160,4 @@
             removedLatch.countDown();
         }
     }
-
-=======
->>>>>>> 9655f875
 }